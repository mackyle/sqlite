#!/usr/make
#
# Makefile for SQLITE
#
# This makefile is suppose to be configured automatically using the
# autoconf.  But if that does not work for you, you can configure
# the makefile manually.  Just set the parameters below to values that
# work well for your system.
#
# If the configure script does not work out-of-the-box, you might
# be able to get it to work by giving it some hints.  See the comment
# at the beginning of configure.in for additional information.
#

# The toplevel directory of the source tree.  This is the directory
# that contains this "Makefile.in" and the "configure.in" script.
#
TOP = @abs_srcdir@

# C Compiler and options for use in building executables that
# will run on the platform that is doing the build.
#
BCC = @BUILD_CC@ @BUILD_CFLAGS@

# TCC is the C Compile and options for use in building executables that
# will run on the target platform.  (BCC and TCC are usually the
# same unless your are cross-compiling.)  Separate CC and CFLAGS macros
# are provide so that these aspects of the build process can be changed
# on the "make" command-line.  Ex:  "make CC=clang CFLAGS=-fsanitize=undefined"
#
CC = @CC@
CFLAGS = @CPPFLAGS@ @CFLAGS@
TCC = ${CC} ${CFLAGS} -I. -I${TOP}/src -I${TOP}/ext/rtree -I${TOP}/ext/icu
TCC += -I${TOP}/ext/fts3 -I${TOP}/ext/async -I${TOP}/ext/session
TCC += -I${TOP}/ext/userauth

# Define this for the autoconf-based build, so that the code knows it can
# include the generated sqlite_cfg.h
#
TCC += -D_HAVE_SQLITE_CONFIG_H -DBUILD_sqlite

# Define -DNDEBUG to compile without debugging (i.e., for production usage)
# Omitting the define will cause extra debugging code to be inserted and
# includes extra comments when "EXPLAIN stmt" is used.
#
TCC += @TARGET_DEBUG@

# Compiler options needed for programs that use the TCL library.
#
TCC += @TCL_INCLUDE_SPEC@

# The library that programs using TCL must link against.
#
LIBTCL = @TCL_LIB_SPEC@

# Compiler options needed for programs that use the readline() library.
#
READLINE_FLAGS = -DHAVE_READLINE=@TARGET_HAVE_READLINE@ @TARGET_READLINE_INC@
READLINE_FLAGS += -DHAVE_EDITLINE=@TARGET_HAVE_EDITLINE@
READLINE_FLAGS += -DHAVE_LINENOISE=@TARGET_HAVE_LINENOISE@

# The library that programs using readline() must link against.
#
LIBREADLINE = @TARGET_READLINE_LIBS@

# Should the database engine be compiled threadsafe
#
TCC += -DSQLITE_THREADSAFE=@SQLITE_THREADSAFE@

# Any target libraries which libsqlite must be linked against
#
TLIBS = @LIBS@ $(LIBS)

# Flags controlling use of the in memory btree implementation
#
# SQLITE_TEMP_STORE is 0 to force temporary tables to be in a file, 1 to
# default to file, 2 to default to memory, and 3 to force temporary
# tables to always be in memory.
#
TEMP_STORE = -DSQLITE_TEMP_STORE=@TEMP_STORE@

# Enable/disable loadable extensions, and other optional features
# based on configuration. (-DSQLITE_OMIT*, -DSQLITE_ENABLE*).
# The same set of OMIT and ENABLE flags should be passed to the
# LEMON parser generator and the mkkeywordhash tool as well.
#
# Add OPTIONS=... on the command line to append additional options
# to the OPT_FEATURE_FLAGS.
#
OPT_FEATURE_FLAGS = @OPT_FEATURE_FLAGS@ $(OPTIONS)

TCC += $(OPT_FEATURE_FLAGS) 

# Add in any optional parameters specified on the make commane line
# ie.  make "OPTS=-DSQLITE_ENABLE_FOO=1 -DSQLITE_OMIT_FOO=1".
TCC += $(OPTS)

# Add in compile-time options for some libraries used by extensions
TCC += @HAVE_ZLIB@

# Version numbers and release number for the SQLite being compiled.
#
VERSION = @VERSION@
VERSION_NUMBER = @VERSION_NUMBER@
RELEASE = @RELEASE@

# Filename extensions
#
BEXE = @BUILD_EXEEXT@
TEXE = @TARGET_EXEEXT@

# The following variable is "1" if the configure script was able to locate
# the tclConfig.sh file.  It is an empty string otherwise.  When this
# variable is "1", the TCL extension library (libtclsqlite3.so) is built
# and installed.
#
HAVE_TCL = @HAVE_TCL@

# This is the command to use for tclsh - normally just "tclsh", but we may
# know the specific version we want to use
#
TCLSH_CMD = @TCLSH_CMD@

# Additional options when running tests using testrunner.tcl
# This is usually either blank, or else --status
#
TSTRNNR_OPTS = @TSTRNNR_OPTS@

# Where do we want to install the tcl plugin
#
TCLLIBDIR = @TCLLIBDIR@

# If gcov support was enabled by the configure script, add the appropriate
# flags here.  It's not always as easy as just having the user add the right
# CFLAGS / LDFLAGS, because libtool wants to use CFLAGS when linking, which
# causes build errors with -fprofile-arcs -ftest-coverage with some GCCs.
# Supposedly GCC does the right thing if you use --coverage, but in
# practice it still fails.  See:
#
# http://www.mail-archive.com/debian-gcc@lists.debian.org/msg26197.html
#
# for more info.
#
GCOV_CFLAGS1 = -DSQLITE_COVERAGE_TEST=1 -fprofile-arcs -ftest-coverage
GCOV_LDFLAGS1 = -lgcov
USE_GCOV = @USE_GCOV@
LTCOMPILE_EXTRAS += $(GCOV_CFLAGS$(USE_GCOV))
LTLINK_EXTRAS += $(GCOV_LDFLAGS$(USE_GCOV))


# The directory into which to store package information for

# Some standard variables and programs
#
prefix = @prefix@
exec_prefix = @exec_prefix@
libdir = @libdir@
pkgconfigdir = $(libdir)/pkgconfig
bindir = @bindir@
includedir = @includedir@
INSTALL = @INSTALL@
LIBTOOL = ./libtool
ALLOWRELEASE = @ALLOWRELEASE@

# libtool compile/link/install
LTCOMPILE = $(LIBTOOL) --mode=compile --tag=CC $(TCC) $(LTCOMPILE_EXTRAS)
LTLINK = $(LIBTOOL) --mode=link $(TCC) $(LTCOMPILE_EXTRAS) @LDFLAGS@ $(LTLINK_EXTRAS)
LTINSTALL = $(LIBTOOL) --mode=install $(INSTALL)

# You should not have to change anything below this line
###############################################################################

USE_AMALGAMATION = @USE_AMALGAMATION@
AMALGAMATION_LINE_MACROS = @AMALGAMATION_LINE_MACROS@

# Object files for the SQLite library (non-amalgamation).
#
LIBOBJS0 = alter.lo analyze.lo attach.lo auth.lo \
         backup.lo bitvec.lo btmutex.lo btree.lo build.lo \
         callback.lo complete.lo ctime.lo \
         date.lo dbpage.lo dbstat.lo delete.lo \
         expr.lo fault.lo fkey.lo \
         fts3.lo fts3_aux.lo fts3_expr.lo fts3_hash.lo fts3_icu.lo \
         fts3_porter.lo fts3_snippet.lo fts3_tokenizer.lo fts3_tokenizer1.lo \
         fts3_tokenize_vtab.lo \
         fts3_unicode.lo fts3_unicode2.lo fts3_write.lo \
	 fts5.lo \
         func.lo global.lo hash.lo \
         icu.lo insert.lo json.lo legacy.lo loadext.lo \
         main.lo malloc.lo mem0.lo mem1.lo mem2.lo mem3.lo mem5.lo \
         memdb.lo memjournal.lo \
         mutex.lo mutex_noop.lo mutex_unix.lo mutex_w32.lo \
         notify.lo opcodes.lo os.lo os_kv.lo os_unix.lo os_win.lo \
         pager.lo parse.lo pcache.lo pcache1.lo pragma.lo prepare.lo printf.lo \
         random.lo resolve.lo rowset.lo rtree.lo \
         sqlite3session.lo select.lo sqlite3rbu.lo status.lo stmt.lo \
         table.lo threads.lo tokenize.lo treeview.lo trigger.lo \
         update.lo userauth.lo upsert.lo util.lo vacuum.lo \
         vdbe.lo vdbeapi.lo vdbeaux.lo vdbeblob.lo vdbemem.lo vdbesort.lo \
         vdbetrace.lo vdbevtab.lo \
         wal.lo walker.lo where.lo wherecode.lo whereexpr.lo \
         window.lo utf.lo vtab.lo

# Object files for the amalgamation.
#
LIBOBJS1 = sqlite3.lo

# Determine the real value of LIBOBJ based on the 'configure' script
#
LIBOBJ = $(LIBOBJS$(USE_AMALGAMATION))


# All of the source code files.
#
SRC = \
  $(TOP)/src/alter.c \
  $(TOP)/src/analyze.c \
  $(TOP)/src/attach.c \
  $(TOP)/src/auth.c \
  $(TOP)/src/backup.c \
  $(TOP)/src/bitvec.c \
  $(TOP)/src/btmutex.c \
  $(TOP)/src/btree.c \
  $(TOP)/src/btree.h \
  $(TOP)/src/btreeInt.h \
  $(TOP)/src/build.c \
  $(TOP)/src/callback.c \
  $(TOP)/src/complete.c \
  $(TOP)/src/ctime.c \
  $(TOP)/src/date.c \
  $(TOP)/src/dbpage.c \
  $(TOP)/src/dbstat.c \
  $(TOP)/src/delete.c \
  $(TOP)/src/expr.c \
  $(TOP)/src/fault.c \
  $(TOP)/src/fkey.c \
  $(TOP)/src/func.c \
  $(TOP)/src/global.c \
  $(TOP)/src/hash.c \
  $(TOP)/src/hash.h \
  $(TOP)/src/hwtime.h \
  $(TOP)/src/insert.c \
  $(TOP)/src/json.c \
  $(TOP)/src/legacy.c \
  $(TOP)/src/loadext.c \
  $(TOP)/src/main.c \
  $(TOP)/src/malloc.c \
  $(TOP)/src/mem0.c \
  $(TOP)/src/mem1.c \
  $(TOP)/src/mem2.c \
  $(TOP)/src/mem3.c \
  $(TOP)/src/mem5.c \
  $(TOP)/src/memdb.c \
  $(TOP)/src/memjournal.c \
  $(TOP)/src/msvc.h \
  $(TOP)/src/mutex.c \
  $(TOP)/src/mutex.h \
  $(TOP)/src/mutex_noop.c \
  $(TOP)/src/mutex_unix.c \
  $(TOP)/src/mutex_w32.c \
  $(TOP)/src/notify.c \
  $(TOP)/src/os.c \
  $(TOP)/src/os.h \
  $(TOP)/src/os_common.h \
  $(TOP)/src/os_setup.h \
  $(TOP)/src/os_kv.c \
  $(TOP)/src/os_unix.c \
  $(TOP)/src/os_win.c \
  $(TOP)/src/os_win.h \
  $(TOP)/src/pager.c \
  $(TOP)/src/pager.h \
  $(TOP)/src/parse.y \
  $(TOP)/src/pcache.c \
  $(TOP)/src/pcache.h \
  $(TOP)/src/pcache1.c \
  $(TOP)/src/pragma.c \
  $(TOP)/src/pragma.h \
  $(TOP)/src/prepare.c \
  $(TOP)/src/printf.c \
  $(TOP)/src/random.c \
  $(TOP)/src/resolve.c \
  $(TOP)/src/rowset.c \
  $(TOP)/src/select.c \
  $(TOP)/src/status.c \
  $(TOP)/src/shell.c.in \
  $(TOP)/src/sqlite.h.in \
  $(TOP)/src/sqlite3ext.h \
  $(TOP)/src/sqliteInt.h \
  $(TOP)/src/sqliteLimit.h \
  $(TOP)/src/table.c \
  $(TOP)/src/tclsqlite.c \
  $(TOP)/src/threads.c \
  $(TOP)/src/tokenize.c \
  $(TOP)/src/treeview.c \
  $(TOP)/src/trigger.c \
  $(TOP)/src/utf.c \
  $(TOP)/src/update.c \
  $(TOP)/src/upsert.c \
  $(TOP)/src/util.c \
  $(TOP)/src/vacuum.c \
  $(TOP)/src/vdbe.c \
  $(TOP)/src/vdbe.h \
  $(TOP)/src/vdbeapi.c \
  $(TOP)/src/vdbeaux.c \
  $(TOP)/src/vdbeblob.c \
  $(TOP)/src/vdbemem.c \
  $(TOP)/src/vdbesort.c \
  $(TOP)/src/vdbetrace.c \
  $(TOP)/src/vdbevtab.c \
  $(TOP)/src/vdbeInt.h \
  $(TOP)/src/vtab.c \
  $(TOP)/src/vxworks.h \
  $(TOP)/src/wal.c \
  $(TOP)/src/wal.h \
  $(TOP)/src/walker.c \
  $(TOP)/src/where.c \
  $(TOP)/src/wherecode.c \
  $(TOP)/src/whereexpr.c \
  $(TOP)/src/whereInt.h \
  $(TOP)/src/window.c

# Source code for extensions
#
SRC += \
  $(TOP)/ext/fts3/fts3.c \
  $(TOP)/ext/fts3/fts3.h \
  $(TOP)/ext/fts3/fts3Int.h \
  $(TOP)/ext/fts3/fts3_aux.c \
  $(TOP)/ext/fts3/fts3_expr.c \
  $(TOP)/ext/fts3/fts3_hash.c \
  $(TOP)/ext/fts3/fts3_hash.h \
  $(TOP)/ext/fts3/fts3_icu.c \
  $(TOP)/ext/fts3/fts3_porter.c \
  $(TOP)/ext/fts3/fts3_snippet.c \
  $(TOP)/ext/fts3/fts3_tokenizer.h \
  $(TOP)/ext/fts3/fts3_tokenizer.c \
  $(TOP)/ext/fts3/fts3_tokenizer1.c \
  $(TOP)/ext/fts3/fts3_tokenize_vtab.c \
  $(TOP)/ext/fts3/fts3_unicode.c \
  $(TOP)/ext/fts3/fts3_unicode2.c \
  $(TOP)/ext/fts3/fts3_write.c
SRC += \
  $(TOP)/ext/icu/sqliteicu.h \
  $(TOP)/ext/icu/icu.c
SRC += \
  $(TOP)/ext/rtree/rtree.h \
  $(TOP)/ext/rtree/rtree.c \
  $(TOP)/ext/rtree/geopoly.c
SRC += \
  $(TOP)/ext/session/sqlite3session.c \
  $(TOP)/ext/session/sqlite3session.h
SRC += \
  $(TOP)/ext/userauth/userauth.c \
  $(TOP)/ext/userauth/sqlite3userauth.h
SRC += \
  $(TOP)/ext/rbu/sqlite3rbu.h \
  $(TOP)/ext/rbu/sqlite3rbu.c
SRC += \
  $(TOP)/ext/misc/stmt.c

# Generated source code files
#
SRC += \
  keywordhash.h \
  opcodes.c \
  opcodes.h \
  parse.c \
  parse.h \
  sqlite_cfg.h \
  shell.c \
  sqlite3.h

# Source code to the test files.
#
TESTSRC = \
  $(TOP)/src/test1.c \
  $(TOP)/src/test2.c \
  $(TOP)/src/test3.c \
  $(TOP)/src/test4.c \
  $(TOP)/src/test5.c \
  $(TOP)/src/test6.c \
  $(TOP)/src/test8.c \
  $(TOP)/src/test9.c \
  $(TOP)/src/test_autoext.c \
  $(TOP)/src/test_async.c \
  $(TOP)/src/test_backup.c \
  $(TOP)/src/test_bestindex.c \
  $(TOP)/src/test_blob.c \
  $(TOP)/src/test_btree.c \
  $(TOP)/src/test_config.c \
  $(TOP)/src/test_delete.c \
  $(TOP)/src/test_demovfs.c \
  $(TOP)/src/test_devsym.c \
  $(TOP)/src/test_fs.c \
  $(TOP)/src/test_func.c \
  $(TOP)/src/test_hexio.c \
  $(TOP)/src/test_init.c \
  $(TOP)/src/test_intarray.c \
  $(TOP)/src/test_journal.c \
  $(TOP)/src/test_malloc.c \
  $(TOP)/src/test_md5.c \
  $(TOP)/src/test_multiplex.c \
  $(TOP)/src/test_mutex.c \
  $(TOP)/src/test_onefile.c \
  $(TOP)/src/test_osinst.c \
  $(TOP)/src/test_pcache.c \
  $(TOP)/src/test_quota.c \
  $(TOP)/src/test_rtree.c \
  $(TOP)/src/test_schema.c \
  $(TOP)/src/test_superlock.c \
  $(TOP)/src/test_syscall.c \
  $(TOP)/src/test_tclsh.c \
  $(TOP)/src/test_tclvar.c \
  $(TOP)/src/test_thread.c \
  $(TOP)/src/test_vdbecov.c \
  $(TOP)/src/test_vfs.c \
  $(TOP)/src/test_windirent.c \
  $(TOP)/src/test_window.c \
  $(TOP)/src/test_wsd.c       \
  $(TOP)/ext/fts3/fts3_term.c \
  $(TOP)/ext/fts3/fts3_test.c  \
  $(TOP)/ext/session/test_session.c \
  $(TOP)/ext/recover/sqlite3recover.c \
  $(TOP)/ext/recover/dbdata.c \
  $(TOP)/ext/recover/test_recover.c \
  $(TOP)/ext/intck/test_intck.c  \
  $(TOP)/ext/intck/sqlite3intck.c \
  $(TOP)/ext/rbu/test_rbu.c

# Statically linked extensions
#
TESTSRC += \
  $(TOP)/ext/expert/sqlite3expert.c \
  $(TOP)/ext/expert/test_expert.c \
  $(TOP)/ext/misc/amatch.c \
  $(TOP)/ext/misc/appendvfs.c \
  $(TOP)/ext/misc/basexx.c \
  $(TOP)/ext/misc/carray.c \
  $(TOP)/ext/misc/cksumvfs.c \
  $(TOP)/ext/misc/closure.c \
  $(TOP)/ext/misc/csv.c \
  $(TOP)/ext/misc/decimal.c \
  $(TOP)/ext/misc/eval.c \
  $(TOP)/ext/misc/explain.c \
  $(TOP)/ext/misc/fileio.c \
  $(TOP)/ext/misc/fuzzer.c \
  $(TOP)/ext/fts5/fts5_tcl.c \
  $(TOP)/ext/fts5/fts5_test_mi.c \
  $(TOP)/ext/fts5/fts5_test_tok.c \
  $(TOP)/ext/misc/ieee754.c \
  $(TOP)/ext/misc/mmapwarm.c \
  $(TOP)/ext/misc/nextchar.c \
  $(TOP)/ext/misc/normalize.c \
  $(TOP)/ext/misc/percentile.c \
  $(TOP)/ext/misc/prefixes.c \
  $(TOP)/ext/misc/qpvtab.c \
  $(TOP)/ext/misc/randomjson.c \
  $(TOP)/ext/misc/regexp.c \
  $(TOP)/ext/misc/remember.c \
  $(TOP)/ext/misc/series.c \
  $(TOP)/ext/misc/spellfix.c \
  $(TOP)/ext/misc/stmtrand.c \
  $(TOP)/ext/misc/totype.c \
  $(TOP)/ext/misc/unionvtab.c \
  $(TOP)/ext/misc/wholenumber.c \
  $(TOP)/ext/misc/zipfile.c \
  $(TOP)/ext/userauth/userauth.c \
  $(TOP)/ext/rtree/test_rtreedoc.c

# Source code to the library files needed by the test fixture
#
TESTSRC2 = \
  $(TOP)/src/attach.c \
  $(TOP)/src/backup.c \
  $(TOP)/src/bitvec.c \
  $(TOP)/src/btree.c \
  $(TOP)/src/build.c \
  $(TOP)/src/ctime.c \
  $(TOP)/src/date.c \
  $(TOP)/src/dbpage.c \
  $(TOP)/src/dbstat.c \
  $(TOP)/src/expr.c \
  $(TOP)/src/func.c \
  $(TOP)/src/global.c \
  $(TOP)/src/insert.c \
  $(TOP)/src/wal.c \
  $(TOP)/src/main.c \
  $(TOP)/src/mem5.c \
  $(TOP)/src/os.c \
  $(TOP)/src/os_kv.c \
  $(TOP)/src/os_unix.c \
  $(TOP)/src/os_win.c \
  $(TOP)/src/pager.c \
  $(TOP)/src/pragma.c \
  $(TOP)/src/prepare.c \
  $(TOP)/src/printf.c \
  $(TOP)/src/random.c \
  $(TOP)/src/pcache.c \
  $(TOP)/src/pcache1.c \
  $(TOP)/src/select.c \
  $(TOP)/src/tokenize.c \
  $(TOP)/src/treeview.c \
  $(TOP)/src/utf.c \
  $(TOP)/src/util.c \
  $(TOP)/src/vdbeapi.c \
  $(TOP)/src/vdbeaux.c \
  $(TOP)/src/vdbe.c \
  $(TOP)/src/vdbemem.c \
  $(TOP)/src/vdbetrace.c \
  $(TOP)/src/vdbevtab.c \
  $(TOP)/src/where.c \
  $(TOP)/src/wherecode.c \
  $(TOP)/src/whereexpr.c \
  $(TOP)/src/window.c \
  parse.c \
  $(TOP)/ext/fts3/fts3.c \
  $(TOP)/ext/fts3/fts3_aux.c \
  $(TOP)/ext/fts3/fts3_expr.c \
  $(TOP)/ext/fts3/fts3_term.c \
  $(TOP)/ext/fts3/fts3_tokenizer.c \
  $(TOP)/ext/fts3/fts3_write.c \
  $(TOP)/ext/async/sqlite3async.c \
  $(TOP)/ext/session/sqlite3session.c \
  $(TOP)/ext/misc/stmt.c \
  fts5.c

# Header files used by all library source files.
#
HDR = \
   $(TOP)/src/btree.h \
   $(TOP)/src/btreeInt.h \
   $(TOP)/src/hash.h \
   $(TOP)/src/hwtime.h \
   keywordhash.h \
   $(TOP)/src/msvc.h \
   $(TOP)/src/mutex.h \
   opcodes.h \
   $(TOP)/src/os.h \
   $(TOP)/src/os_common.h \
   $(TOP)/src/os_setup.h \
   $(TOP)/src/os_win.h \
   $(TOP)/src/pager.h \
   $(TOP)/src/pcache.h \
   parse.h  \
   $(TOP)/src/pragma.h \
   sqlite3.h  \
   $(TOP)/src/sqlite3ext.h \
   $(TOP)/src/sqliteInt.h  \
   $(TOP)/src/sqliteLimit.h \
   $(TOP)/src/vdbe.h \
   $(TOP)/src/vdbeInt.h \
   $(TOP)/src/vxworks.h \
   $(TOP)/src/whereInt.h \
   sqlite_cfg.h

# Header files used by extensions
#
EXTHDR += \
  $(TOP)/ext/fts3/fts3.h \
  $(TOP)/ext/fts3/fts3Int.h \
  $(TOP)/ext/fts3/fts3_hash.h \
  $(TOP)/ext/fts3/fts3_tokenizer.h
EXTHDR += \
  $(TOP)/ext/rtree/rtree.h \
  $(TOP)/ext/rtree/geopoly.c
EXTHDR += \
  $(TOP)/ext/icu/sqliteicu.h
EXTHDR += \
  $(TOP)/ext/rtree/sqlite3rtree.h
EXTHDR += \
  $(TOP)/ext/userauth/sqlite3userauth.h

# executables needed for testing
#
TESTPROGS = \
  testfixture$(TEXE) \
  sqlite3$(TEXE) \
  sqlite3_analyzer$(TEXE) \
  sqldiff$(TEXE) \
  dbhash$(TEXE) \
  sqltclsh$(TEXE)

# Databases containing fuzzer test cases
#
FUZZDATA = \
  $(TOP)/test/fuzzdata1.db \
  $(TOP)/test/fuzzdata2.db \
  $(TOP)/test/fuzzdata3.db \
  $(TOP)/test/fuzzdata4.db \
  $(TOP)/test/fuzzdata5.db \
  $(TOP)/test/fuzzdata6.db \
  $(TOP)/test/fuzzdata7.db \
  $(TOP)/test/fuzzdata8.db

# Standard options to testfixture
#
TESTOPTS = --verbose=file --output=test-out.txt

# Extra compiler options for various shell tools
#
SHELL_OPT += -DSQLITE_DQS=0
SHELL_OPT += -DSQLITE_ENABLE_FTS4
#SHELL_OPT += -DSQLITE_ENABLE_FTS5
SHELL_OPT += -DSQLITE_ENABLE_RTREE
SHELL_OPT += -DSQLITE_ENABLE_EXPLAIN_COMMENTS
SHELL_OPT += -DSQLITE_ENABLE_UNKNOWN_SQL_FUNCTION
SHELL_OPT += -DSQLITE_ENABLE_STMTVTAB
SHELL_OPT += -DSQLITE_ENABLE_DBPAGE_VTAB
SHELL_OPT += -DSQLITE_ENABLE_DBSTAT_VTAB
SHELL_OPT += -DSQLITE_ENABLE_BYTECODE_VTAB
SHELL_OPT += -DSQLITE_ENABLE_OFFSET_SQL_FUNC
SHELL_OPT += -DSQLITE_STRICT_SUBTYPE=1
FUZZERSHELL_OPT =
FUZZCHECK_OPT += -I$(TOP)/test
FUZZCHECK_OPT += -I$(TOP)/ext/recover
FUZZCHECK_OPT += \
  -DSQLITE_OSS_FUZZ \
  -DSQLITE_ENABLE_BYTECODE_VTAB \
  -DSQLITE_ENABLE_DBPAGE_VTAB \
  -DSQLITE_ENABLE_DBSTAT_VTAB \
  -DSQLITE_ENABLE_BYTECODE_VTAB \
  -DSQLITE_ENABLE_DESERIALIZE \
  -DSQLITE_ENABLE_EXPLAIN_COMMENTS \
  -DSQLITE_ENABLE_FTS3_PARENTHESIS \
  -DSQLITE_ENABLE_FTS4 \
  -DSQLITE_ENABLE_FTS5 \
  -DSQLITE_ENABLE_GEOPOLY \
  -DSQLITE_ENABLE_MATH_FUNCTIONS \
  -DSQLITE_ENABLE_MEMSYS5 \
  -DSQLITE_ENABLE_NORMALIZE \
  -DSQLITE_ENABLE_OFFSET_SQL_FUNC \
  -DSQLITE_ENABLE_PREUPDATE_HOOK \
  -DSQLITE_ENABLE_RTREE \
  -DSQLITE_ENABLE_SESSION \
  -DSQLITE_ENABLE_STMTVTAB \
  -DSQLITE_ENABLE_UNKNOWN_SQL_FUNCTION \
  -DSQLITE_ENABLE_STAT4 \
  -DSQLITE_ENABLE_STMT_SCANSTATUS \
  -DSQLITE_MAX_MEMORY=50000000 \
  -DSQLITE_MAX_MMAP_SIZE=0 \
  -DSQLITE_OMIT_LOAD_EXTENSION \
  -DSQLITE_PRINTF_PRECISION_LIMIT=1000 \
  -DSQLITE_PRIVATE="" \
  -DSQLITE_STRICT_SUBTYPE=1 \
  -DSQLITE_STATIC_RANDOMJSON

FUZZCHECK_SRC += $(TOP)/test/fuzzcheck.c
FUZZCHECK_SRC += $(TOP)/test/ossfuzz.c
FUZZCHECK_SRC += $(TOP)/test/fuzzinvariants.c
FUZZCHECK_SRC += $(TOP)/ext/recover/dbdata.c
FUZZCHECK_SRC += $(TOP)/ext/recover/sqlite3recover.c
FUZZCHECK_SRC += $(TOP)/test/vt02.c
FUZZCHECK_SRC += $(TOP)/ext/misc/percentile.c
FUZZCHECK_SRC += $(TOP)/ext/misc/randomjson.c
DBFUZZ_OPT =
ST_OPT = -DSQLITE_OS_KV_OPTIONAL


# In wasi-sdk builds, disable the CLI shell build in the "all" target.
SQLITE3_SHELL_TARGET_  = sqlite3$(TEXE)
SQLITE3_SHELL_TARGET_1 =
SQLITE3_SHELL_TARGET   = $(SQLITE3_SHELL_TARGET_@HAVE_WASI_SDK@)

# Use $(libtclsqlite3.la_$(HAVE_TCL)) to resolve to either
# libtclsqlite3.la or an empty value.
libtclsqlite3.la_0 =
libtclsqlite3.la_1 = libtclsqlite3.la

# This is the default Makefile target.  The objects listed here
# are what get build when you type just "make" with no arguments.
#
all:	sqlite3.h libsqlite3.la $(SQLITE3_SHELL_TARGET) \
  $(libtclsqlite3.la_$(HAVE_TCL))

Makefile: $(TOP)/Makefile.in
	./config.status

sqlite3.pc: $(TOP)/sqlite3.pc.in
	./config.status

libsqlite3.la:	$(LIBOBJ)
	$(LTLINK) -no-undefined -o $@ $(LIBOBJ) $(TLIBS) \
		${ALLOWRELEASE} -rpath "$(libdir)" -version-info "8:6:8"

libtclsqlite3.la:	tclsqlite.lo libsqlite3.la
	$(LTLINK) -no-undefined -o $@ tclsqlite.lo \
		libsqlite3.la @TCL_STUB_LIB_SPEC@ $(TLIBS) \
		-rpath "$(TCLLIBDIR)" \
		-version-info "8:6:8" \
		-avoid-version

sqlite3$(TEXE):	shell.c sqlite3.c
	$(LTLINK) $(READLINE_FLAGS) $(SHELL_OPT) -o $@ \
		shell.c sqlite3.c \
		$(LIBREADLINE) $(TLIBS) -rpath "$(libdir)"

sqldiff$(TEXE):	$(TOP)/tool/sqldiff.c sqlite3.lo sqlite3.h
	$(LTLINK) -o $@ $(TOP)/tool/sqldiff.c sqlite3.lo $(TLIBS)

dbhash$(TEXE):	$(TOP)/tool/dbhash.c sqlite3.lo sqlite3.h
	$(LTLINK) -o $@ $(TOP)/tool/dbhash.c sqlite3.lo $(TLIBS)

RSYNC_SRC = \
  $(TOP)/tool/sqlite3-rsync.c \
<<<<<<< HEAD
  $(TOP)/ext/misc/sha1.c \
  $(TOP)/ext/consio/console_io.c \
=======
>>>>>>> 7cf66988
  sqlite3.c

RSYNC_OPT = \
  -DSQLITE_ENABLE_DBPAGE_VTAB \
  -USQLITE_THREADSAFE \
  -DSQLITE_THREADSAFE=0 \
  -DSQLITE_OMIT_LOAD_EXTENSION \
  -DSQLITE_OMIT_DEPRECATED \
  -DCONSIO_SET_ERROR_STREAM

RSYNC_DEP = \
  $(TOP)/ext/consio/console_io.h \
  $(TOP)/ext/consio/console_io.c

sqlite3-rsync$(TEXE):	$(RSYNC_DEP) $(RSYNC_SRC)
	$(TCC) -o $@ $(RSYNC_OPT) $(RSYNC_SRC) $(TLIBS)

scrub$(TEXE):	$(TOP)/ext/misc/scrub.c sqlite3.lo
	$(LTLINK) -o $@ -I. -DSCRUB_STANDALONE \
		$(TOP)/ext/misc/scrub.c sqlite3.lo $(TLIBS)

srcck1$(BEXE):	$(TOP)/tool/srcck1.c
	$(BCC) -o srcck1$(BEXE) $(TOP)/tool/srcck1.c

sourcetest:	srcck1$(BEXE) sqlite3.c
	./srcck1 sqlite3.c

src-verify:	$(TOP)/tool/src-verify.c
	$(BCC) -o src-verify$(BEXE) $(TOP)/tool/src-verify.c

verify-source:	./src-verify
	./src-verify $(TOP)

fuzzershell$(TEXE):	$(TOP)/tool/fuzzershell.c sqlite3.c sqlite3.h
	$(LTLINK) -o $@ $(FUZZERSHELL_OPT) \
	  $(TOP)/tool/fuzzershell.c sqlite3.c $(TLIBS)

fuzzcheck$(TEXE):	$(FUZZCHECK_SRC) sqlite3.c sqlite3.h $(FUZZCHECK_DEP)
	$(LTLINK) -o $@ $(FUZZCHECK_OPT) $(FUZZCHECK_SRC) sqlite3.c $(TLIBS)

fuzzcheck-asan$(TEXE):	$(FUZZCHECK_SRC) sqlite3.c sqlite3.h $(FUZZCHECK_DEP)
	$(LTLINK) -o $@ -fsanitize=address $(FUZZCHECK_OPT) $(FUZZCHECK_SRC) sqlite3.c $(TLIBS)

fuzzcheck-ubsan$(TEXE):	$(FUZZCHECK_SRC) sqlite3.c sqlite3.h $(FUZZCHECK_DEP)
	$(LTLINK) -o $@ -fsanitize=undefined $(FUZZCHECK_OPT) $(FUZZCHECK_SRC) sqlite3.c $(TLIBS)

# Usage:    FUZZDB=filename make run-fuzzcheck
#
# Where filename is a fuzzcheck database, this target builds and runs
# fuzzcheck, fuzzcheck-asan, and fuzzcheck-ubsan on that database.
#
# FUZZDB can be a glob pattern of two or more databases. Example:
#
#     FUZZDB=test/fuzzdata*.db make run-fuzzcheck
#
run-fuzzcheck:	fuzzcheck$(TEXE) fuzzcheck-asan$(TEXE) fuzzcheck-ubsan$(TEXE)
	@if test "$(FUZZDB)" = ""; then echo 'ERROR: No FUZZDB specified. Rerun with FUZZDB=filename'; exit 1; fi
	./fuzzcheck$(TEXE) --spinner $(FUZZDB)
	./fuzzcheck-asan$(TEXE) --spinner $(FUZZDB)
	./fuzzcheck-ubsan$(TEXE) --spinner $(FUZZDB)

ossshell$(TEXE):	$(TOP)/test/ossfuzz.c $(TOP)/test/ossshell.c sqlite3.c sqlite3.h
	$(LTLINK) -o $@ $(FUZZCHECK_OPT) $(TOP)/test/ossshell.c \
             $(TOP)/test/ossfuzz.c sqlite3.c $(TLIBS)

sessionfuzz$(TEXE):	$(TOP)/test/sessionfuzz.c sqlite3.c sqlite3.h
	$(LTLINK) -o $@ $(TOP)/test/sessionfuzz.c $(TLIBS)

dbfuzz$(TEXE):	$(TOP)/test/dbfuzz.c sqlite3.c sqlite3.h
	$(LTLINK) -o $@ $(DBFUZZ_OPT) $(TOP)/test/dbfuzz.c sqlite3.c $(TLIBS)

DBFUZZ2_OPTS = \
  -DSQLITE_THREADSAFE=0 \
  -DSQLITE_OMIT_LOAD_EXTENSION \
  -DSQLITE_DEBUG \
  -DSQLITE_ENABLE_DBSTAT_VTAB \
  -DSQLITE_ENABLE_BYTECODE_VTAB \
  -DSQLITE_ENABLE_RTREE \
  -DSQLITE_ENABLE_FTS4 \
  -DSQLITE_ENABLE_FTS5

dbfuzz2$(TEXE):	$(TOP)/test/dbfuzz2.c sqlite3.c sqlite3.h
	$(CC) $(OPT_FEATURE_FLAGS) $(OPTS) -I. -g -O0 \
		-DSTANDALONE -o dbfuzz2 \
		$(DBFUZZ2_OPTS) $(TOP)/test/dbfuzz2.c sqlite3.c $(TLIBS)
	mkdir -p dbfuzz2-dir
	cp $(TOP)/test/dbfuzz2-seed* dbfuzz2-dir

dbfuzz2-asan:	$(TOP)/test/dbfuzz2.c sqlite3.c sqlite3.h
	clang-6.0 $(OPT_FEATURE_FLAGS) $(OPTS) -I. -g -O0 \
		-fsanitize=fuzzer,undefined,address -o dbfuzz2-asan \
		$(DBFUZZ2_OPTS) $(TOP)/test/dbfuzz2.c sqlite3.c $(TLIBS)
	mkdir -p dbfuzz2-dir
	cp $(TOP)/test/dbfuzz2-seed* dbfuzz2-dir

dbfuzz2-msan:	$(TOP)/test/dbfuzz2.c sqlite3.c sqlite3.h
	clang-6.0 $(OPT_FEATURE_FLAGS) $(OPTS) -I. -g -O0 \
		-fsanitize=fuzzer,undefined,memory -o dbfuzz2-msan \
		$(DBFUZZ2_OPTS) $(TOP)/test/dbfuzz2.c sqlite3.c $(TLIBS)
	mkdir -p dbfuzz2-dir
	cp $(TOP)/test/dbfuzz2-seed* dbfuzz2-dir

mptester$(TEXE):	sqlite3.lo $(TOP)/mptest/mptest.c
	$(LTLINK) -o $@ -I. $(TOP)/mptest/mptest.c sqlite3.lo \
		$(TLIBS) -rpath "$(libdir)"

MPTEST1=./mptester$(TEXE) mptest.db $(TOP)/mptest/crash01.test --repeat 20
MPTEST2=./mptester$(TEXE) mptest.db $(TOP)/mptest/multiwrite01.test --repeat 20
mptest:	mptester$(TEXE)
	rm -f mptest.db
	$(MPTEST1) --journalmode DELETE
	$(MPTEST2) --journalmode WAL
	$(MPTEST1) --journalmode WAL
	$(MPTEST2) --journalmode PERSIST
	$(MPTEST1) --journalmode PERSIST
	$(MPTEST2) --journalmode TRUNCATE
	$(MPTEST1) --journalmode TRUNCATE
	$(MPTEST2) --journalmode DELETE


has_tclsh84:
	sh $(TOP)/tool/cktclsh.sh 8.4 $(TCLSH_CMD)
	touch has_tclsh84

has_tclsh85:
	sh $(TOP)/tool/cktclsh.sh 8.5 $(TCLSH_CMD)
	touch has_tclsh85

has_tclconfig:
	@ if test x"$(HAVE_TCL)" != "x1"; then	echo 'ERROR: Requires access to "tclConfig.sh" which "configure" was not able to locate'; exit 1; fi
	touch has_tclconfig


# This target creates a directory named "tsrc" and fills it with
# copies of all of the C source code and header files needed to
# build on the target system.  Some of the C source code and header
# files are automatically generated.  This target takes care of
# all that automatic generation.
#
.target_source:	$(SRC) $(TOP)/tool/vdbe-compress.tcl has_tclsh84 fts5.c
	rm -rf tsrc
	mkdir tsrc
	cp -f $(SRC) tsrc
	rm tsrc/sqlite.h.in tsrc/parse.y
	$(TCLSH_CMD) $(TOP)/tool/vdbe-compress.tcl $(OPTS) <tsrc/vdbe.c >vdbe.new
	mv vdbe.new tsrc/vdbe.c
	cp fts5.c fts5.h tsrc
	touch .target_source

sqlite3.c:	.target_source $(TOP)/tool/mksqlite3c.tcl src-verify has_tclsh84
	$(TCLSH_CMD) $(TOP)/tool/mksqlite3c.tcl $(AMALGAMATION_LINE_MACROS) $(EXTRA_SRC)
	cp tsrc/sqlite3ext.h .
	cp $(TOP)/ext/session/sqlite3session.h .

sqlite3r.h: sqlite3.h has_tclsh84
	$(TCLSH_CMD) $(TOP)/tool/mksqlite3h.tcl $(TOP) --enable-recover >sqlite3r.h

sqlite3r.c: sqlite3.c sqlite3r.h has_tclsh84
	cp $(TOP)/ext/recover/sqlite3recover.c tsrc/
	cp $(TOP)/ext/recover/sqlite3recover.h tsrc/
	cp $(TOP)/ext/recover/dbdata.c tsrc/
	$(TCLSH_CMD) $(TOP)/tool/mksqlite3c.tcl --enable-recover $(AMALGAMATION_LINE_MACROS) $(EXTRA_SRC)

sqlite3ext.h:	.target_source
	cp tsrc/sqlite3ext.h .

tclsqlite3.c:	sqlite3.c
	echo '#ifndef USE_SYSTEM_SQLITE' >tclsqlite3.c
	cat sqlite3.c >>tclsqlite3.c
	echo '#endif /* USE_SYSTEM_SQLITE */' >>tclsqlite3.c
	cat $(TOP)/src/tclsqlite.c >>tclsqlite3.c

sqlite3-all.c:	sqlite3.c $(TOP)/tool/split-sqlite3c.tcl has_tclsh84
	$(TCLSH_CMD) $(TOP)/tool/split-sqlite3c.tcl

# Rule to build the amalgamation
#
sqlite3.lo:	sqlite3.c
	$(LTCOMPILE) $(TEMP_STORE) -c sqlite3.c

# Rules to build the LEMON compiler generator
#
lemon$(BEXE):	$(TOP)/tool/lemon.c $(TOP)/tool/lempar.c
	$(BCC) -o $@ $(TOP)/tool/lemon.c
	cp $(TOP)/tool/lempar.c .

# Rules to build the program that generates the source-id
#
mksourceid$(BEXE):	$(TOP)/tool/mksourceid.c
	$(BCC) -o $@ $(TOP)/tool/mksourceid.c

# Rules to build individual *.o files from generated *.c files. This
# applies to:
#
#     parse.o
#     opcodes.o
#
parse.lo:	parse.c $(HDR)
	$(LTCOMPILE) $(TEMP_STORE) -c parse.c

opcodes.lo:	opcodes.c
	$(LTCOMPILE) $(TEMP_STORE) -c opcodes.c

# Rules to build individual *.o files from files in the src directory.
#
alter.lo:	$(TOP)/src/alter.c $(HDR)
	$(LTCOMPILE) $(TEMP_STORE) -c $(TOP)/src/alter.c

analyze.lo:	$(TOP)/src/analyze.c $(HDR)
	$(LTCOMPILE) $(TEMP_STORE) -c $(TOP)/src/analyze.c

attach.lo:	$(TOP)/src/attach.c $(HDR)
	$(LTCOMPILE) $(TEMP_STORE) -c $(TOP)/src/attach.c

auth.lo:	$(TOP)/src/auth.c $(HDR)
	$(LTCOMPILE) $(TEMP_STORE) -c $(TOP)/src/auth.c

backup.lo:	$(TOP)/src/backup.c $(HDR)
	$(LTCOMPILE) $(TEMP_STORE) -c $(TOP)/src/backup.c

bitvec.lo:	$(TOP)/src/bitvec.c $(HDR)
	$(LTCOMPILE) $(TEMP_STORE) -c $(TOP)/src/bitvec.c

btmutex.lo:	$(TOP)/src/btmutex.c $(HDR)
	$(LTCOMPILE) $(TEMP_STORE) -c $(TOP)/src/btmutex.c

btree.lo:	$(TOP)/src/btree.c $(HDR) $(TOP)/src/pager.h
	$(LTCOMPILE) $(TEMP_STORE) -c $(TOP)/src/btree.c

build.lo:	$(TOP)/src/build.c $(HDR)
	$(LTCOMPILE) $(TEMP_STORE) -c $(TOP)/src/build.c

callback.lo:	$(TOP)/src/callback.c $(HDR)
	$(LTCOMPILE) $(TEMP_STORE) -c $(TOP)/src/callback.c

complete.lo:	$(TOP)/src/complete.c $(HDR)
	$(LTCOMPILE) $(TEMP_STORE) -c $(TOP)/src/complete.c

ctime.lo:	$(TOP)/src/ctime.c $(HDR)
	$(LTCOMPILE) $(TEMP_STORE) -c $(TOP)/src/ctime.c

date.lo:	$(TOP)/src/date.c $(HDR)
	$(LTCOMPILE) $(TEMP_STORE) -c $(TOP)/src/date.c

dbpage.lo:	$(TOP)/src/dbpage.c $(HDR)
	$(LTCOMPILE) $(TEMP_STORE) -c $(TOP)/src/dbpage.c

dbstat.lo:	$(TOP)/src/dbstat.c $(HDR)
	$(LTCOMPILE) $(TEMP_STORE) -c $(TOP)/src/dbstat.c

delete.lo:	$(TOP)/src/delete.c $(HDR)
	$(LTCOMPILE) $(TEMP_STORE) -c $(TOP)/src/delete.c

expr.lo:	$(TOP)/src/expr.c $(HDR)
	$(LTCOMPILE) $(TEMP_STORE) -c $(TOP)/src/expr.c

fault.lo:	$(TOP)/src/fault.c $(HDR)
	$(LTCOMPILE) $(TEMP_STORE) -c $(TOP)/src/fault.c

fkey.lo:	$(TOP)/src/fkey.c $(HDR)
	$(LTCOMPILE) $(TEMP_STORE) -c $(TOP)/src/fkey.c

func.lo:	$(TOP)/src/func.c $(HDR)
	$(LTCOMPILE) $(TEMP_STORE) -c $(TOP)/src/func.c

global.lo:	$(TOP)/src/global.c $(HDR)
	$(LTCOMPILE) $(TEMP_STORE) -c $(TOP)/src/global.c

hash.lo:	$(TOP)/src/hash.c $(HDR)
	$(LTCOMPILE) $(TEMP_STORE) -c $(TOP)/src/hash.c

insert.lo:	$(TOP)/src/insert.c $(HDR)
	$(LTCOMPILE) $(TEMP_STORE) -c $(TOP)/src/insert.c

json.lo:	$(TOP)/src/json.c $(HDR)
	$(LTCOMPILE) $(TEMP_STORE) -c $(TOP)/src/json.c

legacy.lo:	$(TOP)/src/legacy.c $(HDR)
	$(LTCOMPILE) $(TEMP_STORE) -c $(TOP)/src/legacy.c

loadext.lo:	$(TOP)/src/loadext.c $(HDR)
	$(LTCOMPILE) $(TEMP_STORE) -c $(TOP)/src/loadext.c

main.lo:	$(TOP)/src/main.c $(HDR)
	$(LTCOMPILE) $(TEMP_STORE) -c $(TOP)/src/main.c

malloc.lo:	$(TOP)/src/malloc.c $(HDR)
	$(LTCOMPILE) $(TEMP_STORE) -c $(TOP)/src/malloc.c

mem0.lo:	$(TOP)/src/mem0.c $(HDR)
	$(LTCOMPILE) $(TEMP_STORE) -c $(TOP)/src/mem0.c

mem1.lo:	$(TOP)/src/mem1.c $(HDR)
	$(LTCOMPILE) $(TEMP_STORE) -c $(TOP)/src/mem1.c

mem2.lo:	$(TOP)/src/mem2.c $(HDR)
	$(LTCOMPILE) $(TEMP_STORE) -c $(TOP)/src/mem2.c

mem3.lo:	$(TOP)/src/mem3.c $(HDR)
	$(LTCOMPILE) $(TEMP_STORE) -c $(TOP)/src/mem3.c

mem5.lo:	$(TOP)/src/mem5.c $(HDR)
	$(LTCOMPILE) $(TEMP_STORE) -c $(TOP)/src/mem5.c

memdb.lo:	$(TOP)/src/memdb.c $(HDR)
	$(LTCOMPILE) $(TEMP_STORE) -c $(TOP)/src/memdb.c

memjournal.lo:	$(TOP)/src/memjournal.c $(HDR)
	$(LTCOMPILE) $(TEMP_STORE) -c $(TOP)/src/memjournal.c

mutex.lo:	$(TOP)/src/mutex.c $(HDR)
	$(LTCOMPILE) $(TEMP_STORE) -c $(TOP)/src/mutex.c

mutex_noop.lo:	$(TOP)/src/mutex_noop.c $(HDR)
	$(LTCOMPILE) $(TEMP_STORE) -c $(TOP)/src/mutex_noop.c

mutex_unix.lo:	$(TOP)/src/mutex_unix.c $(HDR)
	$(LTCOMPILE) $(TEMP_STORE) -c $(TOP)/src/mutex_unix.c

mutex_w32.lo:	$(TOP)/src/mutex_w32.c $(HDR)
	$(LTCOMPILE) $(TEMP_STORE) -c $(TOP)/src/mutex_w32.c

notify.lo:	$(TOP)/src/notify.c $(HDR)
	$(LTCOMPILE) $(TEMP_STORE) -c $(TOP)/src/notify.c

pager.lo:	$(TOP)/src/pager.c $(HDR) $(TOP)/src/pager.h
	$(LTCOMPILE) $(TEMP_STORE) -c $(TOP)/src/pager.c

pcache.lo:	$(TOP)/src/pcache.c $(HDR) $(TOP)/src/pcache.h
	$(LTCOMPILE) $(TEMP_STORE) -c $(TOP)/src/pcache.c

pcache1.lo:	$(TOP)/src/pcache1.c $(HDR) $(TOP)/src/pcache.h
	$(LTCOMPILE) $(TEMP_STORE) -c $(TOP)/src/pcache1.c

os.lo:	$(TOP)/src/os.c $(HDR)
	$(LTCOMPILE) $(TEMP_STORE) -c $(TOP)/src/os.c

os_kv.lo:	$(TOP)/src/os_kv.c $(HDR)
	$(LTCOMPILE) $(TEMP_STORE) -c $(TOP)/src/os_kv.c

os_unix.lo:	$(TOP)/src/os_unix.c $(HDR)
	$(LTCOMPILE) $(TEMP_STORE) -c $(TOP)/src/os_unix.c

os_win.lo:	$(TOP)/src/os_win.c $(HDR)
	$(LTCOMPILE) $(TEMP_STORE) -c $(TOP)/src/os_win.c

pragma.lo:	$(TOP)/src/pragma.c $(HDR)
	$(LTCOMPILE) $(TEMP_STORE) -c $(TOP)/src/pragma.c

prepare.lo:	$(TOP)/src/prepare.c $(HDR)
	$(LTCOMPILE) $(TEMP_STORE) -c $(TOP)/src/prepare.c

printf.lo:	$(TOP)/src/printf.c $(HDR)
	$(LTCOMPILE) $(TEMP_STORE) -c $(TOP)/src/printf.c

random.lo:	$(TOP)/src/random.c $(HDR)
	$(LTCOMPILE) $(TEMP_STORE) -c $(TOP)/src/random.c

resolve.lo:	$(TOP)/src/resolve.c $(HDR)
	$(LTCOMPILE) $(TEMP_STORE) -c $(TOP)/src/resolve.c

rowset.lo:	$(TOP)/src/rowset.c $(HDR)
	$(LTCOMPILE) $(TEMP_STORE) -c $(TOP)/src/rowset.c

select.lo:	$(TOP)/src/select.c $(HDR)
	$(LTCOMPILE) $(TEMP_STORE) -c $(TOP)/src/select.c

status.lo:	$(TOP)/src/status.c $(HDR)
	$(LTCOMPILE) $(TEMP_STORE) -c $(TOP)/src/status.c

table.lo:	$(TOP)/src/table.c $(HDR)
	$(LTCOMPILE) $(TEMP_STORE) -c $(TOP)/src/table.c

threads.lo:	$(TOP)/src/threads.c $(HDR)
	$(LTCOMPILE) $(TEMP_STORE) -c $(TOP)/src/threads.c

tokenize.lo:	$(TOP)/src/tokenize.c keywordhash.h $(HDR)
	$(LTCOMPILE) $(TEMP_STORE) -c $(TOP)/src/tokenize.c

treeview.lo:	$(TOP)/src/treeview.c $(HDR)
	$(LTCOMPILE) $(TEMP_STORE) -c $(TOP)/src/treeview.c

trigger.lo:	$(TOP)/src/trigger.c $(HDR)
	$(LTCOMPILE) $(TEMP_STORE) -c $(TOP)/src/trigger.c

update.lo:	$(TOP)/src/update.c $(HDR)
	$(LTCOMPILE) $(TEMP_STORE) -c $(TOP)/src/update.c

upsert.lo:	$(TOP)/src/upsert.c $(HDR)
	$(LTCOMPILE) $(TEMP_STORE) -c $(TOP)/src/upsert.c

utf.lo:	$(TOP)/src/utf.c $(HDR)
	$(LTCOMPILE) $(TEMP_STORE) -c $(TOP)/src/utf.c

util.lo:	$(TOP)/src/util.c $(HDR)
	$(LTCOMPILE) $(TEMP_STORE) -c $(TOP)/src/util.c

vacuum.lo:	$(TOP)/src/vacuum.c $(HDR)
	$(LTCOMPILE) $(TEMP_STORE) -c $(TOP)/src/vacuum.c

vdbe.lo:	$(TOP)/src/vdbe.c $(HDR)
	$(LTCOMPILE) $(TEMP_STORE) -c $(TOP)/src/vdbe.c

vdbeapi.lo:	$(TOP)/src/vdbeapi.c $(HDR)
	$(LTCOMPILE) $(TEMP_STORE) -c $(TOP)/src/vdbeapi.c

vdbeaux.lo:	$(TOP)/src/vdbeaux.c $(HDR)
	$(LTCOMPILE) $(TEMP_STORE) -c $(TOP)/src/vdbeaux.c

vdbeblob.lo:	$(TOP)/src/vdbeblob.c $(HDR)
	$(LTCOMPILE) $(TEMP_STORE) -c $(TOP)/src/vdbeblob.c

vdbemem.lo:	$(TOP)/src/vdbemem.c $(HDR)
	$(LTCOMPILE) $(TEMP_STORE) -c $(TOP)/src/vdbemem.c

vdbesort.lo:	$(TOP)/src/vdbesort.c $(HDR)
	$(LTCOMPILE) $(TEMP_STORE) -c $(TOP)/src/vdbesort.c

vdbetrace.lo:	$(TOP)/src/vdbetrace.c $(HDR)
	$(LTCOMPILE) $(TEMP_STORE) -c $(TOP)/src/vdbetrace.c

vdbevtab.lo:	$(TOP)/src/vdbevtab.c $(HDR)
	$(LTCOMPILE) $(TEMP_STORE) -c $(TOP)/src/vdbevtab.c

vtab.lo:	$(TOP)/src/vtab.c $(HDR)
	$(LTCOMPILE) $(TEMP_STORE) -c $(TOP)/src/vtab.c

wal.lo:	$(TOP)/src/wal.c $(HDR)
	$(LTCOMPILE) $(TEMP_STORE) -c $(TOP)/src/wal.c

walker.lo:	$(TOP)/src/walker.c $(HDR)
	$(LTCOMPILE) $(TEMP_STORE) -c $(TOP)/src/walker.c

where.lo:	$(TOP)/src/where.c $(HDR)
	$(LTCOMPILE) $(TEMP_STORE) -c $(TOP)/src/where.c

wherecode.lo:	$(TOP)/src/wherecode.c $(HDR)
	$(LTCOMPILE) $(TEMP_STORE) -c $(TOP)/src/wherecode.c

whereexpr.lo:	$(TOP)/src/whereexpr.c $(HDR)
	$(LTCOMPILE) $(TEMP_STORE) -c $(TOP)/src/whereexpr.c

window.lo:	$(TOP)/src/window.c $(HDR)
	$(LTCOMPILE) $(TEMP_STORE) -c $(TOP)/src/window.c

tclsqlite.lo:	$(TOP)/src/tclsqlite.c $(HDR)
	$(LTCOMPILE) -DUSE_TCL_STUBS=1 -c $(TOP)/src/tclsqlite.c

tclsqlite-shell.lo:	$(TOP)/src/tclsqlite.c $(HDR)
	$(LTCOMPILE) -DTCLSH -o $@ -c $(TOP)/src/tclsqlite.c

tclsqlite-stubs.lo:	$(TOP)/src/tclsqlite.c $(HDR)
	$(LTCOMPILE) -DUSE_TCL_STUBS=1 -o $@ -c $(TOP)/src/tclsqlite.c

tclsqlite3$(TEXE):	has_tclconfig tclsqlite-shell.lo libsqlite3.la
	$(LTLINK) -o $@ tclsqlite-shell.lo \
		 libsqlite3.la $(LIBTCL)

# Rules to build opcodes.c and opcodes.h
#
opcodes.c:	opcodes.h $(TOP)/tool/mkopcodec.tcl has_tclsh84
	$(TCLSH_CMD) $(TOP)/tool/mkopcodec.tcl opcodes.h >opcodes.c

opcodes.h:	parse.h $(TOP)/src/vdbe.c $(TOP)/tool/mkopcodeh.tcl has_tclsh84
	cat parse.h $(TOP)/src/vdbe.c | $(TCLSH_CMD) $(TOP)/tool/mkopcodeh.tcl >opcodes.h

# Rules to build parse.c and parse.h - the outputs of lemon.
#
parse.h:	parse.c

parse.c:	$(TOP)/src/parse.y lemon$(BEXE)
	cp $(TOP)/src/parse.y .
	./lemon$(BEXE) $(OPT_FEATURE_FLAGS) $(OPTS) -S parse.y

sqlite3.h:	$(TOP)/src/sqlite.h.in $(TOP)/manifest mksourceid$(BEXE) $(TOP)/VERSION has_tclsh84
	$(TCLSH_CMD) $(TOP)/tool/mksqlite3h.tcl $(TOP) >sqlite3.h

sqlite3rc.h:	$(TOP)/src/sqlite3.rc $(TOP)/VERSION has_tclsh84
	echo '#ifndef SQLITE_RESOURCE_VERSION' >$@
	echo -n '#define SQLITE_RESOURCE_VERSION ' >>$@
	cat $(TOP)/VERSION | $(TCLSH_CMD) $(TOP)/tool/replace.tcl exact . , >>$@
	echo '#endif' >>sqlite3rc.h

keywordhash.h:	$(TOP)/tool/mkkeywordhash.c
	$(BCC) -o mkkeywordhash$(BEXE) $(OPT_FEATURE_FLAGS) $(OPTS) $(TOP)/tool/mkkeywordhash.c
	./mkkeywordhash$(BEXE) >keywordhash.h

# Source and header files that shell.c depends on
SHELL_DEP = \
    $(TOP)/src/shell.c.in \
    $(TOP)/ext/consio/console_io.c \
    $(TOP)/ext/consio/console_io.h \
    $(TOP)/ext/expert/sqlite3expert.c \
    $(TOP)/ext/expert/sqlite3expert.h \
    $(TOP)/ext/intck/sqlite3intck.c \
    $(TOP)/ext/intck/sqlite3intck.h \
    $(TOP)/ext/misc/appendvfs.c \
    $(TOP)/ext/misc/base64.c \
    $(TOP)/ext/misc/base85.c \
    $(TOP)/ext/misc/completion.c \
    $(TOP)/ext/misc/decimal.c \
    $(TOP)/ext/misc/fileio.c \
    $(TOP)/ext/misc/ieee754.c \
    $(TOP)/ext/misc/memtrace.c \
    $(TOP)/ext/misc/pcachetrace.c \
    $(TOP)/ext/misc/percentile.c \
    $(TOP)/ext/misc/regexp.c \
    $(TOP)/ext/misc/series.c \
    $(TOP)/ext/misc/sha1.c \
    $(TOP)/ext/misc/shathree.c \
    $(TOP)/ext/misc/sqlar.c \
    $(TOP)/ext/misc/uint.c \
    $(TOP)/ext/misc/vfstrace.c \
    $(TOP)/ext/misc/zipfile.c \
    $(TOP)/ext/recover/dbdata.c \
    $(TOP)/ext/recover/sqlite3recover.c \
    $(TOP)/ext/recover/sqlite3recover.h \
    $(TOP)/src/test_windirent.c \
    $(TOP)/src/test_windirent.h

shell.c:	$(SHELL_DEP) $(TOP)/tool/mkshellc.tcl has_tclsh84
	$(TCLSH_CMD) $(TOP)/tool/mkshellc.tcl >shell.c




# Rules to build the extension objects.
#
icu.lo:	$(TOP)/ext/icu/icu.c $(HDR) $(EXTHDR)
	$(LTCOMPILE) -DSQLITE_CORE -c $(TOP)/ext/icu/icu.c

fts3.lo:	$(TOP)/ext/fts3/fts3.c $(HDR) $(EXTHDR)
	$(LTCOMPILE) -DSQLITE_CORE -c $(TOP)/ext/fts3/fts3.c

fts3_aux.lo:	$(TOP)/ext/fts3/fts3_aux.c $(HDR) $(EXTHDR)
	$(LTCOMPILE) -DSQLITE_CORE -c $(TOP)/ext/fts3/fts3_aux.c

fts3_expr.lo:	$(TOP)/ext/fts3/fts3_expr.c $(HDR) $(EXTHDR)
	$(LTCOMPILE) -DSQLITE_CORE -c $(TOP)/ext/fts3/fts3_expr.c

fts3_hash.lo:	$(TOP)/ext/fts3/fts3_hash.c $(HDR) $(EXTHDR)
	$(LTCOMPILE) -DSQLITE_CORE -c $(TOP)/ext/fts3/fts3_hash.c

fts3_icu.lo:	$(TOP)/ext/fts3/fts3_icu.c $(HDR) $(EXTHDR)
	$(LTCOMPILE) -DSQLITE_CORE -c $(TOP)/ext/fts3/fts3_icu.c

fts3_porter.lo:	$(TOP)/ext/fts3/fts3_porter.c $(HDR) $(EXTHDR)
	$(LTCOMPILE) -DSQLITE_CORE -c $(TOP)/ext/fts3/fts3_porter.c

fts3_snippet.lo:	$(TOP)/ext/fts3/fts3_snippet.c $(HDR) $(EXTHDR)
	$(LTCOMPILE) -DSQLITE_CORE -c $(TOP)/ext/fts3/fts3_snippet.c

fts3_tokenizer.lo:	$(TOP)/ext/fts3/fts3_tokenizer.c $(HDR) $(EXTHDR)
	$(LTCOMPILE) -DSQLITE_CORE -c $(TOP)/ext/fts3/fts3_tokenizer.c

fts3_tokenizer1.lo:	$(TOP)/ext/fts3/fts3_tokenizer1.c $(HDR) $(EXTHDR)
	$(LTCOMPILE) -DSQLITE_CORE -c $(TOP)/ext/fts3/fts3_tokenizer1.c

fts3_tokenize_vtab.lo:	$(TOP)/ext/fts3/fts3_tokenize_vtab.c $(HDR) $(EXTHDR)
	$(LTCOMPILE) -DSQLITE_CORE -c $(TOP)/ext/fts3/fts3_tokenize_vtab.c

fts3_unicode.lo:	$(TOP)/ext/fts3/fts3_unicode.c $(HDR) $(EXTHDR)
	$(LTCOMPILE) -DSQLITE_CORE -c $(TOP)/ext/fts3/fts3_unicode.c

fts3_unicode2.lo:	$(TOP)/ext/fts3/fts3_unicode2.c $(HDR) $(EXTHDR)
	$(LTCOMPILE) -DSQLITE_CORE -c $(TOP)/ext/fts3/fts3_unicode2.c

fts3_write.lo:	$(TOP)/ext/fts3/fts3_write.c $(HDR) $(EXTHDR)
	$(LTCOMPILE) -DSQLITE_CORE -c $(TOP)/ext/fts3/fts3_write.c

rtree.lo:	$(TOP)/ext/rtree/rtree.c $(HDR) $(EXTHDR)
	$(LTCOMPILE) -DSQLITE_CORE -c $(TOP)/ext/rtree/rtree.c

userauth.lo:	$(TOP)/ext/userauth/userauth.c $(HDR) $(EXTHDR)
	$(LTCOMPILE) -DSQLITE_CORE -c $(TOP)/ext/userauth/userauth.c

sqlite3session.lo:	$(TOP)/ext/session/sqlite3session.c $(HDR) $(EXTHDR)
	$(LTCOMPILE) -DSQLITE_CORE -c $(TOP)/ext/session/sqlite3session.c

stmt.lo:	$(TOP)/ext/misc/stmt.c
	$(LTCOMPILE) -DSQLITE_CORE -c $(TOP)/ext/misc/stmt.c

# FTS5 things
#
FTS5_SRC = \
   $(TOP)/ext/fts5/fts5.h \
   $(TOP)/ext/fts5/fts5Int.h \
   $(TOP)/ext/fts5/fts5_aux.c \
   $(TOP)/ext/fts5/fts5_buffer.c \
   $(TOP)/ext/fts5/fts5_main.c \
   $(TOP)/ext/fts5/fts5_config.c \
   $(TOP)/ext/fts5/fts5_expr.c \
   $(TOP)/ext/fts5/fts5_hash.c \
   $(TOP)/ext/fts5/fts5_index.c \
   fts5parse.c fts5parse.h \
   $(TOP)/ext/fts5/fts5_storage.c \
   $(TOP)/ext/fts5/fts5_tokenize.c \
   $(TOP)/ext/fts5/fts5_unicode2.c \
   $(TOP)/ext/fts5/fts5_varint.c \
   $(TOP)/ext/fts5/fts5_vocab.c  \

fts5parse.c:	$(TOP)/ext/fts5/fts5parse.y lemon$(BEXE)
	cp $(TOP)/ext/fts5/fts5parse.y .
	rm -f fts5parse.h
	./lemon$(BEXE) $(OPTS) -S fts5parse.y

fts5parse.h: fts5parse.c

fts5.c: $(FTS5_SRC) has_tclsh84
	$(TCLSH_CMD) $(TOP)/ext/fts5/tool/mkfts5c.tcl
	cp $(TOP)/ext/fts5/fts5.h .

fts5.lo:	fts5.c $(HDR) $(EXTHDR)
	$(LTCOMPILE) -DSQLITE_CORE -c fts5.c

sqlite3rbu.lo:	$(TOP)/ext/rbu/sqlite3rbu.c $(HDR) $(EXTHDR)
	$(LTCOMPILE) -DSQLITE_CORE -c $(TOP)/ext/rbu/sqlite3rbu.c


# Rules to build the 'testfixture' application.
#
# If using the amalgamation, use sqlite3.c directly to build the test
# fixture.  Otherwise link against libsqlite3.la.  (This distinction is
# necessary because the test fixture requires non-API symbols which are
# hidden when the library is built via the amalgamation).
#
TESTFIXTURE_FLAGS  = -DSQLITE_TEST=1 -DSQLITE_CRASH_TEST=1
TESTFIXTURE_FLAGS += -DTCLSH_INIT_PROC=sqlite3TestInit
TESTFIXTURE_FLAGS += -DSQLITE_SERVER=1 -DSQLITE_PRIVATE="" -DSQLITE_CORE
TESTFIXTURE_FLAGS += -DBUILD_sqlite
TESTFIXTURE_FLAGS += -DSQLITE_SERIES_CONSTRAINT_VERIFY=1
TESTFIXTURE_FLAGS += -DSQLITE_DEFAULT_PAGE_SIZE=1024
TESTFIXTURE_FLAGS += -DSQLITE_ENABLE_STMTVTAB
TESTFIXTURE_FLAGS += -DSQLITE_ENABLE_DBPAGE_VTAB
TESTFIXTURE_FLAGS += -DSQLITE_ENABLE_BYTECODE_VTAB
TESTFIXTURE_FLAGS += -DSQLITE_CKSUMVFS_STATIC
TESTFIXTURE_FLAGS += -DSQLITE_STATIC_RANDOMJSON
TESTFIXTURE_FLAGS += -DSQLITE_STRICT_SUBTYPE=1

TESTFIXTURE_SRC0 = $(TESTSRC2) libsqlite3.la
TESTFIXTURE_SRC1 = sqlite3.c
TESTFIXTURE_SRC = $(TESTSRC) $(TOP)/src/tclsqlite.c
TESTFIXTURE_SRC += $(TESTFIXTURE_SRC$(USE_AMALGAMATION))

testfixture$(TEXE):	has_tclconfig has_tclsh85 $(TESTFIXTURE_SRC)
	$(LTLINK) -DSQLITE_NO_SYNC=1 $(TEMP_STORE) $(TESTFIXTURE_FLAGS) \
		-o $@ $(TESTFIXTURE_SRC) $(LIBTCL) $(TLIBS)

coretestprogs:	testfixture$(BEXE) sqlite3$(BEXE)

testprogs:	$(TESTPROGS) srcck1$(BEXE) fuzzcheck$(TEXE) sessionfuzz$(TEXE)

# A very detailed test running most or all test cases
fulltest:	alltest fuzztest

# Run most or all tcl test cases
alltest:	$(TESTPROGS)
	./testfixture$(TEXE) $(TOP)/test/all.test $(TESTOPTS)

# Really really long testing
soaktest:	$(TESTPROGS)
	./testfixture$(TEXE) $(TOP)/test/all.test -soak=1 $(TESTOPTS)

# Do extra testing but not everything.
fulltestonly:	$(TESTPROGS) fuzztest
	./testfixture$(TEXE) $(TOP)/test/full.test

# Fuzz testing
#
# WARNING: When the "fuzztest" target is run by the testrunner.tcl script,
# it does not actually run this code. Instead, it schedules equivalent 
# commands. Therefore, if this target is updated, then code in
# testrunner_data.tcl (search for "trd_fuzztest_data") must also be updated.
#
fuzztest:	fuzzcheck$(TEXE) $(FUZZDATA) sessionfuzz$(TEXE)
	./fuzzcheck$(TEXE) $(FUZZDATA)
	./sessionfuzz$(TEXE) run $(TOP)/test/sessionfuzz-data1.db

valgrindfuzz:	fuzzcheck$(TEXT) $(FUZZDATA) sessionfuzz$(TEXE)
	valgrind ./fuzzcheck$(TEXE) --cell-size-check --limit-mem 10M $(FUZZDATA)
	valgrind ./sessionfuzz$(TEXE) run $(TOP)/test/sessionfuzz-data1.db

# The veryquick.test TCL tests.
#
tcltest:	./testfixture$(TEXE)
	./testfixture$(TEXE) $(TOP)/test/veryquick.test $(TESTOPTS)

# Runs all the same tests cases as the "tcltest" target but uses
# the testrunner.tcl script to run them in multiple cores
# concurrently.
testrunner:	testfixture$(TEXE)
	./testfixture$(TEXE) $(TOP)/test/testrunner.tcl

# This is the testing target preferred by the core SQLite developers.
# It runs tests under a standard configuration, regardless of how
# ./configure was run.  The devs run "make devtest" prior to each
# check-in, at a minimum.  Probably other tests too, but at least this
# one.
#
devtest:	srctree-check sourcetest
	$(TCLSH_CMD) $(TOP)/test/testrunner.tcl mdevtest $(TSTRNNR_OPTS)

mdevtest: srctree-check has_tclsh85
	$(TCLSH_CMD) $(TOP)/test/testrunner.tcl mdevtest $(TSTRNNR_OPTS)

sdevtest: has_tclsh85
	$(TCLSH_CMD) $(TOP)/test/testrunner.tcl sdevtest $(TSTRNNR_OPTS)

# Validate that various generated files in the source tree
# are up-to-date.
#
srctree-check:	$(TOP)/tool/srctree-check.tcl
	$(TCLSH_CMD) $(TOP)/tool/srctree-check.tcl

# Testing for a release
#
releasetest: srctree-check has_tclsh85 verify-source
	$(TCLSH_CMD) $(TOP)/test/testrunner.tcl release $(TSTRNNR_OPTS)

# Minimal testing that runs in less than 3 minutes
#
quicktest:	./testfixture$(TEXE)
	./testfixture$(TEXE) $(TOP)/test/extraquick.test $(TESTOPTS)

# Try to run tests on whatever options are specified by the
# ./configure.  The developers seldom use this target.  Instead
# they use "make devtest" which runs tests on a standard set of
# options regardless of how SQLite is configured.  This "test"
# target is provided for legacy only.
#
test:	srctree-check fuzztest sourcetest $(TESTPROGS) tcltest

# Run a test using valgrind.  This can take a really long time
# because valgrind is so much slower than a native machine.
#
valgrindtest:	$(TESTPROGS) valgrindfuzz
	OMIT_MISUSE=1 valgrind -v ./testfixture$(TEXE) $(TOP)/test/permutations.test valgrind $(TESTOPTS)

# A very fast test that checks basic sanity.  The name comes from
# the 60s-era electronics testing:  "Turn it on and see if smoke
# comes out."
#
smoketest:	$(TESTPROGS) fuzzcheck$(TEXE)
	./testfixture$(TEXE) $(TOP)/test/main.test $(TESTOPTS)

shelltest:
	$(TCLSH_CMD) $(TOP)/test/testrunner.tcl release shell

sqlite3_analyzer.c: sqlite3.c $(TOP)/src/tclsqlite.c $(TOP)/tool/spaceanal.tcl $(TOP)/tool/mkccode.tcl $(TOP)/tool/sqlite3_analyzer.c.in has_tclsh85
	$(TCLSH_CMD) $(TOP)/tool/mkccode.tcl $(TOP)/tool/sqlite3_analyzer.c.in >sqlite3_analyzer.c

sqlite3_analyzer$(TEXE): has_tclconfig sqlite3_analyzer.c
	$(LTLINK) sqlite3_analyzer.c -o $@ $(LIBTCL) $(TLIBS)

sqltclsh.c: sqlite3.c $(TOP)/src/tclsqlite.c $(TOP)/tool/sqltclsh.tcl $(TOP)/ext/misc/appendvfs.c $(TOP)/tool/mkccode.tcl $(TOP)/tool/sqltclsh.c.in has_tclsh85
	$(TCLSH_CMD) $(TOP)/tool/mkccode.tcl $(TOP)/tool/sqltclsh.c.in >sqltclsh.c

sqltclsh$(TEXE): has_tclconfig sqltclsh.c
	$(LTLINK) sqltclsh.c -o $@ $(LIBTCL) $(TLIBS)

sqlite3_expert$(TEXE): $(TOP)/ext/expert/sqlite3expert.h $(TOP)/ext/expert/sqlite3expert.c $(TOP)/ext/expert/expert.c sqlite3.c
	$(LTLINK)	$(TOP)/ext/expert/sqlite3expert.h $(TOP)/ext/expert/sqlite3expert.c $(TOP)/ext/expert/expert.c sqlite3.c -o sqlite3_expert $(TLIBS)

CHECKER_DEPS =\
  $(TOP)/tool/mkccode.tcl \
  sqlite3.c \
  $(TOP)/src/tclsqlite.c \
  $(TOP)/ext/repair/sqlite3_checker.tcl \
  $(TOP)/ext/repair/checkindex.c \
  $(TOP)/ext/repair/checkfreelist.c \
  $(TOP)/ext/misc/btreeinfo.c \
  $(TOP)/ext/repair/sqlite3_checker.c.in

sqlite3_checker.c:	$(CHECKER_DEPS) has_tclsh85
	$(TCLSH_CMD) $(TOP)/tool/mkccode.tcl $(TOP)/ext/repair/sqlite3_checker.c.in >$@

sqlite3_checker$(TEXE):	has_tclconfig sqlite3_checker.c
	$(LTLINK) sqlite3_checker.c -o $@ $(LIBTCL) $(TLIBS)

dbdump$(TEXE): $(TOP)/ext/misc/dbdump.c sqlite3.lo
	$(LTLINK) -DDBDUMP_STANDALONE -o $@ \
           $(TOP)/ext/misc/dbdump.c sqlite3.lo $(TLIBS)

dbtotxt$(TEXE): $(TOP)/tool/dbtotxt.c
	$(LTLINK)-o $@ $(TOP)/tool/dbtotxt.c

showdb$(TEXE):	$(TOP)/tool/showdb.c sqlite3.lo
	$(LTLINK) -o $@ $(TOP)/tool/showdb.c sqlite3.lo $(TLIBS)

showstat4$(TEXE):	$(TOP)/tool/showstat4.c sqlite3.lo
	$(LTLINK) -o $@ $(TOP)/tool/showstat4.c sqlite3.lo $(TLIBS)

showjournal$(TEXE):	$(TOP)/tool/showjournal.c sqlite3.lo
	$(LTLINK) -o $@ $(TOP)/tool/showjournal.c sqlite3.lo $(TLIBS)

showwal$(TEXE):	$(TOP)/tool/showwal.c sqlite3.lo
	$(LTLINK) -o $@ $(TOP)/tool/showwal.c sqlite3.lo $(TLIBS)

showshm$(TEXE):	$(TOP)/tool/showshm.c
	$(LTLINK) -o $@ $(TOP)/tool/showshm.c

index_usage$(TEXE): $(TOP)/tool/index_usage.c sqlite3.lo
	$(LTLINK) $(SHELL_OPT) -o $@ $(TOP)/tool/index_usage.c sqlite3.lo $(TLIBS)

changeset$(TEXE):	$(TOP)/ext/session/changeset.c sqlite3.lo
	$(LTLINK) -o $@ $(TOP)/ext/session/changeset.c sqlite3.lo $(TLIBS)

changesetfuzz$(TEXE):	$(TOP)/ext/session/changesetfuzz.c sqlite3.lo
	$(LTLINK) -o $@ $(TOP)/ext/session/changesetfuzz.c sqlite3.lo $(TLIBS)

rollback-test$(TEXE):	$(TOP)/tool/rollback-test.c sqlite3.lo
	$(LTLINK) -o $@ $(TOP)/tool/rollback-test.c sqlite3.lo $(TLIBS)

atrc$(TEXX): $(TOP)/test/atrc.c sqlite3.lo
	$(LTLINK) -o $@ $(TOP)/test/atrc.c sqlite3.lo $(TLIBS)

LogEst$(TEXE):	$(TOP)/tool/logest.c sqlite3.h
	$(LTLINK) -I. -o $@ $(TOP)/tool/logest.c

wordcount$(TEXE):	$(TOP)/test/wordcount.c sqlite3.lo
	$(LTLINK) -o $@ $(TOP)/test/wordcount.c sqlite3.lo $(TLIBS)

speedtest1$(TEXE):	$(TOP)/test/speedtest1.c sqlite3.c Makefile
	$(LTLINK) $(ST_OPT) -o $@ $(TOP)/test/speedtest1.c sqlite3.c $(TLIBS)

startup$(TEXE):	$(TOP)/test/startup.c sqlite3.c
	$(CC) -Os -g -DSQLITE_THREADSAFE=0 -o $@ $(TOP)/test/startup.c sqlite3.c $(TLIBS)

KV_OPT += -DSQLITE_DIRECT_OVERFLOW_READ

kvtest$(TEXE):	$(TOP)/test/kvtest.c sqlite3.c
	$(LTLINK) $(KV_OPT) -o $@ $(TOP)/test/kvtest.c sqlite3.c $(TLIBS)

rbu$(EXE): $(TOP)/ext/rbu/rbu.c $(TOP)/ext/rbu/sqlite3rbu.c sqlite3.lo
	$(LTLINK) -I. -o $@ $(TOP)/ext/rbu/rbu.c sqlite3.lo $(TLIBS)

loadfts$(EXE): $(TOP)/tool/loadfts.c libsqlite3.la
	$(LTLINK) $(TOP)/tool/loadfts.c libsqlite3.la -o $@ $(TLIBS)

# This target will fail if the SQLite amalgamation contains any exported
# symbols that do not begin with "sqlite3_". It is run as part of the
# releasetest.tcl script.
#
VALIDIDS=' sqlite3(changeset|changegroup|session)?_'
checksymbols: sqlite3.o
	nm -g --defined-only sqlite3.o
	nm -g --defined-only sqlite3.o | egrep -v $(VALIDIDS); test $$? -ne 0
	echo '0 errors out of 1 tests'

# Build the amalgamation-autoconf package.  The amalamgation-tarball target builds
# a tarball named for the version number.  Ex:  sqlite-autoconf-3110000.tar.gz.
# The snapshot-tarball target builds a tarball named by the SHA1 hash
#
amalgamation-tarball: sqlite3.c sqlite3rc.h
	TOP=$(TOP) sh $(TOP)/tool/mkautoconfamal.sh --normal

snapshot-tarball: sqlite3.c sqlite3rc.h
	TOP=$(TOP) sh $(TOP)/tool/mkautoconfamal.sh --snapshot

# Build a ZIP archive containing various command-line tools.
#
tool-zip:	testfixture sqlite3 sqldiff sqlite3_analyzer $(TOP)/tool/mktoolzip.tcl
	./testfixture $(TOP)/tool/mktoolzip.tcl

# The next two rules are used to support the "threadtest" target. Building
# threadtest runs a few thread-safety tests that are implemented in C. This
# target is invoked by the releasetest.tcl script.
#
THREADTEST3_SRC = $(TOP)/test/threadtest3.c    \
                  $(TOP)/test/tt3_checkpoint.c \
                  $(TOP)/test/tt3_index.c      \
                  $(TOP)/test/tt3_vacuum.c      \
                  $(TOP)/test/tt3_stress.c      \
                  $(TOP)/test/tt3_lookaside1.c

threadtest3$(TEXE): sqlite3.lo $(THREADTEST3_SRC)
	$(LTLINK) $(TOP)/test/threadtest3.c $(TOP)/src/test_multiplex.c sqlite3.lo -o $@ $(TLIBS)

threadtest: threadtest3$(TEXE)
	./threadtest3$(TEXE)

threadtest5: sqlite3.c $(TOP)/test/threadtest5.c
	$(LTLINK) $(TOP)/test/threadtest5.c sqlite3.c -o $@ $(TLIBS)

# Standard install and cleanup targets
#
lib_install:	libsqlite3.la
	$(INSTALL) -d $(DESTDIR)$(libdir)
	$(LTINSTALL) libsqlite3.la $(DESTDIR)$(libdir)

# Use $(tcl_install_$(HAVE_TCL)) to resolve to either tcl_install or
# an empty value.
tcl_install_0 =
tcl_install_1 = tcl_install

install:	sqlite3$(TEXE) lib_install sqlite3.h sqlite3.pc $(tcl_install_$(HAVE_TCL))
	$(INSTALL) -d $(DESTDIR)$(bindir)
	$(LTINSTALL) sqlite3$(TEXE) $(DESTDIR)$(bindir)
	$(INSTALL) -d $(DESTDIR)$(includedir)
	$(INSTALL) -m 0644 sqlite3.h $(DESTDIR)$(includedir)
	$(INSTALL) -m 0644 $(TOP)/src/sqlite3ext.h $(DESTDIR)$(includedir)
	$(INSTALL) -d $(DESTDIR)$(pkgconfigdir)
	$(INSTALL) -m 0644 sqlite3.pc $(DESTDIR)$(pkgconfigdir)

pkgIndex.tcl:
	echo 'package ifneeded sqlite3 $(RELEASE) [list load [file join $$dir libtclsqlite3[info sharedlibextension]] sqlite3]' > $@

tcl_install:	lib_install libtclsqlite3.la pkgIndex.tcl
	$(INSTALL) -d $(DESTDIR)$(TCLLIBDIR)
	$(LTINSTALL) libtclsqlite3.la $(DESTDIR)$(TCLLIBDIR)
	rm -f $(DESTDIR)$(TCLLIBDIR)/libtclsqlite3.la $(DESTDIR)$(TCLLIBDIR)/libtclsqlite3.a
	$(INSTALL) -m 0644 pkgIndex.tcl $(DESTDIR)$(TCLLIBDIR)

# Build the SQLite TCL extension in a way that make it compatible
# with whatever version of TCL is running as $TCLSH_CMD, possibly defined
# by --with-tclsh=
#
tclextension:	tclsqlite3.c
	$(TCLSH_CMD) $(TOP)/tool/buildtclext.tcl --build-only --cc $(CC) $(CFLAGS) $(OPT_FEATURE_FLAGS) $(OPTS)

# Install the SQLite TCL extension in a way that is appropriate for $TCLSH_CMD
# to find it.
#
tclextension-install:	tclsqlite3.c
	$(TCLSH_CMD) $(TOP)/tool/buildtclext.tcl --cc $(CC) $(CFLAGS) $(OPT_FEATURE_FLAGS) $(OPTS)

# Install the SQLite TCL extension that is used by $TCLSH_CMD
#
tclextension-uninstall: 
	$(TCLSH_CMD) $(TOP)/tool/buildtclext.tcl --uninstall

# List all installed the SQLite TCL extension that is are accessible
# by $TCLSH_CMD, included prior versions.
#
tclextension-list: 
	$(TCLSH_CMD) $(TOP)/tool/buildtclext.tcl --info


# Remove build products sufficient so that subsequent makes will recompile
# everything from scratch.  Do not remove:
#
#   *   test results and test logs
#   *   output from ./configure
#
tidy:
	rm -f *.lo *.la *.o *.c *.da *.bb *.bbg gmon.* *.rws sqlite3$(TEXE)
	rm -f fts5.h keywordhash.h opcodes.h sqlite3.h sqlite3ext.h sqlite3session.h
	rm -rf .libs .deps tsrc .target_source
	rm -f lemon$(BEXE) sqlite*.tar.gz
	rm -f mkkeywordhash$(BEXE) mksourceid$(BEXE)
	rm -f parse.* fts5parse.*
	rm -f tclsqlite3$(TEXE) $(TESTPROGS)
	rm -f LogEst$(TEXE) fts3view$(TEXE) rollback-test$(TEXE) showdb$(TEXE)
	rm -f showjournal$(TEXE) showstat4$(TEXE) showwal$(TEXE) speedtest1$(TEXE)
	rm -f wordcount$(TEXE) changeset$(TEXE) version-info$(TEXE)
	rm -f *.dll *.lib *.exp *.def *.pc *.vsix *.so *.dylib pkgIndex.tcl
	rm -f sqlite3_analyzer$(TEXE)
	rm -f mptester$(TEXE) rbu$(TEXE)	srcck1$(TEXE)
	rm -f fuzzershell$(TEXE) fuzzcheck$(TEXE) sqldiff$(TEXE) dbhash$(TEXE)
	rm -f threadtest5$(TEXE)
	rm -f src-verify has_tclsh*

# Removes build products and test logs.  Retains ./configure outputs.
#
clean:	tidy
	rm -rf omittest* testrunner* testdir*

# Clean up everything.  No exceptions.
#
distclean:	clean
	rm -f sqlite_cfg.h config.log config.status Makefile $(LIBTOOL)

#
# Windows section
#
dll: sqlite3.dll

REAL_LIBOBJ = $(LIBOBJ:%.lo=.libs/%.o)

$(REAL_LIBOBJ): $(LIBOBJ)

sqlite3.def: $(REAL_LIBOBJ)
	echo 'EXPORTS' >sqlite3.def
	nm $(REAL_LIBOBJ) | grep ' T ' | grep ' _sqlite3_' \
		| sed 's/^.* _//' >>sqlite3.def

sqlite3.dll: $(REAL_LIBOBJ) sqlite3.def
	$(TCC) -shared -o $@ sqlite3.def \
		-Wl,"--strip-all" $(REAL_LIBOBJ)

#
# Fiddle app
#
fiddle: sqlite3.c shell.c
	make -C ext/wasm fiddle emcc_opt=-Os

#
# Spell-checking for source comments
# The sources checked are either C sources or C source templates.
# Their comments are extracted and processed through aspell using
# a custom dictionary that contains scads of odd identifiers that
# find their way into the comments.
#
# Currently, this target is setup to be "made" in-tree only.
# The output is ephemeral. Redirect it to guide spelling fixups,
# either to correct spelling or add words to tool/custom.txt.
#
./custom.rws: ./tool/custom.txt
	@echo 'Updating custom dictionary from tool/custom.txt'
	aspell --lang=en create master ./custom.rws < $<

misspell: ./custom.rws has_tclsh84
	$(TCLSH_CMD) ./tool/spellsift.tcl ./src/*.c ./src/*.h ./src/*.in

#
# tool/version-info: a utility for emitting sqlite3 version info
# in various forms.
#
version-info$(TEXE):	$(TOP)/tool/version-info.c Makefile sqlite3.h
	$(LTLINK) $(ST_OPT) -o $@ $(TOP)/tool/version-info.c<|MERGE_RESOLUTION|>--- conflicted
+++ resolved
@@ -702,11 +702,7 @@
 
 RSYNC_SRC = \
   $(TOP)/tool/sqlite3-rsync.c \
-<<<<<<< HEAD
-  $(TOP)/ext/misc/sha1.c \
   $(TOP)/ext/consio/console_io.c \
-=======
->>>>>>> 7cf66988
   sqlite3.c
 
 RSYNC_OPT = \
