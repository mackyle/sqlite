#!/usr/make
#
# Makefile for SQLITE
#
# This makefile is suppose to be configured automatically using the
# autoconf.  But if that does not work for you, you can configure
# the makefile manually.  Just set the parameters below to values that
# work well for your system.
#
# If the configure script does not work out-of-the-box, you might
# be able to get it to work by giving it some hints.  See the comment
# at the beginning of configure.in for additional information.
#

# The toplevel directory of the source tree.  This is the directory
# that contains this "Makefile.in" and the "configure.in" script.
#
TOP = @abs_srcdir@

# C Compiler and options for use in building executables that
# will run on the platform that is doing the build.
#
BCC = @BUILD_CC@ @BUILD_CFLAGS@

# TCC is the C Compile and options for use in building executables that 
# will run on the target platform.  (BCC and TCC are usually the
# same unless your are cross-compiling.)  Separate CC and CFLAGS macros
# are provide so that these aspects of the build process can be changed
# on the "make" command-line.  Ex:  "make CC=clang CFLAGS=-fsanitize=undefined"
#
CC = @CC@
CFLAGS = @CPPFLAGS@ @CFLAGS@
TCC = $(CC) $(CFLAGS) -I. -I${TOP}/src -I${TOP}/ext/rtree -I${TOP}/ext/fts3

# Define this for the autoconf-based build, so that the code knows it can
# include the generated config.h
# 
TCC += -D_HAVE_SQLITE_CONFIG_H -DBUILD_sqlite

# Define -DNDEBUG to compile without debugging (i.e., for production usage)
# Omitting the define will cause extra debugging code to be inserted and
# includes extra comments when "EXPLAIN stmt" is used.
#
TCC += @TARGET_DEBUG@

# Compiler options needed for programs that use the TCL library.
#
TCC += @TCL_INCLUDE_SPEC@

# The library that programs using TCL must link against.
#
LIBTCL = @TCL_LIB_SPEC@

# Compiler options needed for programs that use the readline() library.
#
READLINE_FLAGS = -DHAVE_READLINE=@TARGET_HAVE_READLINE@ @TARGET_READLINE_INC@

# The library that programs using readline() must link against.
#
LIBREADLINE = @TARGET_READLINE_LIBS@

# Should the database engine be compiled threadsafe
#
#TCC += -DSQLITE_THREADSAFE=@SQLITE_THREADSAFE@

# Any target libraries which libsqlite must be linked against
# 
TLIBS = @LIBS@

# Flags controlling use of the in memory btree implementation
#
# SQLITE_TEMP_STORE is 0 to force temporary tables to be in a file, 1 to
# default to file, 2 to default to memory, and 3 to force temporary
# tables to always be in memory.
#
TEMP_STORE = -DSQLITE_TEMP_STORE=@TEMP_STORE@

# Enable/disable loadable extensions, and other optional features
# based on configuration. (-DSQLITE_OMIT*, -DSQLITE_ENABLE*).  
# The same set of OMIT and ENABLE flags should be passed to the 
# LEMON parser generator and the mkkeywordhash tool as well.
OPT_FEATURE_FLAGS = @OPT_FEATURE_FLAGS@

TCC += $(OPT_FEATURE_FLAGS)

# Add in any optional parameters specified on the make commane line
# ie.  make "OPTS=-DSQLITE_ENABLE_FOO=1 -DSQLITE_OMIT_FOO=1".
TCC += $(OPTS)

# Version numbers and release number for the SQLite being compiled.
#
VERSION = @VERSION@
VERSION_NUMBER = @VERSION_NUMBER@
RELEASE = @RELEASE@

# Filename extensions
#
BEXE = @BUILD_EXEEXT@
TEXE = @TARGET_EXEEXT@

# The following variable is "1" if the configure script was able to locate
# the tclConfig.sh file.  It is an empty string otherwise.  When this
# variable is "1", the TCL extension library (libtclsqlite3.so) is built
# and installed.
#
HAVE_TCL = @HAVE_TCL@

# This is the command to use for tclsh - normally just "tclsh", but we may
# know the specific version we want to use
#
TCLSH_CMD = @TCLSH_CMD@

# Where do we want to install the tcl plugin
#
TCLLIBDIR = /System/Library/Tcl

# The suffix used on shared libraries.  Ex:  ".dll", ".so", ".dylib"
#
SHLIB_SUFFIX = @TCL_SHLIB_SUFFIX@

# If gcov support was enabled by the configure script, add the appropriate
# flags here.  It's not always as easy as just having the user add the right
# CFLAGS / LDFLAGS, because libtool wants to use CFLAGS when linking, which
# causes build errors with -fprofile-arcs -ftest-coverage with some GCCs.  
# Supposedly GCC does the right thing if you use --coverage, but in 
# practice it still fails.  See:
#
# http://www.mail-archive.com/debian-gcc@lists.debian.org/msg26197.html
#
# for more info.
#
GCOV_CFLAGS1 = -DSQLITE_COVERAGE_TEST=1 -fprofile-arcs -ftest-coverage
GCOV_LDFLAGS1 = -lgcov
USE_GCOV = @USE_GCOV@
LTCOMPILE_EXTRAS += $(GCOV_CFLAGS$(USE_GCOV))
LTLINK_EXTRAS += $(GCOV_LDFLAGS$(USE_GCOV))


# The directory into which to store package information for

# Some standard variables and programs
#
prefix = @prefix@
exec_prefix = @exec_prefix@
libdir = @libdir@
pkgconfigdir = $(libdir)/pkgconfig
bindir = @bindir@
includedir = @includedir@
INSTALL = @INSTALL@
LIBTOOL = ./libtool
ALLOWRELEASE = @ALLOWRELEASE@

# libtool compile/link/install
LTCOMPILE = $(LIBTOOL) --mode=compile --tag=CC $(TCC) $(LTCOMPILE_EXTRAS)
LTLINK = $(LIBTOOL) --mode=link $(TCC) $(LTCOMPILE_EXTRAS) @LDFLAGS@ $(LTLINK_EXTRAS)
LTINSTALL = $(LIBTOOL) --mode=install $(INSTALL)

# nawk compatible awk.
NAWK = @AWK@

# You should not have to change anything below this line
###############################################################################

USE_AMALGAMATION = @USE_AMALGAMATION@

# Object files for the SQLite library (non-amalgamation).
#
LIBOBJS0 = alter.lo analyze.lo attach.lo auth.lo \
         backup.lo bitvec.lo btmutex.lo btree.lo build.lo \
         callback.lo complete.lo ctime.lo date.lo dbstat.lo delete.lo \
         expr.lo fault.lo fkey.lo \
         fts3.lo fts3_aux.lo fts3_expr.lo fts3_hash.lo fts3_icu.lo \
         fts3_porter.lo fts3_snippet.lo fts3_tokenizer.lo fts3_tokenizer1.lo \
         fts3_tokenize_vtab.lo \
         fts3_unicode.lo fts3_unicode2.lo fts3_write.lo \
	 fts5.lo \
         func.lo global.lo hash.lo \
         icu.lo insert.lo journal.lo legacy.lo loadext.lo \
         main.lo malloc.lo mem0.lo mem1.lo mem2.lo mem3.lo mem5.lo \
         memjournal.lo \
         mutex.lo mutex_noop.lo mutex_unix.lo mutex_w32.lo \
         notify.lo opcodes.lo os.lo os_unix.lo os_win.lo \
         pager.lo parse.lo pcache.lo pcache1.lo pragma.lo prepare.lo printf.lo \
         random.lo resolve.lo rowset.lo rtree.lo select.lo status.lo \
         table.lo threads.lo tokenize.lo treeview.lo trigger.lo \
         update.lo util.lo vacuum.lo \
         vdbe.lo vdbeapi.lo vdbeaux.lo vdbeblob.lo vdbemem.lo vdbesort.lo \
         vdbetrace.lo wal.lo walker.lo where.lo wherecode.lo whereexpr.lo \
         utf.lo vtab.lo

# Object files for the amalgamation.
#
LIBOBJS1 = sqlite3.lo

# Determine the real value of LIBOBJ based on the 'configure' script
#
LIBOBJ = $(LIBOBJS$(USE_AMALGAMATION))


# All of the source code files.
#
SRC = \
  $(TOP)/src/alter.c \
  $(TOP)/src/analyze.c \
  $(TOP)/src/attach.c \
  $(TOP)/src/auth.c \
  $(TOP)/src/backup.c \
  $(TOP)/src/bitvec.c \
  $(TOP)/src/btmutex.c \
  $(TOP)/src/btree.c \
  $(TOP)/src/btree.h \
  $(TOP)/src/btreeInt.h \
  $(TOP)/src/build.c \
  $(TOP)/src/callback.c \
  $(TOP)/src/complete.c \
  $(TOP)/src/ctime.c \
  $(TOP)/src/date.c \
  $(TOP)/src/dbstat.c \
  $(TOP)/src/delete.c \
  $(TOP)/src/expr.c \
  $(TOP)/src/fault.c \
  $(TOP)/src/fkey.c \
  $(TOP)/src/func.c \
  $(TOP)/src/global.c \
  $(TOP)/src/hash.c \
  $(TOP)/src/hash.h \
  $(TOP)/src/hwtime.h \
  $(TOP)/src/insert.c \
  $(TOP)/src/journal.c \
  $(TOP)/src/legacy.c \
  $(TOP)/src/loadext.c \
  $(TOP)/src/main.c \
  $(TOP)/src/malloc.c \
  $(TOP)/src/mem0.c \
  $(TOP)/src/mem1.c \
  $(TOP)/src/mem2.c \
  $(TOP)/src/mem3.c \
  $(TOP)/src/mem5.c \
  $(TOP)/src/memjournal.c \
  $(TOP)/src/msvc.h \
  $(TOP)/src/mutex.c \
  $(TOP)/src/mutex.h \
  $(TOP)/src/mutex_noop.c \
  $(TOP)/src/mutex_unix.c \
  $(TOP)/src/mutex_w32.c \
  $(TOP)/src/notify.c \
  $(TOP)/src/os.c \
  $(TOP)/src/os.h \
  $(TOP)/src/os_common.h \
  $(TOP)/src/os_setup.h \
  $(TOP)/src/os_unix.c \
  $(TOP)/src/os_win.c \
  $(TOP)/src/os_win.h \
  $(TOP)/src/pager.c \
  $(TOP)/src/pager.h \
  $(TOP)/src/parse.y \
  $(TOP)/src/pcache.c \
  $(TOP)/src/pcache.h \
  $(TOP)/src/pcache1.c \
  $(TOP)/src/pragma.c \
  $(TOP)/src/pragma.h \
  $(TOP)/src/prepare.c \
  $(TOP)/src/printf.c \
  $(TOP)/src/random.c \
  $(TOP)/src/resolve.c \
  $(TOP)/src/rowset.c \
  $(TOP)/src/select.c \
  $(TOP)/src/status.c \
  $(TOP)/src/shell.c \
  $(TOP)/src/sqlite.h.in \
  $(TOP)/src/sqlite3ext.h \
  $(TOP)/src/sqliteInt.h \
  $(TOP)/src/sqliteLimit.h \
  $(TOP)/src/table.c \
  $(TOP)/src/threads.c \
  $(TOP)/src/tclsqlite.c \
  $(TOP)/src/tokenize.c \
  $(TOP)/src/treeview.c \
  $(TOP)/src/trigger.c \
  $(TOP)/src/utf.c \
  $(TOP)/src/update.c \
  $(TOP)/src/util.c \
  $(TOP)/src/vacuum.c \
  $(TOP)/src/vdbe.c \
  $(TOP)/src/vdbe.h \
  $(TOP)/src/vdbeapi.c \
  $(TOP)/src/vdbeaux.c \
  $(TOP)/src/vdbeblob.c \
  $(TOP)/src/vdbemem.c \
  $(TOP)/src/vdbesort.c \
  $(TOP)/src/vdbetrace.c \
  $(TOP)/src/vdbeInt.h \
  $(TOP)/src/vtab.c \
  $(TOP)/src/vxworks.h \
  $(TOP)/src/wal.c \
  $(TOP)/src/wal.h \
  $(TOP)/src/walker.c \
  $(TOP)/src/where.c \
  $(TOP)/src/wherecode.c \
  $(TOP)/src/whereexpr.c \
  $(TOP)/src/whereInt.h

# Source code for extensions
#
SRC += \
  $(TOP)/ext/fts1/fts1.c \
  $(TOP)/ext/fts1/fts1.h \
  $(TOP)/ext/fts1/fts1_hash.c \
  $(TOP)/ext/fts1/fts1_hash.h \
  $(TOP)/ext/fts1/fts1_porter.c \
  $(TOP)/ext/fts1/fts1_tokenizer.h \
  $(TOP)/ext/fts1/fts1_tokenizer1.c
SRC += \
  $(TOP)/ext/fts2/fts2.c \
  $(TOP)/ext/fts2/fts2.h \
  $(TOP)/ext/fts2/fts2_hash.c \
  $(TOP)/ext/fts2/fts2_hash.h \
  $(TOP)/ext/fts2/fts2_icu.c \
  $(TOP)/ext/fts2/fts2_porter.c \
  $(TOP)/ext/fts2/fts2_tokenizer.h \
  $(TOP)/ext/fts2/fts2_tokenizer.c \
  $(TOP)/ext/fts2/fts2_tokenizer1.c
SRC += \
  $(TOP)/ext/fts3/fts3.c \
  $(TOP)/ext/fts3/fts3.h \
  $(TOP)/ext/fts3/fts3Int.h \
  $(TOP)/ext/fts3/fts3_aux.c \
  $(TOP)/ext/fts3/fts3_expr.c \
  $(TOP)/ext/fts3/fts3_hash.c \
  $(TOP)/ext/fts3/fts3_hash.h \
  $(TOP)/ext/fts3/fts3_icu.c \
  $(TOP)/ext/fts3/fts3_porter.c \
  $(TOP)/ext/fts3/fts3_snippet.c \
  $(TOP)/ext/fts3/fts3_tokenizer.h \
  $(TOP)/ext/fts3/fts3_tokenizer.c \
  $(TOP)/ext/fts3/fts3_tokenizer1.c \
  $(TOP)/ext/fts3/fts3_tokenize_vtab.c \
  $(TOP)/ext/fts3/fts3_unicode.c \
  $(TOP)/ext/fts3/fts3_unicode2.c \
  $(TOP)/ext/fts3/fts3_write.c
SRC += \
  $(TOP)/ext/icu/sqliteicu.h \
  $(TOP)/ext/icu/icu.c
SRC += \
  $(TOP)/ext/rtree/rtree.h \
  $(TOP)/ext/rtree/rtree.c
SRC += \
<<<<<<< HEAD
  $(TOP)/ext/sqlrr/sqlrr.h \
  $(TOP)/ext/sqlrr/sqlrr.c
=======
  $(TOP)/ext/rbu/sqlite3rbu.h \
  $(TOP)/ext/rbu/sqlite3rbu.c
>>>>>>> 01ce8f54


# Generated source code files
#
SRC += \
  keywordhash.h \
  opcodes.c \
  opcodes.h \
  parse.c \
  parse.h \
  config.h \
  sqlite3.h

# Source code to the test files.
#
TESTSRC = \
  $(TOP)/src/test1.c \
  $(TOP)/src/test2.c \
  $(TOP)/src/test3.c \
  $(TOP)/src/test4.c \
  $(TOP)/src/test5.c \
  $(TOP)/src/test6.c \
  $(TOP)/src/test7.c \
  $(TOP)/src/test8.c \
  $(TOP)/src/test9.c \
  $(TOP)/src/test_autoext.c \
  $(TOP)/src/test_async.c \
  $(TOP)/src/test_backup.c \
  $(TOP)/src/test_blob.c \
  $(TOP)/src/test_btree.c \
  $(TOP)/src/test_config.c \
  $(TOP)/src/test_demovfs.c \
  $(TOP)/src/test_devsym.c \
  $(TOP)/src/test_fs.c \
  $(TOP)/src/test_func.c \
  $(TOP)/src/test_hexio.c \
  $(TOP)/src/test_init.c \
  $(TOP)/src/test_intarray.c \
  $(TOP)/src/test_journal.c \
  $(TOP)/src/test_malloc.c \
  $(TOP)/src/test_multiplex.c \
  $(TOP)/src/test_mutex.c \
  $(TOP)/src/test_onefile.c \
  $(TOP)/src/test_osinst.c \
  $(TOP)/src/test_pcache.c \
  $(TOP)/src/test_quota.c \
  $(TOP)/src/test_rtree.c \
  $(TOP)/src/test_schema.c \
  $(TOP)/src/test_server.c \
  $(TOP)/src/test_superlock.c \
  $(TOP)/src/test_syscall.c \
  $(TOP)/src/test_tclvar.c \
  $(TOP)/src/test_thread.c \
  $(TOP)/src/test_vfs.c \
  $(TOP)/src/test_wsd.c       \
  $(TOP)/ext/fts3/fts3_term.c \
  $(TOP)/ext/fts3/fts3_test.c \
  $(TOP)/ext/rbu/test_rbu.c 

# Statically linked extensions
#
TESTSRC += \
  $(TOP)/ext/misc/amatch.c \
  $(TOP)/ext/misc/closure.c \
  $(TOP)/ext/misc/eval.c \
  $(TOP)/ext/misc/fileio.c \
  $(TOP)/ext/misc/fuzzer.c \
  $(TOP)/ext/fts5/fts5_tcl.c \
  $(TOP)/ext/fts5/fts5_test_mi.c \
  $(TOP)/ext/misc/ieee754.c \
  $(TOP)/ext/misc/json1.c \
  $(TOP)/ext/misc/nextchar.c \
  $(TOP)/ext/misc/percentile.c \
  $(TOP)/ext/misc/regexp.c \
  $(TOP)/ext/misc/series.c \
  $(TOP)/ext/misc/spellfix.c \
  $(TOP)/ext/misc/totype.c \
  $(TOP)/ext/misc/wholenumber.c

# Source code to the library files needed by the test fixture
#
TESTSRC2 = \
  $(TOP)/src/attach.c \
  $(TOP)/src/backup.c \
  $(TOP)/src/bitvec.c \
  $(TOP)/src/btree.c \
  $(TOP)/src/build.c \
  $(TOP)/src/ctime.c \
  $(TOP)/src/date.c \
  $(TOP)/src/dbstat.c \
  $(TOP)/src/expr.c \
  $(TOP)/src/func.c \
  $(TOP)/src/insert.c \
  $(TOP)/src/wal.c \
  $(TOP)/src/main.c \
  $(TOP)/src/mem5.c \
  $(TOP)/src/os.c \
  $(TOP)/src/os_unix.c \
  $(TOP)/src/os_win.c \
  $(TOP)/src/pager.c \
  $(TOP)/src/pragma.c \
  $(TOP)/src/prepare.c \
  $(TOP)/src/printf.c \
  $(TOP)/src/random.c \
  $(TOP)/src/pcache.c \
  $(TOP)/src/pcache1.c \
  $(TOP)/src/select.c \
  $(TOP)/src/tokenize.c \
  $(TOP)/src/utf.c \
  $(TOP)/src/util.c \
  $(TOP)/src/vdbeapi.c \
  $(TOP)/src/vdbeaux.c \
  $(TOP)/src/vdbe.c \
  $(TOP)/src/vdbemem.c \
  $(TOP)/src/vdbetrace.c \
  $(TOP)/src/where.c \
  $(TOP)/src/wherecode.c \
  $(TOP)/src/whereexpr.c \
  parse.c \
  $(TOP)/ext/fts3/fts3.c \
  $(TOP)/ext/fts3/fts3_aux.c \
  $(TOP)/ext/fts3/fts3_expr.c \
  $(TOP)/ext/fts3/fts3_term.c \
  $(TOP)/ext/fts3/fts3_tokenizer.c \
  $(TOP)/ext/fts3/fts3_write.c \
  $(TOP)/ext/async/sqlite3async.c

# Header files used by all library source files.
#
HDR = \
   $(TOP)/src/btree.h \
   $(TOP)/src/btreeInt.h \
   $(TOP)/src/hash.h \
   $(TOP)/src/hwtime.h \
   keywordhash.h \
   $(TOP)/src/msvc.h \
   $(TOP)/src/mutex.h \
   opcodes.h \
   $(TOP)/src/os.h \
   $(TOP)/src/os_common.h \
   $(TOP)/src/os_setup.h \
   $(TOP)/src/os_win.h \
   $(TOP)/src/pager.h \
   $(TOP)/src/pcache.h \
   parse.h  \
   $(TOP)/src/pragma.h \
   sqlite3.h  \
   $(TOP)/src/sqlite3ext.h \
   $(TOP)/src/sqliteInt.h  \
   $(TOP)/src/sqliteLimit.h \
   $(TOP)/src/vdbe.h \
   $(TOP)/src/vdbeInt.h \
   $(TOP)/src/vxworks.h \
   $(TOP)/src/whereInt.h \
   config.h

# Header files used by extensions
#
EXTHDR += \
  $(TOP)/ext/fts1/fts1.h \
  $(TOP)/ext/fts1/fts1_hash.h \
  $(TOP)/ext/fts1/fts1_tokenizer.h
EXTHDR += \
  $(TOP)/ext/fts2/fts2.h \
  $(TOP)/ext/fts2/fts2_hash.h \
  $(TOP)/ext/fts2/fts2_tokenizer.h
EXTHDR += \
  $(TOP)/ext/fts3/fts3.h \
  $(TOP)/ext/fts3/fts3Int.h \
  $(TOP)/ext/fts3/fts3_hash.h \
  $(TOP)/ext/fts3/fts3_tokenizer.h
EXTHDR += \
  $(TOP)/ext/rtree/rtree.h
EXTHDR += \
  $(TOP)/ext/icu/sqliteicu.h
EXTHDR += \
  $(TOP)/ext/rtree/sqlite3rtree.h
EXTHDR += \
  $(TOP)/ext/sqlrr/sqlrr.h

# If using the amalgamation, use sqlite3.c directly to build the test
# fixture.  Otherwise link against libsqlite3.la.  (This distinction is
# necessary because the test fixture requires non-API symbols which are
# hidden when the library is built via the amalgamation).
#
TESTFIXTURE_SRC0 = $(TESTSRC2) libsqlite3.la
TESTFIXTURE_SRC1 = sqlite3.c
TESTFIXTURE_SRC = $(TESTSRC) $(TOP)/src/tclsqlite.c $(TESTFIXTURE_SRC$(USE_AMALGAMATION))

# executables needed for testing
#
TESTPROGS = \
  testfixture$(TEXE) \
  sqlite3$(TEXE) \
  sqlite3_analyzer$(TEXE) \
  sqldiff$(TEXE)

# Databases containing fuzzer test cases
#
FUZZDATA = \
  $(TOP)/test/fuzzdata1.db \
  $(TOP)/test/fuzzdata2.db \
  $(TOP)/test/fuzzdata3.db

# Standard options to testfixture
#
TESTOPTS = --verbose=file --output=test-out.txt

# This is the default Makefile target.  The objects listed here
# are what get build when you type just "make" with no arguments.
#
all:	sqlite3.h libsqlite3.la sqlite3$(TEXE) $(HAVE_TCL:1=libtclsqlite3.la)

Makefile: $(TOP)/Makefile.in
	./config.status

sqlite3.pc: $(TOP)/sqlite3.pc.in
	./config.status

libsqlite3.la:	$(LIBOBJ)
	$(LTLINK) -no-undefined -o $@ $(LIBOBJ) $(TLIBS) \
		${ALLOWRELEASE} -rpath "$(libdir)" -version-info "8:6:8"

libtclsqlite3.la:	tclsqlite.lo libsqlite3.la
	$(LTLINK) -no-undefined -o $@ tclsqlite.lo \
		libsqlite3.la @TCL_STUB_LIB_SPEC@ $(TLIBS) \
                -rpath "$(TCLLIBDIR)/sqlite3" \
		-version-info "8:6:8"

sqlite3$(TEXE):	$(TOP)/src/shell.c libsqlite3.la sqlite3.h
	$(LTLINK) $(READLINE_FLAGS) \
		-o $@ $(TOP)/src/shell.c libsqlite3.la \
		$(LIBREADLINE) $(TLIBS) -rpath "$(libdir)"

sqldiff$(TEXE):	$(TOP)/tool/sqldiff.c sqlite3.c sqlite3.h
	$(LTLINK) -o $@ $(TOP)/tool/sqldiff.c sqlite3.c $(TLIBS)

fuzzershell$(TEXE):	$(TOP)/tool/fuzzershell.c sqlite3.c sqlite3.h
	$(LTLINK) -o $@ $(TOP)/tool/fuzzershell.c sqlite3.c $(TLIBS)

fuzzcheck$(TEXE):	$(TOP)/test/fuzzcheck.c sqlite3.c sqlite3.h
	$(LTLINK) -o $@ $(TOP)/test/fuzzcheck.c sqlite3.c $(TLIBS)

mptester$(TEXE):	sqlite3.c $(TOP)/mptest/mptest.c
	$(LTLINK) -o $@ -I. $(TOP)/mptest/mptest.c sqlite3.c \
		$(TLIBS) -rpath "$(libdir)"

MPTEST1=./mptester$(TEXE) mptest.db $(TOP)/mptest/crash01.test --repeat 20
MPTEST2=./mptester$(TEXE) mptest.db $(TOP)/mptest/multiwrite01.test --repeat 20
mptest:	mptester$(TEXE)
	rm -f mptest.db
	$(MPTEST1) --journalmode DELETE
	$(MPTEST2) --journalmode WAL
	$(MPTEST1) --journalmode WAL
	$(MPTEST2) --journalmode PERSIST
	$(MPTEST1) --journalmode PERSIST
	$(MPTEST2) --journalmode TRUNCATE
	$(MPTEST1) --journalmode TRUNCATE
	$(MPTEST2) --journalmode DELETE


# This target creates a directory named "tsrc" and fills it with
# copies of all of the C source code and header files needed to
# build on the target system.  Some of the C source code and header
# files are automatically generated.  This target takes care of
# all that automatic generation.
#
.target_source:	$(SRC) $(TOP)/tool/vdbe-compress.tcl
	rm -rf tsrc
	mkdir tsrc
	cp -f $(SRC) tsrc
	rm tsrc/sqlite.h.in tsrc/parse.y
	$(TCLSH_CMD) $(TOP)/tool/vdbe-compress.tcl $(OPTS) <tsrc/vdbe.c >vdbe.new
	mv vdbe.new tsrc/vdbe.c
	touch .target_source

sqlite3.c:	.target_source $(TOP)/tool/mksqlite3c.tcl
	$(TCLSH_CMD) $(TOP)/tool/mksqlite3c.tcl
	cp tsrc/shell.c tsrc/sqlite3ext.h .

tclsqlite3.c:	sqlite3.c
	echo '#ifndef USE_SYSTEM_SQLITE' >tclsqlite3.c
	cat sqlite3.c >>tclsqlite3.c
	echo '#endif /* USE_SYSTEM_SQLITE */' >>tclsqlite3.c
	cat $(TOP)/src/tclsqlite.c >>tclsqlite3.c

sqlite3-all.c:	sqlite3.c $(TOP)/tool/split-sqlite3c.tcl
	$(TCLSH_CMD) $(TOP)/tool/split-sqlite3c.tcl

# Rule to build the amalgamation
#
sqlite3.lo:	sqlite3.c
	$(LTCOMPILE) $(TEMP_STORE) -c sqlite3.c

# Rules to build the LEMON compiler generator
#
lemon$(BEXE):	$(TOP)/tool/lemon.c $(TOP)/src/lempar.c
	$(BCC) -o $@ $(TOP)/tool/lemon.c
	cp $(TOP)/src/lempar.c .

# Rules to build individual *.o files from generated *.c files. This
# applies to:
#
#     parse.o
#     opcodes.o
#
parse.lo:	parse.c $(HDR)
	$(LTCOMPILE) $(TEMP_STORE) -c parse.c

opcodes.lo:	opcodes.c
	$(LTCOMPILE) $(TEMP_STORE) -c opcodes.c

# Rules to build individual *.o files from files in the src directory.
#
alter.lo:	$(TOP)/src/alter.c $(HDR)
	$(LTCOMPILE) $(TEMP_STORE) -c $(TOP)/src/alter.c

analyze.lo:	$(TOP)/src/analyze.c $(HDR)
	$(LTCOMPILE) $(TEMP_STORE) -c $(TOP)/src/analyze.c

attach.lo:	$(TOP)/src/attach.c $(HDR)
	$(LTCOMPILE) $(TEMP_STORE) -c $(TOP)/src/attach.c

auth.lo:	$(TOP)/src/auth.c $(HDR)
	$(LTCOMPILE) $(TEMP_STORE) -c $(TOP)/src/auth.c

backup.lo:	$(TOP)/src/backup.c $(HDR)
	$(LTCOMPILE) $(TEMP_STORE) -c $(TOP)/src/backup.c

bitvec.lo:	$(TOP)/src/bitvec.c $(HDR)
	$(LTCOMPILE) $(TEMP_STORE) -c $(TOP)/src/bitvec.c

btmutex.lo:	$(TOP)/src/btmutex.c $(HDR)
	$(LTCOMPILE) $(TEMP_STORE) -c $(TOP)/src/btmutex.c

btree.lo:	$(TOP)/src/btree.c $(HDR) $(TOP)/src/pager.h
	$(LTCOMPILE) $(TEMP_STORE) -c $(TOP)/src/btree.c

build.lo:	$(TOP)/src/build.c $(HDR)
	$(LTCOMPILE) $(TEMP_STORE) -c $(TOP)/src/build.c

callback.lo:	$(TOP)/src/callback.c $(HDR)
	$(LTCOMPILE) $(TEMP_STORE) -c $(TOP)/src/callback.c

complete.lo:	$(TOP)/src/complete.c $(HDR)
	$(LTCOMPILE) $(TEMP_STORE) -c $(TOP)/src/complete.c

ctime.lo:	$(TOP)/src/ctime.c $(HDR)
	$(LTCOMPILE) $(TEMP_STORE) -c $(TOP)/src/ctime.c

date.lo:	$(TOP)/src/date.c $(HDR)
	$(LTCOMPILE) $(TEMP_STORE) -c $(TOP)/src/date.c

dbstat.lo:	$(TOP)/src/dbstat.c $(HDR)
	$(LTCOMPILE) $(TEMP_STORE) -c $(TOP)/src/dbstat.c

delete.lo:	$(TOP)/src/delete.c $(HDR)
	$(LTCOMPILE) $(TEMP_STORE) -c $(TOP)/src/delete.c

expr.lo:	$(TOP)/src/expr.c $(HDR)
	$(LTCOMPILE) $(TEMP_STORE) -c $(TOP)/src/expr.c

fault.lo:	$(TOP)/src/fault.c $(HDR)
	$(LTCOMPILE) $(TEMP_STORE) -c $(TOP)/src/fault.c

fkey.lo:	$(TOP)/src/fkey.c $(HDR)
	$(LTCOMPILE) $(TEMP_STORE) -c $(TOP)/src/fkey.c

func.lo:	$(TOP)/src/func.c $(HDR)
	$(LTCOMPILE) $(TEMP_STORE) -c $(TOP)/src/func.c

global.lo:	$(TOP)/src/global.c $(HDR)
	$(LTCOMPILE) $(TEMP_STORE) -c $(TOP)/src/global.c

hash.lo:	$(TOP)/src/hash.c $(HDR)
	$(LTCOMPILE) $(TEMP_STORE) -c $(TOP)/src/hash.c

insert.lo:	$(TOP)/src/insert.c $(HDR)
	$(LTCOMPILE) $(TEMP_STORE) -c $(TOP)/src/insert.c

journal.lo:	$(TOP)/src/journal.c $(HDR)
	$(LTCOMPILE) $(TEMP_STORE) -c $(TOP)/src/journal.c

legacy.lo:	$(TOP)/src/legacy.c $(HDR)
	$(LTCOMPILE) $(TEMP_STORE) -c $(TOP)/src/legacy.c

loadext.lo:	$(TOP)/src/loadext.c $(HDR)
	$(LTCOMPILE) $(TEMP_STORE) -c $(TOP)/src/loadext.c

main.lo:	$(TOP)/src/main.c $(HDR)
	$(LTCOMPILE) $(TEMP_STORE) -c $(TOP)/src/main.c

malloc.lo:	$(TOP)/src/malloc.c $(HDR)
	$(LTCOMPILE) $(TEMP_STORE) -c $(TOP)/src/malloc.c

mem0.lo:	$(TOP)/src/mem0.c $(HDR)
	$(LTCOMPILE) $(TEMP_STORE) -c $(TOP)/src/mem0.c

mem1.lo:	$(TOP)/src/mem1.c $(HDR)
	$(LTCOMPILE) $(TEMP_STORE) -c $(TOP)/src/mem1.c

mem2.lo:	$(TOP)/src/mem2.c $(HDR)
	$(LTCOMPILE) $(TEMP_STORE) -c $(TOP)/src/mem2.c

mem3.lo:	$(TOP)/src/mem3.c $(HDR)
	$(LTCOMPILE) $(TEMP_STORE) -c $(TOP)/src/mem3.c

mem5.lo:	$(TOP)/src/mem5.c $(HDR)
	$(LTCOMPILE) $(TEMP_STORE) -c $(TOP)/src/mem5.c

memjournal.lo:	$(TOP)/src/memjournal.c $(HDR)
	$(LTCOMPILE) $(TEMP_STORE) -c $(TOP)/src/memjournal.c

mutex.lo:	$(TOP)/src/mutex.c $(HDR)
	$(LTCOMPILE) $(TEMP_STORE) -c $(TOP)/src/mutex.c

mutex_noop.lo:	$(TOP)/src/mutex_noop.c $(HDR)
	$(LTCOMPILE) $(TEMP_STORE) -c $(TOP)/src/mutex_noop.c

mutex_unix.lo:	$(TOP)/src/mutex_unix.c $(HDR)
	$(LTCOMPILE) $(TEMP_STORE) -c $(TOP)/src/mutex_unix.c

mutex_w32.lo:	$(TOP)/src/mutex_w32.c $(HDR)
	$(LTCOMPILE) $(TEMP_STORE) -c $(TOP)/src/mutex_w32.c

notify.lo:	$(TOP)/src/notify.c $(HDR)
	$(LTCOMPILE) $(TEMP_STORE) -c $(TOP)/src/notify.c

pager.lo:	$(TOP)/src/pager.c $(HDR) $(TOP)/src/pager.h
	$(LTCOMPILE) $(TEMP_STORE) -c $(TOP)/src/pager.c

pcache.lo:	$(TOP)/src/pcache.c $(HDR) $(TOP)/src/pcache.h
	$(LTCOMPILE) $(TEMP_STORE) -c $(TOP)/src/pcache.c

pcache1.lo:	$(TOP)/src/pcache1.c $(HDR) $(TOP)/src/pcache.h
	$(LTCOMPILE) $(TEMP_STORE) -c $(TOP)/src/pcache1.c

os.lo:	$(TOP)/src/os.c $(HDR)
	$(LTCOMPILE) $(TEMP_STORE) -c $(TOP)/src/os.c

os_unix.lo:	$(TOP)/src/os_unix.c $(HDR)
	$(LTCOMPILE) $(TEMP_STORE) -c $(TOP)/src/os_unix.c

os_win.lo:	$(TOP)/src/os_win.c $(HDR)
	$(LTCOMPILE) $(TEMP_STORE) -c $(TOP)/src/os_win.c

pragma.lo:	$(TOP)/src/pragma.c $(HDR)
	$(LTCOMPILE) $(TEMP_STORE) -c $(TOP)/src/pragma.c

prepare.lo:	$(TOP)/src/prepare.c $(HDR)
	$(LTCOMPILE) $(TEMP_STORE) -c $(TOP)/src/prepare.c

printf.lo:	$(TOP)/src/printf.c $(HDR)
	$(LTCOMPILE) $(TEMP_STORE) -c $(TOP)/src/printf.c

random.lo:	$(TOP)/src/random.c $(HDR)
	$(LTCOMPILE) $(TEMP_STORE) -c $(TOP)/src/random.c

resolve.lo:	$(TOP)/src/resolve.c $(HDR)
	$(LTCOMPILE) $(TEMP_STORE) -c $(TOP)/src/resolve.c

rowset.lo:	$(TOP)/src/rowset.c $(HDR)
	$(LTCOMPILE) $(TEMP_STORE) -c $(TOP)/src/rowset.c

select.lo:	$(TOP)/src/select.c $(HDR)
	$(LTCOMPILE) $(TEMP_STORE) -c $(TOP)/src/select.c

status.lo:	$(TOP)/src/status.c $(HDR)
	$(LTCOMPILE) $(TEMP_STORE) -c $(TOP)/src/status.c

table.lo:	$(TOP)/src/table.c $(HDR)
	$(LTCOMPILE) $(TEMP_STORE) -c $(TOP)/src/table.c

threads.lo:	$(TOP)/src/threads.c $(HDR)
	$(LTCOMPILE) $(TEMP_STORE) -c $(TOP)/src/threads.c

tokenize.lo:	$(TOP)/src/tokenize.c keywordhash.h $(HDR)
	$(LTCOMPILE) $(TEMP_STORE) -c $(TOP)/src/tokenize.c

treeview.lo:	$(TOP)/src/treeview.c $(HDR)
	$(LTCOMPILE) $(TEMP_STORE) -c $(TOP)/src/treeview.c

trigger.lo:	$(TOP)/src/trigger.c $(HDR)
	$(LTCOMPILE) $(TEMP_STORE) -c $(TOP)/src/trigger.c

update.lo:	$(TOP)/src/update.c $(HDR)
	$(LTCOMPILE) $(TEMP_STORE) -c $(TOP)/src/update.c

utf.lo:	$(TOP)/src/utf.c $(HDR)
	$(LTCOMPILE) $(TEMP_STORE) -c $(TOP)/src/utf.c

util.lo:	$(TOP)/src/util.c $(HDR)
	$(LTCOMPILE) $(TEMP_STORE) -c $(TOP)/src/util.c

vacuum.lo:	$(TOP)/src/vacuum.c $(HDR)
	$(LTCOMPILE) $(TEMP_STORE) -c $(TOP)/src/vacuum.c

vdbe.lo:	$(TOP)/src/vdbe.c $(HDR)
	$(LTCOMPILE) $(TEMP_STORE) -c $(TOP)/src/vdbe.c

vdbeapi.lo:	$(TOP)/src/vdbeapi.c $(HDR)
	$(LTCOMPILE) $(TEMP_STORE) -c $(TOP)/src/vdbeapi.c

vdbeaux.lo:	$(TOP)/src/vdbeaux.c $(HDR)
	$(LTCOMPILE) $(TEMP_STORE) -c $(TOP)/src/vdbeaux.c

vdbeblob.lo:	$(TOP)/src/vdbeblob.c $(HDR)
	$(LTCOMPILE) $(TEMP_STORE) -c $(TOP)/src/vdbeblob.c

vdbemem.lo:	$(TOP)/src/vdbemem.c $(HDR)
	$(LTCOMPILE) $(TEMP_STORE) -c $(TOP)/src/vdbemem.c

vdbesort.lo:	$(TOP)/src/vdbesort.c $(HDR)
	$(LTCOMPILE) $(TEMP_STORE) -c $(TOP)/src/vdbesort.c

vdbetrace.lo:	$(TOP)/src/vdbetrace.c $(HDR)
	$(LTCOMPILE) $(TEMP_STORE) -c $(TOP)/src/vdbetrace.c

vtab.lo:	$(TOP)/src/vtab.c $(HDR)
	$(LTCOMPILE) $(TEMP_STORE) -c $(TOP)/src/vtab.c

wal.lo:	$(TOP)/src/wal.c $(HDR)
	$(LTCOMPILE) $(TEMP_STORE) -c $(TOP)/src/wal.c

walker.lo:	$(TOP)/src/walker.c $(HDR)
	$(LTCOMPILE) $(TEMP_STORE) -c $(TOP)/src/walker.c

where.lo:	$(TOP)/src/where.c $(HDR)
	$(LTCOMPILE) $(TEMP_STORE) -c $(TOP)/src/where.c

wherecode.lo:	$(TOP)/src/wherecode.c $(HDR)
	$(LTCOMPILE) $(TEMP_STORE) -c $(TOP)/src/wherecode.c

whereexpr.lo:	$(TOP)/src/whereexpr.c $(HDR)
	$(LTCOMPILE) $(TEMP_STORE) -c $(TOP)/src/whereexpr.c

tclsqlite.lo:	$(TOP)/src/tclsqlite.c $(HDR)
	$(LTCOMPILE) -DUSE_TCL_STUBS=1 -c $(TOP)/src/tclsqlite.c

tclsqlite-shell.lo:	$(TOP)/src/tclsqlite.c $(HDR)
	$(LTCOMPILE) -DTCLSH=1 -o $@ -c $(TOP)/src/tclsqlite.c

tclsqlite-stubs.lo:	$(TOP)/src/tclsqlite.c $(HDR)
	$(LTCOMPILE) -DUSE_TCL_STUBS=1 -o $@ -c $(TOP)/src/tclsqlite.c

tclsqlite3$(TEXE):	tclsqlite-shell.lo libsqlite3.la
	$(LTLINK) -o $@ tclsqlite-shell.lo \
		 libsqlite3.la $(LIBTCL)

# Rules to build opcodes.c and opcodes.h
#
opcodes.c:	opcodes.h $(TOP)/mkopcodec.awk
	$(NAWK) -f $(TOP)/mkopcodec.awk opcodes.h >opcodes.c

opcodes.h:	parse.h $(TOP)/src/vdbe.c $(TOP)/mkopcodeh.awk
	cat parse.h $(TOP)/src/vdbe.c | $(NAWK) -f $(TOP)/mkopcodeh.awk >opcodes.h

# Rules to build parse.c and parse.h - the outputs of lemon.
#
parse.h:	parse.c

parse.c:	$(TOP)/src/parse.y lemon$(BEXE) $(TOP)/addopcodes.awk
	cp $(TOP)/src/parse.y .
	rm -f parse.h
	./lemon$(BEXE) $(OPT_FEATURE_FLAGS) $(OPTS) parse.y
	mv parse.h parse.h.temp
	$(NAWK) -f $(TOP)/addopcodes.awk parse.h.temp >parse.h

sqlite3.h:	$(TOP)/src/sqlite.h.in $(TOP)/manifest.uuid $(TOP)/VERSION
	$(TCLSH_CMD) $(TOP)/tool/mksqlite3h.tcl $(TOP) >sqlite3.h

keywordhash.h:	$(TOP)/tool/mkkeywordhash.c
	$(BCC) -o mkkeywordhash$(BEXE) $(OPT_FEATURE_FLAGS) $(OPTS) $(TOP)/tool/mkkeywordhash.c
	./mkkeywordhash$(BEXE) >keywordhash.h



# Rules to build the extension objects.
#
icu.lo:	$(TOP)/ext/icu/icu.c $(HDR) $(EXTHDR)
	$(LTCOMPILE) -DSQLITE_CORE -c $(TOP)/ext/icu/icu.c

fts2.lo:	$(TOP)/ext/fts2/fts2.c $(HDR) $(EXTHDR)
	$(LTCOMPILE) -DSQLITE_CORE -c $(TOP)/ext/fts2/fts2.c

fts2_hash.lo:	$(TOP)/ext/fts2/fts2_hash.c $(HDR) $(EXTHDR)
	$(LTCOMPILE) -DSQLITE_CORE -c $(TOP)/ext/fts2/fts2_hash.c

fts2_icu.lo:	$(TOP)/ext/fts2/fts2_icu.c $(HDR) $(EXTHDR)
	$(LTCOMPILE) -DSQLITE_CORE -c $(TOP)/ext/fts2/fts2_icu.c

fts2_porter.lo:	$(TOP)/ext/fts2/fts2_porter.c $(HDR) $(EXTHDR)
	$(LTCOMPILE) -DSQLITE_CORE -c $(TOP)/ext/fts2/fts2_porter.c

fts2_tokenizer.lo:	$(TOP)/ext/fts2/fts2_tokenizer.c $(HDR) $(EXTHDR)
	$(LTCOMPILE) -DSQLITE_CORE -c $(TOP)/ext/fts2/fts2_tokenizer.c

fts2_tokenizer1.lo:	$(TOP)/ext/fts2/fts2_tokenizer1.c $(HDR) $(EXTHDR)
	$(LTCOMPILE) -DSQLITE_CORE -c $(TOP)/ext/fts2/fts2_tokenizer1.c

fts3.lo:	$(TOP)/ext/fts3/fts3.c $(HDR) $(EXTHDR)
	$(LTCOMPILE) -DSQLITE_CORE -c $(TOP)/ext/fts3/fts3.c

fts3_aux.lo:	$(TOP)/ext/fts3/fts3_aux.c $(HDR) $(EXTHDR)
	$(LTCOMPILE) -DSQLITE_CORE -c $(TOP)/ext/fts3/fts3_aux.c

fts3_expr.lo:	$(TOP)/ext/fts3/fts3_expr.c $(HDR) $(EXTHDR)
	$(LTCOMPILE) -DSQLITE_CORE -c $(TOP)/ext/fts3/fts3_expr.c

fts3_hash.lo:	$(TOP)/ext/fts3/fts3_hash.c $(HDR) $(EXTHDR)
	$(LTCOMPILE) -DSQLITE_CORE -c $(TOP)/ext/fts3/fts3_hash.c

fts3_icu.lo:	$(TOP)/ext/fts3/fts3_icu.c $(HDR) $(EXTHDR)
	$(LTCOMPILE) -DSQLITE_CORE -c $(TOP)/ext/fts3/fts3_icu.c

fts3_porter.lo:	$(TOP)/ext/fts3/fts3_porter.c $(HDR) $(EXTHDR)
	$(LTCOMPILE) -DSQLITE_CORE -c $(TOP)/ext/fts3/fts3_porter.c

fts3_snippet.lo:	$(TOP)/ext/fts3/fts3_snippet.c $(HDR) $(EXTHDR)
	$(LTCOMPILE) -DSQLITE_CORE -c $(TOP)/ext/fts3/fts3_snippet.c

fts3_tokenizer.lo:	$(TOP)/ext/fts3/fts3_tokenizer.c $(HDR) $(EXTHDR)
	$(LTCOMPILE) -DSQLITE_CORE -c $(TOP)/ext/fts3/fts3_tokenizer.c

fts3_tokenizer1.lo:	$(TOP)/ext/fts3/fts3_tokenizer1.c $(HDR) $(EXTHDR)
	$(LTCOMPILE) -DSQLITE_CORE -c $(TOP)/ext/fts3/fts3_tokenizer1.c

fts3_tokenize_vtab.lo:	$(TOP)/ext/fts3/fts3_tokenize_vtab.c $(HDR) $(EXTHDR)
	$(LTCOMPILE) -DSQLITE_CORE -c $(TOP)/ext/fts3/fts3_tokenize_vtab.c

fts3_unicode.lo:	$(TOP)/ext/fts3/fts3_unicode.c $(HDR) $(EXTHDR)
	$(LTCOMPILE) -DSQLITE_CORE -c $(TOP)/ext/fts3/fts3_unicode.c

fts3_unicode2.lo:	$(TOP)/ext/fts3/fts3_unicode2.c $(HDR) $(EXTHDR)
	$(LTCOMPILE) -DSQLITE_CORE -c $(TOP)/ext/fts3/fts3_unicode2.c

fts3_write.lo:	$(TOP)/ext/fts3/fts3_write.c $(HDR) $(EXTHDR)
	$(LTCOMPILE) -DSQLITE_CORE -c $(TOP)/ext/fts3/fts3_write.c

rtree.lo:	$(TOP)/ext/rtree/rtree.c $(HDR) $(EXTHDR)
	$(LTCOMPILE) -DSQLITE_CORE -c $(TOP)/ext/rtree/rtree.c

# FTS5 things
#
FTS5_SRC = \
   $(TOP)/ext/fts5/fts5.h \
   $(TOP)/ext/fts5/fts5Int.h \
   $(TOP)/ext/fts5/fts5_aux.c \
   $(TOP)/ext/fts5/fts5_buffer.c \
   $(TOP)/ext/fts5/fts5_main.c \
   $(TOP)/ext/fts5/fts5_config.c \
   $(TOP)/ext/fts5/fts5_expr.c \
   $(TOP)/ext/fts5/fts5_hash.c \
   $(TOP)/ext/fts5/fts5_index.c \
   fts5parse.c fts5parse.h \
   $(TOP)/ext/fts5/fts5_storage.c \
   $(TOP)/ext/fts5/fts5_tokenize.c \
   $(TOP)/ext/fts5/fts5_unicode2.c \
   $(TOP)/ext/fts5/fts5_varint.c \
   $(TOP)/ext/fts5/fts5_vocab.c  \

fts5parse.c:	$(TOP)/ext/fts5/fts5parse.y lemon 
	cp $(TOP)/ext/fts5/fts5parse.y .
	rm -f fts5parse.h
	./lemon $(OPTS) fts5parse.y

fts5parse.h: fts5parse.c

fts5.c: $(FTS5_SRC)
	$(TCLSH_CMD) $(TOP)/ext/fts5/tool/mkfts5c.tcl
	cp $(TOP)/ext/fts5/fts5.h .

fts5.lo:	fts5.c $(HDR) $(EXTHDR)
	$(LTCOMPILE) -DSQLITE_CORE -c fts5.c


# Rules to build the 'testfixture' application.
#
# If using the amalgamation, use sqlite3.c directly to build the test
# fixture.  Otherwise link against libsqlite3.la.  (This distinction is
# necessary because the test fixture requires non-API symbols which are
# hidden when the library is built via the amalgamation).
#
TESTFIXTURE_FLAGS  = -DTCLSH=1 -DSQLITE_TEST=1 -DSQLITE_CRASH_TEST=1
TESTFIXTURE_FLAGS += -DSQLITE_SERVER=1 -DSQLITE_PRIVATE="" -DSQLITE_CORE 
TESTFIXTURE_FLAGS += -DBUILD_sqlite

TESTFIXTURE_SRC0 = $(TESTSRC2) libsqlite3.la
TESTFIXTURE_SRC1 = sqlite3.c
TESTFIXTURE_SRC = $(TESTSRC) $(TOP)/src/tclsqlite.c
TESTFIXTURE_SRC += $(TESTFIXTURE_SRC$(USE_AMALGAMATION))

testfixture$(TEXE):	$(TESTFIXTURE_SRC)
	$(LTLINK) -DSQLITE_NO_SYNC=1 $(TEMP_STORE) $(TESTFIXTURE_FLAGS) \
		-o $@ $(TESTFIXTURE_SRC) $(LIBTCL) $(TLIBS)

# A very detailed test running most or all test cases
fulltest:	$(TESTPROGS) fuzztest
	./testfixture$(TEXE) $(TOP)/test/all.test $(TESTOPTS)

# Really really long testing
soaktest:	$(TESTPROGS)
	./testfixture$(TEXE) $(TOP)/test/all.test -soak=1 $(TESTOPTS)

# Do extra testing but not everything.
fulltestonly:	$(TESTPROGS) fuzztest
	./testfixture$(TEXE) $(TOP)/test/full.test

# Fuzz testing
fuzztest:	fuzzcheck$(TEXE) $(FUZZDATA)
	./fuzzcheck$(TEXE) $(FUZZDATA)

fastfuzztest:	fuzzcheck$(TEXE) $(FUZZDATA)
	./fuzzcheck$(TEXE) --limit-mem 100M $(FUZZDATA)

valgrindfuzz:	fuzzcheck$(TEXT) $(FUZZDATA)
	valgrind ./fuzzcheck$(TEXE) --cell-size-check --limit-mem 10M $(FUZZDATA)

# Minimal testing that runs in less than 3 minutes
#
quicktest:	./testfixture$(TEXE)
	./testfixture$(TEXE) $(TOP)/test/extraquick.test $(TESTOPTS)

# This is the common case.  Run many tests that do not take too long,
# including fuzzcheck, sqlite3_analyzer, and sqldiff tests.
#
test:	$(TESTPROGS) fastfuzztest
	./testfixture$(TEXE) $(TOP)/test/veryquick.test $(TESTOPTS)

# Run a test using valgrind.  This can take a really long time
# because valgrind is so much slower than a native machine.
#
valgrindtest:	$(TESTPROGS) valgrindfuzz
	OMIT_MISUSE=1 valgrind -v ./testfixture$(TEXE) $(TOP)/test/permutations.test valgrind $(TESTOPTS)

# A very fast test that checks basic sanity.  The name comes from
# the 60s-era electronics testing:  "Turn it on and see if smoke
# comes out."
#
smoketest:	$(TESTPROGS) fuzzcheck$(TEXE)
	./testfixture$(TEXE) $(TOP)/test/main.test $(TESTOPTS)

sqlite3_analyzer.c: sqlite3.c $(TOP)/src/tclsqlite.c $(TOP)/tool/spaceanal.tcl
	echo "#define TCLSH 2" > $@
	echo "#define SQLITE_ENABLE_DBSTAT_VTAB 1" >> $@
	cat sqlite3.c $(TOP)/src/tclsqlite.c >> $@
	echo "static const char *tclsh_main_loop(void){" >> $@
	echo "static const char *zMainloop = " >> $@
	$(NAWK) -f $(TOP)/tool/tostr.awk $(TOP)/tool/spaceanal.tcl >> $@
	echo "; return zMainloop; }" >> $@

sqlite3_analyzer$(TEXE): sqlite3_analyzer.c
	$(LTLINK) sqlite3_analyzer.c -o $@ $(LIBTCL) $(TLIBS)

showdb$(TEXE):	$(TOP)/tool/showdb.c sqlite3.lo
	$(LTLINK) -o $@ $(TOP)/tool/showdb.c sqlite3.lo $(TLIBS)

showstat4$(TEXE):	$(TOP)/tool/showstat4.c sqlite3.lo
	$(LTLINK) -o $@ $(TOP)/tool/showstat4.c sqlite3.lo $(TLIBS)

showjournal$(TEXE):	$(TOP)/tool/showjournal.c sqlite3.lo
	$(LTLINK) -o $@ $(TOP)/tool/showjournal.c sqlite3.lo $(TLIBS)

showwal$(TEXE):	$(TOP)/tool/showwal.c sqlite3.lo
	$(LTLINK) -o $@ $(TOP)/tool/showwal.c sqlite3.lo $(TLIBS)

rollback-test$(TEXE):	$(TOP)/tool/rollback-test.c sqlite3.lo
	$(LTLINK) -o $@ $(TOP)/tool/rollback-test.c sqlite3.lo $(TLIBS)

LogEst$(TEXE):	$(TOP)/tool/logest.c sqlite3.h
	$(LTLINK) -I. -o $@ $(TOP)/tool/logest.c

wordcount$(TEXE):	$(TOP)/test/wordcount.c sqlite3.c
	$(LTLINK) -o $@ $(TOP)/test/wordcount.c sqlite3.c $(TLIBS)

speedtest1$(TEXE):	$(TOP)/test/speedtest1.c sqlite3.lo
	$(LTLINK) -o $@ $(TOP)/test/speedtest1.c sqlite3.lo $(TLIBS)

# This target will fail if the SQLite amalgamation contains any exported
# symbols that do not begin with "sqlite3_". It is run as part of the
# releasetest.tcl script.
#
checksymbols: sqlite3.lo
	nm -g --defined-only sqlite3.o | grep -v " sqlite3_" ; test $$? -ne 0
	echo '0 errors out of 1 tests'

# Build the amalgamation-autoconf package.
#
amalgamation-tarball: sqlite3.c
	TOP=$(TOP) sh $(TOP)/tool/mkautoconfamal.sh

# The next two rules are used to support the "threadtest" target. Building
# threadtest runs a few thread-safety tests that are implemented in C. This
# target is invoked by the releasetest.tcl script.
# 
THREADTEST3_SRC = $(TOP)/test/threadtest3.c    \
                  $(TOP)/test/tt3_checkpoint.c \
                  $(TOP)/test/tt3_index.c      \
                  $(TOP)/test/tt3_vacuum.c      \
                  $(TOP)/test/tt3_stress.c      \
                  $(TOP)/test/tt3_lookaside1.c

threadtest3$(TEXE): sqlite3.lo $(THREADTEST3_SRC)
	$(LTLINK) $(TOP)/test/threadtest3.c sqlite3.lo -o $@ $(TLIBS)

threadtest: threadtest3$(TEXE)
	./threadtest3$(TEXE)

releasetest:	
	$(TCLSH_CMD) $(TOP)/test/releasetest.tcl

# Standard install and cleanup targets
#
lib_install:	libsqlite3.la
	$(INSTALL) -d $(DESTDIR)$(libdir)
	$(LTINSTALL) libsqlite3.la $(DESTDIR)$(libdir)
	
install:	sqlite3$(BEXE) lib_install sqlite3.h sqlite3.pc ${HAVE_TCL:1=tcl_install}
	$(INSTALL) -d $(DESTDIR)$(bindir)
	$(LTINSTALL) sqlite3$(BEXE) $(DESTDIR)$(bindir)
	$(INSTALL) -d $(DESTDIR)$(includedir)
	$(INSTALL) -m 0644 sqlite3.h $(DESTDIR)$(includedir)
	$(INSTALL) -m 0644 $(TOP)/src/sqlite3ext.h $(DESTDIR)$(includedir)
	$(INSTALL) -d $(DESTDIR)$(pkgconfigdir)
	$(INSTALL) -m 0644 sqlite3.pc $(DESTDIR)$(pkgconfigdir)

pkgIndex.tcl:
	echo 'package ifneeded sqlite3 $(RELEASE) [list load $(TCLLIBDIR)/libtclsqlite3$(SHLIB_SUFFIX) sqlite3]' > $@
tcl_install:	lib_install libtclsqlite3.la pkgIndex.tcl
	$(INSTALL) -d $(DESTDIR)$(TCLLIBDIR)/sqlite3
	$(LTINSTALL) libtclsqlite3.la $(DESTDIR)$(TCLLIBDIR)/sqlite3
	rm -f $(DESTDIR)$(TCLLIBDIR)/sqlite3/libtclsqlite3.la $(DESTDIR)$(TCLLIBDIR)/sqlite3/libtclsqlite3.a
	$(INSTALL) -m 0644 pkgIndex.tcl $(DESTDIR)$(TCLLIBDIR)/sqlite3

clean:	
	rm -f *.lo *.la *.o sqlite3$(TEXE) libsqlite3.la
	rm -f sqlite3.h opcodes.*
	rm -rf .libs .deps
	rm -f lemon$(BEXE) lempar.c parse.* sqlite*.tar.gz
	rm -f mkkeywordhash$(BEXE) keywordhash.h
	rm -f *.da *.bb *.bbg gmon.out
	rm -rf quota2a quota2b quota2c
	rm -rf tsrc .target_source
	rm -f tclsqlite3$(TEXE)
	rm -f testfixture$(TEXE) test.db
	rm -f LogEst$(TEXE) fts3view$(TEXE) rollback-test$(TEXE) showdb$(TEXE)
	rm -f showjournal$(TEXE) showstat4$(TEXE) showwal$(TEXE) speedtest1$(TEXE)
	rm -f wordcount$(TEXE)
	rm -f sqlite3.dll sqlite3.lib sqlite3.exp sqlite3.def
	rm -f sqlite3.c
	rm -f sqlite3rc.h
	rm -f shell.c sqlite3ext.h
	rm -f sqlite3_analyzer$(TEXE) sqlite3_analyzer.c
	rm -f sqlite-*-output.vsix
	rm -f mptester mptester.exe
	rm -f fuzzershell fuzzershell.exe
	rm -f fuzzcheck fuzzcheck.exe
	rm -f sqldiff sqldiff.exe
	rm -f fts5.* fts5parse.*

distclean:	clean
	rm -f config.h config.log config.status libtool Makefile sqlite3.pc

#
# Windows section
#
dll: sqlite3.dll

REAL_LIBOBJ = $(LIBOBJ:%.lo=.libs/%.o)

$(REAL_LIBOBJ): $(LIBOBJ)

sqlite3.def: $(REAL_LIBOBJ)
	echo 'EXPORTS' >sqlite3.def
	nm $(REAL_LIBOBJ) | grep ' T ' | grep ' _sqlite3_' \
		| sed 's/^.* _//' >>sqlite3.def

sqlite3.dll: $(REAL_LIBOBJ) sqlite3.def
	$(TCC) -shared -o $@ sqlite3.def \
		-Wl,"--strip-all" $(REAL_LIBOBJ)<|MERGE_RESOLUTION|>--- conflicted
+++ resolved
@@ -345,13 +345,10 @@
   $(TOP)/ext/rtree/rtree.h \
   $(TOP)/ext/rtree/rtree.c
 SRC += \
-<<<<<<< HEAD
   $(TOP)/ext/sqlrr/sqlrr.h \
-  $(TOP)/ext/sqlrr/sqlrr.c
-=======
+  $(TOP)/ext/sqlrr/sqlrr.c \
   $(TOP)/ext/rbu/sqlite3rbu.h \
   $(TOP)/ext/rbu/sqlite3rbu.c
->>>>>>> 01ce8f54
 
 
 # Generated source code files
