#
# nmake Makefile for SQLite
#
###############################################################################
############################## START OF OPTIONS ###############################
###############################################################################

# The toplevel directory of the source tree.  This is the directory
# that contains this "Makefile.msc".
#
TOP = .

# Set this non-0 to create and use the SQLite amalgamation file.
#
!IFNDEF USE_AMALGAMATION
USE_AMALGAMATION = 1
!ENDIF

# Set this non-0 to enable full warnings (-W4, etc) when compiling.
#
!IFNDEF USE_FULLWARN
USE_FULLWARN = 0
!ENDIF

# Set this non-0 to use "stdcall" calling convention for the core library
# and shell executable.
#
!IFNDEF USE_STDCALL
USE_STDCALL = 0
!ENDIF

# Set this non-0 to have the shell executable link against the core dynamic
# link library.
#
!IFNDEF DYNAMIC_SHELL
DYNAMIC_SHELL = 0
!ENDIF

# If necessary, create a list of harmless compiler warnings to disable when
# compiling the various tools.  For the SQLite source code itself, warnings,
# if any, will be disabled from within it.
#
!IFNDEF NO_WARN
!IF $(USE_FULLWARN)!=0
NO_WARN = -wd4054 -wd4055 -wd4100 -wd4127 -wd4152 -wd4189 -wd4206 -wd4210
NO_WARN = $(NO_WARN) -wd4232 -wd4244 -wd4305 -wd4306 -wd4702 -wd4706
!ENDIF
!ENDIF

# Set this non-0 to use the library paths and other options necessary for
# Windows Phone 8.1.
#
!IFNDEF USE_WP81_OPTS
USE_WP81_OPTS = 0
!ENDIF

# Set this non-0 to split the SQLite amalgamation file into chunks to
# be used for debugging with Visual Studio.
#
!IFNDEF SPLIT_AMALGAMATION
SPLIT_AMALGAMATION = 0
!ENDIF

# Set this non-0 to use the International Components for Unicode (ICU).
#
!IFNDEF USE_ICU
USE_ICU = 0
!ENDIF

# Set this non-0 to dynamically link to the MSVC runtime library.
#
!IFNDEF USE_CRT_DLL
USE_CRT_DLL = 0
!ENDIF

# Set this non-0 to link to the RPCRT4 library.
#
!IFNDEF USE_RPCRT4_LIB
USE_RPCRT4_LIB = 0
!ENDIF

# Set this non-0 to generate assembly code listings for the source code
# files.
#
!IFNDEF USE_LISTINGS
USE_LISTINGS = 0
!ENDIF

# Set this non-0 to attempt setting the native compiler automatically
# for cross-compiling the command line tools needed during the compilation
# process.
#
!IFNDEF XCOMPILE
XCOMPILE = 0
!ENDIF

# Set this non-0 to use the native libraries paths for cross-compiling
# the command line tools needed during the compilation process.
#
!IFNDEF USE_NATIVE_LIBPATHS
USE_NATIVE_LIBPATHS = 0
!ENDIF

# Set this 0 to skip the compiling and embedding of version resources.
#
!IFNDEF USE_RC
USE_RC = 1
!ENDIF

# Set this non-0 to compile binaries suitable for the WinRT environment.
# This setting does not apply to any binaries that require Tcl to operate
# properly (i.e. the text fixture, etc).
#
!IFNDEF FOR_WINRT
FOR_WINRT = 0
!ENDIF

# Set this non-0 to skip attempting to look for and/or link with the Tcl
# runtime library.
#
!IFNDEF NO_TCL
NO_TCL = 0
!ENDIF

# Set this to non-0 to create and use PDBs.
#
!IFNDEF SYMBOLS
SYMBOLS = 1
!ENDIF

# Set this to non-0 to use the SQLite debugging heap subsystem.
#
!IFNDEF MEMDEBUG
MEMDEBUG = 0
!ENDIF

# Set this to non-0 to use the Win32 native heap subsystem.
#
!IFNDEF WIN32HEAP
WIN32HEAP = 0
!ENDIF

# Set this to one of the following values to enable various debugging
# features.  Each level includes the debugging options from the previous
# levels.  Currently, the recognized values for DEBUG are:
#
# 0 == NDEBUG: Disables assert() and other runtime diagnostics.
# 1 == SQLITE_ENABLE_API_ARMOR: extra attempts to detect misuse of the API.
# 2 == Disables NDEBUG and all optimizations and then enables PDBs.
# 3 == SQLITE_DEBUG: Enables various diagnostics messages and code.
# 4 == SQLITE_WIN32_MALLOC_VALIDATE: Validate the Win32 native heap per call.
# 5 == SQLITE_DEBUG_OS_TRACE: Enables output from the OSTRACE() macros.
# 6 == SQLITE_ENABLE_IOTRACE: Enables output from the IOTRACE() macros.
#
!IFNDEF DEBUG
DEBUG = 0
!ENDIF

# Enable use of available compiler optimizations?  Normally, this should be
# non-zero.  Setting this to zero, thus disabling all compiler optimizations,
# can be useful for testing.
#
!IFNDEF OPTIMIZATIONS
OPTIMIZATIONS = 2
!ENDIF

# These are the "standard" SQLite compilation options used when compiling for
# the Windows platform.
#
!IFNDEF OPT_FEATURE_FLAGS
OPT_FEATURE_FLAGS = $(OPT_FEATURE_FLAGS) -DSQLITE_ENABLE_FTS3=1
OPT_FEATURE_FLAGS = $(OPT_FEATURE_FLAGS) -DSQLITE_ENABLE_RTREE=1
OPT_FEATURE_FLAGS = $(OPT_FEATURE_FLAGS) -DSQLITE_ENABLE_COLUMN_METADATA=1
!ENDIF

###############################################################################
############################### END OF OPTIONS ################################
###############################################################################

# This assumes that MSVC is always installed in 32-bit Program Files directory
# and sets the variable for use in locating other 32-bit installs accordingly.
#
PROGRAMFILES_X86 = $(VCINSTALLDIR)\..\..
PROGRAMFILES_X86 = $(PROGRAMFILES_X86:\\=\)

# Check for the predefined command macro CC.  This should point to the compiler
# binary for the target platform.  If it is not defined, simply define it to
# the legacy default value 'cl.exe'.
#
!IFNDEF CC
CC = cl.exe
!ENDIF

# Check for the command macro LD.  This should point to the linker binary for
# the target platform.  If it is not defined, simply define it to the legacy
# default value 'link.exe'.
#
!IFNDEF LD
LD = link.exe
!ENDIF

# Check for the predefined command macro RC.  This should point to the resource
# compiler binary for the target platform.  If it is not defined, simply define
# it to the legacy default value 'rc.exe'.
#
!IFNDEF RC
RC = rc.exe
!ENDIF

# Check for the MSVC runtime library path macro.  Othertise, this value will
# default to the 'lib' directory underneath the MSVC installation directory.
#
!IFNDEF CRTLIBPATH
CRTLIBPATH = $(VCINSTALLDIR)\lib
!ENDIF

CRTLIBPATH = $(CRTLIBPATH:\\=\)

# Check for the command macro NCC.  This should point to the compiler binary
# for the platform the compilation process is taking place on.  If it is not
# defined, simply define it to have the same value as the CC macro.  When
# cross-compiling, it is suggested that this macro be modified via the command
# line (since nmake itself does not provide a built-in method to guess it).
# For example, to use the x86 compiler when cross-compiling for x64, a command
# line similar to the following could be used (all on one line):
#
#     nmake /f Makefile.msc sqlite3.dll
#           XCOMPILE=1 USE_NATIVE_LIBPATHS=1
#
# Alternatively, the full path and file name to the compiler binary for the
# platform the compilation process is taking place may be specified (all on
# one line):
#
#     nmake /f Makefile.msc sqlite3.dll
#           "NCC=""%VCINSTALLDIR%\bin\cl.exe"""
#           USE_NATIVE_LIBPATHS=1
#
!IFDEF NCC
NCC = $(NCC:\\=\)
!ELSEIF $(XCOMPILE)!=0
NCC = "$(VCINSTALLDIR)\bin\$(CC)"
NCC = $(NCC:\\=\)
!ELSE
NCC = $(CC)
!ENDIF

# Check for the MSVC native runtime library path macro.  Othertise,
# this value will default to the 'lib' directory underneath the MSVC
# installation directory.
#
!IFNDEF NCRTLIBPATH
NCRTLIBPATH = $(VCINSTALLDIR)\lib
!ENDIF

NCRTLIBPATH = $(NCRTLIBPATH:\\=\)

# Check for the Platform SDK library path macro.  Othertise, this
# value will default to the 'lib' directory underneath the Windows
# SDK installation directory (the environment variable used appears
# to be available when using Visual C++ 2008 or later via the
# command line).
#
!IFNDEF NSDKLIBPATH
NSDKLIBPATH = $(WINDOWSSDKDIR)\lib
!ENDIF

NSDKLIBPATH = $(NSDKLIBPATH:\\=\)

# C compiler and options for use in building executables that
# will run on the platform that is doing the build.
#
!IF $(USE_FULLWARN)!=0
BCC = $(NCC) -nologo -W4
!ELSE
BCC = $(NCC) -nologo -W3
!ENDIF

# Check if assembly code listings should be generated for the source
# code files to be compiled.
#
!IF $(USE_LISTINGS)!=0
BCC = $(BCC) -FAcs
!ENDIF

# Check if the native library paths should be used when compiling
# the command line tools used during the compilation process.  If
# so, set the necessary macro now.
#
!IF $(USE_NATIVE_LIBPATHS)!=0
NLTLIBPATHS = "/LIBPATH:$(NCRTLIBPATH)" "/LIBPATH:$(NSDKLIBPATH)"
!ENDIF

# C compiler and options for use in building executables that
# will run on the target platform.  (BCC and TCC are usually the
# same unless your are cross-compiling.)
#
!IF $(USE_FULLWARN)!=0
TCC = $(CC) -nologo -W4 -DINCLUDE_MSVC_H=1
!ELSE
TCC = $(CC) -nologo -W3
!ENDIF

TCC = $(TCC) -DSQLITE_OS_WIN=1 -I. -I$(TOP) -I$(TOP)\src -fp:precise
RCC = $(RC) -DSQLITE_OS_WIN=1 -I$(TOP) -I$(TOP)\src

# Check if we want to use the "stdcall" calling convention when compiling.
# This is not supported by the compilers for non-x86 platforms.  It should
# also be noted here that building any target with these "stdcall" options
# will most likely fail if the Tcl library is also required.  This is due
# to how the Tcl library functions are declared and exported (i.e. without
# an explicit calling convention, which results in "cdecl").
#
!IF $(USE_STDCALL)!=0
!IF "$(PLATFORM)"=="x86"
CORE_CCONV_OPTS = -Gz -DSQLITE_CDECL=__cdecl
SHELL_CCONV_OPTS = -Gz -DSQLITE_CDECL=__cdecl
!ELSE
!IFNDEF PLATFORM
CORE_CCONV_OPTS = -Gz -DSQLITE_CDECL=__cdecl
SHELL_CCONV_OPTS = -Gz -DSQLITE_CDECL=__cdecl
!ELSE
CORE_CCONV_OPTS =
SHELL_CCONV_OPTS =
!ENDIF
!ENDIF
!ELSE
CORE_CCONV_OPTS =
SHELL_CCONV_OPTS =
!ENDIF

# These are additional compiler options used for the core library.
#
!IFNDEF CORE_COMPILE_OPTS
!IF $(USE_STDCALL)!=0
CORE_COMPILE_OPTS = $(CORE_CCONV_OPTS) -DSQLITE_API=__declspec(dllexport)
!ELSE
CORE_COMPILE_OPTS = $(CORE_CCONV_OPTS)
!ENDIF
!ENDIF

# These are the additional targets that the core library should depend on
# when linking.
#
!IFNDEF CORE_LINK_DEP
!IF $(USE_STDCALL)!=0
CORE_LINK_DEP =
!ELSE
CORE_LINK_DEP = sqlite3.def
!ENDIF
!ENDIF

# These are additional linker options used for the core library.
#
!IFNDEF CORE_LINK_OPTS
!IF $(USE_STDCALL)!=0
CORE_LINK_OPTS =
!ELSE
CORE_LINK_OPTS = /DEF:sqlite3.def
!ENDIF
!ENDIF

# These are additional compiler options used for the shell executable.
#
!IFNDEF SHELL_COMPILE_OPTS
!IF $(DYNAMIC_SHELL)!=0
SHELL_COMPILE_OPTS = $(SHELL_CCONV_OPTS) -DSQLITE_API=__declspec(dllimport)
!ELSE
SHELL_COMPILE_OPTS = $(SHELL_CCONV_OPTS)
!ENDIF
!ENDIF

# This is the core library that the shell executable should depend on.
#
!IFNDEF SHELL_CORE_DEP
!IF $(DYNAMIC_SHELL)!=0
SHELL_CORE_DEP = sqlite3.dll
!ELSE
SHELL_CORE_DEP = libsqlite3.lib
!ENDIF
!ENDIF

# This is the core library that the shell executable should link with.
#
!IFNDEF SHELL_CORE_LIB
!IF $(DYNAMIC_SHELL)!=0
SHELL_CORE_LIB = sqlite3.lib
!ELSE
SHELL_CORE_LIB = libsqlite3.lib
!ENDIF
!ENDIF

# These are additional linker options used for the shell executable.
#
!IFNDEF SHELL_LINK_OPTS
SHELL_LINK_OPTS = $(SHELL_CORE_LIB)
!ENDIF

# Check if assembly code listings should be generated for the source
# code files to be compiled.
#
!IF $(USE_LISTINGS)!=0
TCC = $(TCC) -FAcs
!ENDIF

# When compiling the library for use in the WinRT environment,
# the following compile-time options must be used as well to
# disable use of Win32 APIs that are not available and to enable
# use of Win32 APIs that are specific to Windows 8 and/or WinRT.
#
!IF $(FOR_WINRT)!=0
TCC = $(TCC) -DSQLITE_OS_WINRT=1
RCC = $(RCC) -DSQLITE_OS_WINRT=1
TCC = $(TCC) -DWINAPI_FAMILY=WINAPI_FAMILY_APP
RCC = $(RCC) -DWINAPI_FAMILY=WINAPI_FAMILY_APP
!ENDIF

# Also, we need to dynamically link to the correct MSVC runtime
# when compiling for WinRT (e.g. debug or release) OR if the
# USE_CRT_DLL option is set to force dynamically linking to the
# MSVC runtime library.
#
!IF $(FOR_WINRT)!=0 || $(USE_CRT_DLL)!=0
!IF $(DEBUG)>1
TCC = $(TCC) -MDd
BCC = $(BCC) -MDd
!ELSE
TCC = $(TCC) -MD
BCC = $(BCC) -MD
!ENDIF
!ELSE
!IF $(DEBUG)>1
TCC = $(TCC) -MTd
BCC = $(BCC) -MTd
!ELSE
TCC = $(TCC) -MT
BCC = $(BCC) -MT
!ENDIF
!ENDIF

# The mksqlite3c.tcl and mksqlite3h.tcl scripts will pull in
# any extension header files by default.  For non-amalgamation
# builds, we need to make sure the compiler can find these.
#
!IF $(USE_AMALGAMATION)==0
TCC = $(TCC) -I$(TOP)\ext\fts3
RCC = $(RCC) -I$(TOP)\ext\fts3
TCC = $(TCC) -I$(TOP)\ext\rtree
RCC = $(RCC) -I$(TOP)\ext\rtree
TCC = $(TCC) -I$(TOP)\ext\session
RCC = $(RCC) -I$(TOP)\ext\session
!ENDIF

# The mksqlite3c.tcl script accepts some options on the command
# line.  When compiling with debugging enabled, some of these
# options are necessary in order to allow debugging symbols to
# work correctly with Visual Studio when using the amalgamation.
#
!IF $(DEBUG)>1
MKSQLITE3C_ARGS = --linemacros
!ELSE
MKSQLITE3C_ARGS =
!ENDIF

# Define -DNDEBUG to compile without debugging (i.e., for production usage)
# Omitting the define will cause extra debugging code to be inserted and
# includes extra comments when "EXPLAIN stmt" is used.
#
!IF $(DEBUG)==0
TCC = $(TCC) -DNDEBUG
BCC = $(BCC) -DNDEBUG
RCC = $(RCC) -DNDEBUG
!ENDIF

!IF $(DEBUG)>0
TCC = $(TCC) -DSQLITE_ENABLE_API_ARMOR
RCC = $(RCC) -DSQLITE_ENABLE_API_ARMOR
!ENDIF

!IF $(DEBUG)>2
TCC = $(TCC) -DSQLITE_DEBUG
RCC = $(RCC) -DSQLITE_DEBUG
!ENDIF

!IF $(DEBUG)>4
TCC = $(TCC) -DSQLITE_DEBUG_OS_TRACE=1
RCC = $(RCC) -DSQLITE_DEBUG_OS_TRACE=1
!ENDIF

!IF $(DEBUG)>5
TCC = $(TCC) -DSQLITE_ENABLE_IOTRACE
RCC = $(RCC) -DSQLITE_ENABLE_IOTRACE
!ENDIF

# Prevent warnings about "insecure" MSVC runtime library functions
# being used.
#
TCC = $(TCC) -D_CRT_SECURE_NO_DEPRECATE -D_CRT_SECURE_NO_WARNINGS
BCC = $(BCC) -D_CRT_SECURE_NO_DEPRECATE -D_CRT_SECURE_NO_WARNINGS
RCC = $(RCC) -D_CRT_SECURE_NO_DEPRECATE -D_CRT_SECURE_NO_WARNINGS

# Prevent warnings about "deprecated" POSIX functions being used.
#
TCC = $(TCC) -D_CRT_NONSTDC_NO_DEPRECATE -D_CRT_NONSTDC_NO_WARNINGS
BCC = $(BCC) -D_CRT_NONSTDC_NO_DEPRECATE -D_CRT_NONSTDC_NO_WARNINGS
RCC = $(RCC) -D_CRT_NONSTDC_NO_DEPRECATE -D_CRT_NONSTDC_NO_WARNINGS

# Use the SQLite debugging heap subsystem?
#
!IF $(MEMDEBUG)!=0
TCC = $(TCC) -DSQLITE_MEMDEBUG=1
RCC = $(RCC) -DSQLITE_MEMDEBUG=1

# Use native Win32 heap subsystem instead of malloc/free?
#
!ELSEIF $(WIN32HEAP)!=0
TCC = $(TCC) -DSQLITE_WIN32_MALLOC=1
RCC = $(RCC) -DSQLITE_WIN32_MALLOC=1

# Validate the heap on every call into the native Win32 heap subsystem?
#
!IF $(DEBUG)>3
TCC = $(TCC) -DSQLITE_WIN32_MALLOC_VALIDATE=1
RCC = $(RCC) -DSQLITE_WIN32_MALLOC_VALIDATE=1
!ENDIF
!ENDIF

# The locations of the Tcl header and library files.  Also, the library that
# non-stubs enabled programs using Tcl must link against.  These variables
# (TCLINCDIR, TCLLIBDIR, and LIBTCL) may be overridden via the environment
# prior to running nmake in order to match the actual installed location and
# version on this machine.
#
!IFNDEF TCLINCDIR
TCLINCDIR = c:\tcl\include
!ENDIF

!IFNDEF TCLLIBDIR
TCLLIBDIR = c:\tcl\lib
!ENDIF

!IFNDEF LIBTCL
LIBTCL = tcl85.lib
!ENDIF

# The locations of the ICU header and library files.  These variables
# (ICUINCDIR, ICULIBDIR, and LIBICU) may be overridden via the environment
# prior to running nmake in order to match the actual installed location on
# this machine.
#
!IFNDEF ICUINCDIR
ICUINCDIR = c:\icu\include
!ENDIF

!IFNDEF ICULIBDIR
ICULIBDIR = c:\icu\lib
!ENDIF

!IFNDEF LIBICU
LIBICU = icuuc.lib icuin.lib
!ENDIF

# This is the command to use for tclsh - normally just "tclsh", but we may
# know the specific version we want to use.  This variable (TCLSH_CMD) may be
# overridden via the environment prior to running nmake in order to select a
# specific Tcl shell to use.
#
!IFNDEF TCLSH_CMD
TCLSH_CMD = tclsh85
!ENDIF

# Compiler options needed for programs that use the readline() library.
#
!IFNDEF READLINE_FLAGS
READLINE_FLAGS = -DHAVE_READLINE=0
!ENDIF

# The library that programs using readline() must link against.
#
!IFNDEF LIBREADLINE
LIBREADLINE =
!ENDIF

# Should the database engine be compiled threadsafe
#
TCC = $(TCC) -DSQLITE_THREADSAFE=1
RCC = $(RCC) -DSQLITE_THREADSAFE=1

# Do threads override each others locks by default (1), or do we test (-1)
#
TCC = $(TCC) -DSQLITE_THREAD_OVERRIDE_LOCK=-1
RCC = $(RCC) -DSQLITE_THREAD_OVERRIDE_LOCK=-1

# Any target libraries which libsqlite must be linked against
#
!IFNDEF TLIBS
TLIBS =
!ENDIF

# Flags controlling use of the in memory btree implementation
#
# SQLITE_TEMP_STORE is 0 to force temporary tables to be in a file, 1 to
# default to file, 2 to default to memory, and 3 to force temporary
# tables to always be in memory.
#
TCC = $(TCC) -DSQLITE_TEMP_STORE=1
RCC = $(RCC) -DSQLITE_TEMP_STORE=1

# Enable/disable loadable extensions, and other optional features
# based on configuration. (-DSQLITE_OMIT*, -DSQLITE_ENABLE*).
# The same set of OMIT and ENABLE flags should be passed to the
# LEMON parser generator and the mkkeywordhash tool as well.

# BEGIN standard options
OPT_FEATURE_FLAGS = $(OPT_FEATURE_FLAGS) -DSQLITE_ENABLE_FTS3=1
OPT_FEATURE_FLAGS = $(OPT_FEATURE_FLAGS) -DSQLITE_ENABLE_RTREE=1
OPT_FEATURE_FLAGS = $(OPT_FEATURE_FLAGS) -DSQLITE_ENABLE_COLUMN_METADATA=1
OPT_FEATURE_FLAGS = $(OPT_FEATURE_FLAGS) -DSQLITE_ENABLE_SESSION=1
OPT_FEATURE_FLAGS = $(OPT_FEATURE_FLAGS) -DSQLITE_ENABLE_PREUPDATE_HOOK=1
# END standard options

# These are the required SQLite compilation options used when compiling for
# the Windows platform.
#
REQ_FEATURE_FLAGS = $(REQ_FEATURE_FLAGS) -DSQLITE_MAX_TRIGGER_DEPTH=100

# If we are linking to the RPCRT4 library, enable features that need it.
#
!IF $(USE_RPCRT4_LIB)!=0
REQ_FEATURE_FLAGS = $(REQ_FEATURE_FLAGS) -DSQLITE_WIN32_USE_UUID=1
!ENDIF

# Add the required and optional SQLite compilation options into the command
# lines used to invoke the MSVC code and resource compilers.
#
TCC = $(TCC) $(REQ_FEATURE_FLAGS) $(OPT_FEATURE_FLAGS)
RCC = $(RCC) $(REQ_FEATURE_FLAGS) $(OPT_FEATURE_FLAGS)

# Add in any optional parameters specified on the commane line, e.g.
# nmake /f Makefile.msc all "OPTS=-DSQLITE_ENABLE_FOO=1 -DSQLITE_OMIT_FOO=1"
#
TCC = $(TCC) $(OPTS)
RCC = $(RCC) $(OPTS)

# If compiling for debugging, add some defines.
#
!IF $(DEBUG)>1
TCC = $(TCC) -D_DEBUG
BCC = $(BCC) -D_DEBUG
RCC = $(RCC) -D_DEBUG
!ENDIF

# If optimizations are enabled or disabled (either implicitly or
# explicitly), add the necessary flags.
#
!IF $(DEBUG)>1 || $(OPTIMIZATIONS)==0
TCC = $(TCC) -Od
BCC = $(BCC) -Od
!ELSEIF $(OPTIMIZATIONS)>=3
TCC = $(TCC) -Ox
BCC = $(BCC) -Ox
!ELSEIF $(OPTIMIZATIONS)==2
TCC = $(TCC) -O2
BCC = $(BCC) -O2
!ELSEIF $(OPTIMIZATIONS)==1
TCC = $(TCC) -O1
BCC = $(BCC) -O1
!ENDIF

# If symbols are enabled (or compiling for debugging), enable PDBs.
#
!IF $(DEBUG)>1 || $(SYMBOLS)!=0
TCC = $(TCC) -Zi
BCC = $(BCC) -Zi
!ENDIF

# If ICU support is enabled, add the compiler options for it.
#
!IF $(USE_ICU)!=0
TCC = $(TCC) -DSQLITE_ENABLE_ICU=1
RCC = $(RCC) -DSQLITE_ENABLE_ICU=1
TCC = $(TCC) -I$(TOP)\ext\icu
RCC = $(RCC) -I$(TOP)\ext\icu
TCC = $(TCC) -I$(ICUINCDIR)
RCC = $(RCC) -I$(ICUINCDIR)
!ENDIF

# Command line prefixes for compiling code, compiling resources,
# linking, etc.
#
LTCOMPILE = $(TCC) -Fo$@
LTRCOMPILE = $(RCC) -r
LTLIB = lib.exe
LTLINK = $(TCC) -Fe$@

# If requested, link to the RPCRT4 library.
#
!IF $(USE_RPCRT4_LIB)!=0
LTLINK = $(LTLINK) rpcrt4.lib
!ENDIF

# If a platform was set, force the linker to target that.
# Note that the vcvars*.bat family of batch files typically
# set this for you.  Otherwise, the linker will attempt
# to deduce the binary type based on the object files.
!IFDEF PLATFORM
LTLINKOPTS = /NOLOGO /MACHINE:$(PLATFORM)
LTLIBOPTS = /NOLOGO /MACHINE:$(PLATFORM)
!ELSE
LTLINKOPTS = /NOLOGO
LTLIBOPTS = /NOLOGO
!ENDIF

# When compiling for use in the WinRT environment, the following
# linker option must be used to mark the executable as runnable
# only in the context of an application container.
#
!IF $(FOR_WINRT)!=0
LTLINKOPTS = $(LTLINKOPTS) /APPCONTAINER
!IF "$(VISUALSTUDIOVERSION)"=="12.0"
!IFNDEF STORELIBPATH
!IF "$(PLATFORM)"=="x86"
STORELIBPATH = $(CRTLIBPATH)\store
!ELSEIF "$(PLATFORM)"=="x64"
STORELIBPATH = $(CRTLIBPATH)\store\amd64
!ELSEIF "$(PLATFORM)"=="ARM"
STORELIBPATH = $(CRTLIBPATH)\store\arm
!ELSE
STORELIBPATH = $(CRTLIBPATH)\store
!ENDIF
!ENDIF
STORELIBPATH = $(STORELIBPATH:\\=\)
LTLINKOPTS = $(LTLINKOPTS) "/LIBPATH:$(STORELIBPATH)"
!ENDIF
!ENDIF

# When compiling for Windows Phone 8.1, an extra library path is
# required.
#
!IF $(USE_WP81_OPTS)!=0
!IFNDEF WP81LIBPATH
!IF "$(PLATFORM)"=="x86"
WP81LIBPATH = $(PROGRAMFILES_X86)\Windows Phone Kits\8.1\lib\x86
!ELSEIF "$(PLATFORM)"=="ARM"
WP81LIBPATH = $(PROGRAMFILES_X86)\Windows Phone Kits\8.1\lib\ARM
!ELSE
WP81LIBPATH = $(PROGRAMFILES_X86)\Windows Phone Kits\8.1\lib\x86
!ENDIF
!ENDIF
!ENDIF

# When compiling for Windows Phone 8.1, some extra linker options
# are also required.
#
!IF $(USE_WP81_OPTS)!=0
!IFDEF WP81LIBPATH
LTLINKOPTS = $(LTLINKOPTS) "/LIBPATH:$(WP81LIBPATH)"
!ENDIF
LTLINKOPTS = $(LTLINKOPTS) /DYNAMICBASE
LTLINKOPTS = $(LTLINKOPTS) WindowsPhoneCore.lib RuntimeObject.lib PhoneAppModelHost.lib
LTLINKOPTS = $(LTLINKOPTS) /NODEFAULTLIB:kernel32.lib /NODEFAULTLIB:ole32.lib
!ENDIF

# If either debugging or symbols are enabled, enable PDBs.
#
!IF $(DEBUG)>1 || $(SYMBOLS)!=0
LDFLAGS = /DEBUG
!ENDIF

# Start with the Tcl related linker options.
#
!IF $(NO_TCL)==0
LTLIBPATHS = /LIBPATH:$(TCLLIBDIR)
LTLIBS = $(LIBTCL)
!ENDIF

# If ICU support is enabled, add the linker options for it.
#
!IF $(USE_ICU)!=0
LTLIBPATHS = $(LTLIBPATHS) /LIBPATH:$(ICULIBDIR)
LTLIBS = $(LTLIBS) $(LIBICU)
!ENDIF

# nawk compatible awk.
#
!IFNDEF NAWK
NAWK = gawk.exe
!ENDIF

# You should not have to change anything below this line
###############################################################################

# Object files for the SQLite library (non-amalgamation).
#
LIBOBJS0 = vdbe.lo parse.lo alter.lo analyze.lo attach.lo auth.lo \
         backup.lo bitvec.lo btmutex.lo btree.lo build.lo \
         callback.lo complete.lo ctime.lo date.lo delete.lo \
         expr.lo fault.lo fkey.lo \
         fts3.lo fts3_aux.lo fts3_expr.lo fts3_hash.lo fts3_icu.lo \
         fts3_porter.lo fts3_snippet.lo fts3_tokenizer.lo fts3_tokenizer1.lo \
         fts3_tokenize_vtab.lo fts3_unicode.lo fts3_unicode2.lo fts3_write.lo \
         func.lo global.lo hash.lo \
         icu.lo insert.lo journal.lo legacy.lo loadext.lo \
         main.lo malloc.lo mem0.lo mem1.lo mem2.lo mem3.lo mem5.lo \
         memjournal.lo \
         mutex.lo mutex_noop.lo mutex_unix.lo mutex_w32.lo \
         notify.lo opcodes.lo os.lo os_unix.lo os_win.lo \
         pager.lo pcache.lo pcache1.lo pragma.lo prepare.lo printf.lo \
         random.lo resolve.lo rowset.lo rtree.lo \
         sqlite3session.lo select.lo status.lo \
         table.lo threads.lo tokenize.lo trigger.lo \
         update.lo util.lo vacuum.lo \
         vdbeapi.lo vdbeaux.lo vdbeblob.lo vdbemem.lo vdbesort.lo \
         vdbetrace.lo wal.lo walker.lo where.lo utf.lo vtab.lo

# Object files for the amalgamation.
#
LIBOBJS1 = sqlite3.lo

# Determine the real value of LIBOBJ based on the 'configure' script
#
!IF $(USE_AMALGAMATION)==0
LIBOBJ = $(LIBOBJS0)
!ELSE
LIBOBJ = $(LIBOBJS1)
!ENDIF

# Determine if embedded resource compilation and usage are enabled.
#
!IF $(USE_RC)!=0
LIBRESOBJS = sqlite3res.lo
!ELSE
LIBRESOBJS =
!ENDIF

# All of the source code files.
#
SRC1 = \
  $(TOP)\src\alter.c \
  $(TOP)\src\analyze.c \
  $(TOP)\src\attach.c \
  $(TOP)\src\auth.c \
  $(TOP)\src\backup.c \
  $(TOP)\src\bitvec.c \
  $(TOP)\src\btmutex.c \
  $(TOP)\src\btree.c \
  $(TOP)\src\btree.h \
  $(TOP)\src\btreeInt.h \
  $(TOP)\src\build.c \
  $(TOP)\src\callback.c \
  $(TOP)\src\complete.c \
  $(TOP)\src\ctime.c \
  $(TOP)\src\date.c \
  $(TOP)\src\delete.c \
  $(TOP)\src\expr.c \
  $(TOP)\src\fault.c \
  $(TOP)\src\fkey.c \
  $(TOP)\src\func.c \
  $(TOP)\src\global.c \
  $(TOP)\src\hash.c \
  $(TOP)\src\hash.h \
  $(TOP)\src\hwtime.h \
  $(TOP)\src\insert.c \
  $(TOP)\src\journal.c \
  $(TOP)\src\legacy.c \
  $(TOP)\src\loadext.c \
  $(TOP)\src\main.c \
  $(TOP)\src\malloc.c \
  $(TOP)\src\mem0.c \
  $(TOP)\src\mem1.c \
  $(TOP)\src\mem2.c \
  $(TOP)\src\mem3.c \
  $(TOP)\src\mem5.c \
  $(TOP)\src\memjournal.c \
  $(TOP)\src\msvc.h \
  $(TOP)\src\mutex.c \
  $(TOP)\src\mutex.h \
  $(TOP)\src\mutex_noop.c \
  $(TOP)\src\mutex_unix.c \
  $(TOP)\src\mutex_w32.c \
  $(TOP)\src\notify.c \
  $(TOP)\src\os.c \
  $(TOP)\src\os.h \
  $(TOP)\src\os_common.h \
  $(TOP)\src\os_setup.h \
  $(TOP)\src\os_unix.c \
  $(TOP)\src\os_win.c \
  $(TOP)\src\os_win.h
SRC2 = \
  $(TOP)\src\pager.c \
  $(TOP)\src\pager.h \
  $(TOP)\src\parse.y \
  $(TOP)\src\pcache.c \
  $(TOP)\src\pcache.h \
  $(TOP)\src\pcache1.c \
  $(TOP)\src\pragma.c \
  $(TOP)\src\pragma.h \
  $(TOP)\src\prepare.c \
  $(TOP)\src\printf.c \
  $(TOP)\src\random.c \
  $(TOP)\src\resolve.c \
  $(TOP)\src\rowset.c \
  $(TOP)\src\select.c \
  $(TOP)\src\status.c \
  $(TOP)\src\shell.c \
  $(TOP)\src\sqlite.h.in \
  $(TOP)\src\sqlite3ext.h \
  $(TOP)\src\sqliteInt.h \
  $(TOP)\src\sqliteLimit.h \
  $(TOP)\src\table.c \
  $(TOP)\src\threads.c \
  $(TOP)\src\tclsqlite.c \
  $(TOP)\src\tokenize.c \
  $(TOP)\src\trigger.c \
  $(TOP)\src\utf.c \
  $(TOP)\src\update.c \
  $(TOP)\src\util.c \
  $(TOP)\src\vacuum.c \
  $(TOP)\src\vdbe.c \
  $(TOP)\src\vdbe.h \
  $(TOP)\src\vdbeapi.c \
  $(TOP)\src\vdbeaux.c \
  $(TOP)\src\vdbeblob.c \
  $(TOP)\src\vdbemem.c \
  $(TOP)\src\vdbesort.c \
  $(TOP)\src\vdbetrace.c \
  $(TOP)\src\vdbeInt.h \
  $(TOP)\src\vtab.c \
  $(TOP)\src\vxworks.h \
  $(TOP)\src\wal.c \
  $(TOP)\src\wal.h \
  $(TOP)\src\walker.c \
  $(TOP)\src\where.c \
  $(TOP)\src\whereInt.h

# Source code for extensions
#
SRC3 = \
  $(TOP)\ext\fts1\fts1.c \
  $(TOP)\ext\fts1\fts1.h \
  $(TOP)\ext\fts1\fts1_hash.c \
  $(TOP)\ext\fts1\fts1_hash.h \
  $(TOP)\ext\fts1\fts1_porter.c \
  $(TOP)\ext\fts1\fts1_tokenizer.h \
  $(TOP)\ext\fts1\fts1_tokenizer1.c \
  $(TOP)\ext\fts2\fts2.c \
  $(TOP)\ext\fts2\fts2.h \
  $(TOP)\ext\fts2\fts2_hash.c \
  $(TOP)\ext\fts2\fts2_hash.h \
  $(TOP)\ext\fts2\fts2_icu.c \
  $(TOP)\ext\fts2\fts2_porter.c \
  $(TOP)\ext\fts2\fts2_tokenizer.h \
  $(TOP)\ext\fts2\fts2_tokenizer.c \
  $(TOP)\ext\fts2\fts2_tokenizer1.c
SRC4 = \
  $(TOP)\ext\fts3\fts3.c \
  $(TOP)\ext\fts3\fts3.h \
  $(TOP)\ext\fts3\fts3Int.h \
  $(TOP)\ext\fts3\fts3_aux.c \
  $(TOP)\ext\fts3\fts3_expr.c \
  $(TOP)\ext\fts3\fts3_hash.c \
  $(TOP)\ext\fts3\fts3_hash.h \
  $(TOP)\ext\fts3\fts3_icu.c \
  $(TOP)\ext\fts3\fts3_porter.c \
  $(TOP)\ext\fts3\fts3_snippet.c \
  $(TOP)\ext\fts3\fts3_tokenizer.h \
  $(TOP)\ext\fts3\fts3_tokenizer.c \
  $(TOP)\ext\fts3\fts3_tokenizer1.c \
  $(TOP)\ext\fts3\fts3_tokenize_vtab.c \
  $(TOP)\ext\fts3\fts3_unicode.c \
  $(TOP)\ext\fts3\fts3_unicode2.c \
  $(TOP)\ext\fts3\fts3_write.c \
  $(TOP)\ext\icu\sqliteicu.h \
  $(TOP)\ext\icu\icu.c \
  $(TOP)\ext\rtree\rtree.h \
  $(TOP)\ext\rtree\rtree.c
SRC = $(SRC) \
  $(TOP)\ext\session\sqlite3session.h \
  $(TOP)\ext\session\sqlite3session.c


# Generated source code files
#
SRC5 = \
  keywordhash.h \
  opcodes.c \
  opcodes.h \
  parse.c \
  parse.h \
  sqlite3.h

# All source code files.
#
SRC = $(SRC1) $(SRC2) $(SRC3) $(SRC4) $(SRC5)

# Source code to the test files.
#
TESTSRC = \
  $(TOP)\src\test1.c \
  $(TOP)\src\test2.c \
  $(TOP)\src\test3.c \
  $(TOP)\src\test4.c \
  $(TOP)\src\test5.c \
  $(TOP)\src\test6.c \
  $(TOP)\src\test7.c \
  $(TOP)\src\test8.c \
  $(TOP)\src\test9.c \
  $(TOP)\src\test_autoext.c \
  $(TOP)\src\test_async.c \
  $(TOP)\src\test_backup.c \
  $(TOP)\src\test_blob.c \
  $(TOP)\src\test_btree.c \
  $(TOP)\src\test_config.c \
  $(TOP)\src\test_demovfs.c \
  $(TOP)\src\test_devsym.c \
  $(TOP)\src\test_fs.c \
  $(TOP)\src\test_func.c \
  $(TOP)\src\test_hexio.c \
  $(TOP)\src\test_init.c \
  $(TOP)\src\test_intarray.c \
  $(TOP)\src\test_journal.c \
  $(TOP)\src\test_malloc.c \
  $(TOP)\src\test_multiplex.c \
  $(TOP)\src\test_mutex.c \
  $(TOP)\src\test_onefile.c \
  $(TOP)\src\test_osinst.c \
  $(TOP)\src\test_pcache.c \
  $(TOP)\src\test_quota.c \
  $(TOP)\src\test_rtree.c \
  $(TOP)\src\test_schema.c \
  $(TOP)\src\test_server.c \
  $(TOP)\src\test_superlock.c \
  $(TOP)\src\test_syscall.c \
  $(TOP)\src\test_stat.c \
  $(TOP)\src\test_tclvar.c \
  $(TOP)\src\test_thread.c \
  $(TOP)\src\test_vfs.c \
  $(TOP)\src\test_wsd.c \
  $(TOP)\ext\fts3\fts3_term.c \
  $(TOP)\ext\fts3\fts3_test.c \
  $(TOP)\ext\session\test_session.c

# Statically linked extensions
#
TESTEXT = \
  $(TOP)\ext\misc\amatch.c \
  $(TOP)\ext\misc\closure.c \
  $(TOP)\ext\misc\eval.c \
  $(TOP)\ext\misc\fileio.c \
  $(TOP)\ext\misc\fuzzer.c \
  $(TOP)\ext\misc\ieee754.c \
  $(TOP)\ext\misc\nextchar.c \
  $(TOP)\ext\misc\percentile.c \
  $(TOP)\ext\misc\regexp.c \
  $(TOP)\ext\misc\spellfix.c \
  $(TOP)\ext\misc\totype.c \
  $(TOP)\ext\misc\wholenumber.c


# Source code to the library files needed by the test fixture
# (non-amalgamation)
#
TESTSRC2 = \
  $(TOP)\src\attach.c \
  $(TOP)\src\backup.c \
  $(TOP)\src\bitvec.c \
  $(TOP)\src\btree.c \
  $(TOP)\src\build.c \
  $(TOP)\src\ctime.c \
  $(TOP)\src\date.c \
  $(TOP)\src\expr.c \
  $(TOP)\src\func.c \
  $(TOP)\src\insert.c \
  $(TOP)\src\wal.c \
  $(TOP)\src\main.c \
  $(TOP)\src\mem5.c \
  $(TOP)\src\os.c \
  $(TOP)\src\os_unix.c \
  $(TOP)\src\os_win.c \
  $(TOP)\src\pager.c \
  $(TOP)\src\pragma.c \
  $(TOP)\src\prepare.c \
  $(TOP)\src\printf.c \
  $(TOP)\src\random.c \
  $(TOP)\src\pcache.c \
  $(TOP)\src\pcache1.c \
  $(TOP)\src\select.c \
  $(TOP)\src\tokenize.c \
  $(TOP)\src\utf.c \
  $(TOP)\src\util.c \
  $(TOP)\src\vdbeapi.c \
  $(TOP)\src\vdbeaux.c \
  $(TOP)\src\vdbe.c \
  $(TOP)\src\vdbemem.c \
  $(TOP)\src\vdbesort.c \
  $(TOP)\src\vdbetrace.c \
  $(TOP)\src\where.c \
  parse.c \
  $(TOP)\ext\fts3\fts3.c \
  $(TOP)\ext\fts3\fts3_aux.c \
  $(TOP)\ext\fts3\fts3_expr.c \
  $(TOP)\ext\fts3\fts3_tokenizer.c \
  $(TOP)\ext\fts3\fts3_tokenize_vtab.c \
  $(TOP)\ext\fts3\fts3_unicode.c \
  $(TOP)\ext\fts3\fts3_unicode2.c \
  $(TOP)\ext\fts3\fts3_write.c \
  $(TOP)\ext\async\sqlite3async.c \
  $(TOP)\ext\session\sqlite3session.c

# Source code to the library files needed by the test fixture
# (amalgamation)
#
TESTSRC3 =


# Header files used by all library source files.
#
HDR = \
   $(TOP)\src\btree.h \
   $(TOP)\src\btreeInt.h \
   $(TOP)\src\hash.h \
   $(TOP)\src\hwtime.h \
   keywordhash.h \
   $(TOP)\src\msvc.h \
   $(TOP)\src\mutex.h \
   opcodes.h \
   $(TOP)\src\os.h \
   $(TOP)\src\os_common.h \
   $(TOP)\src\os_setup.h \
   $(TOP)\src\os_win.h \
   $(TOP)\src\pager.h \
   $(TOP)\src\pcache.h \
   parse.h \
   $(TOP)\src\pragma.h \
   sqlite3.h \
   $(TOP)\src\sqlite3ext.h \
   $(TOP)\src\sqliteInt.h \
   $(TOP)\src\sqliteLimit.h \
   $(TOP)\src\vdbe.h \
   $(TOP)\src\vdbeInt.h \
   $(TOP)\src\vxworks.h \
   $(TOP)\src\whereInt.h

# Header files used by extensions
#
EXTHDR = $(EXTHDR) \
  $(TOP)\ext\fts1\fts1.h \
  $(TOP)\ext\fts1\fts1_hash.h \
  $(TOP)\ext\fts1\fts1_tokenizer.h
EXTHDR = $(EXTHDR) \
  $(TOP)\ext\fts2\fts2.h \
  $(TOP)\ext\fts2\fts2_hash.h \
  $(TOP)\ext\fts2\fts2_tokenizer.h
EXTHDR = $(EXTHDR) \
  $(TOP)\ext\fts3\fts3.h \
  $(TOP)\ext\fts3\fts3Int.h \
  $(TOP)\ext\fts3\fts3_hash.h \
  $(TOP)\ext\fts3\fts3_tokenizer.h
EXTHDR = $(EXTHDR) \
  $(TOP)\ext\rtree\rtree.h
EXTHDR = $(EXTHDR) \
  $(TOP)\ext\icu\sqliteicu.h
EXTHDR = $(EXTHDR) \
  $(TOP)\ext\rtree\sqlite3rtree.h
EXTHDR = $(EXTHDR) \
  $(TOP)\ext\session\sqlite3session.h

# This is the default Makefile target.  The objects listed here
# are what get build when you type just "make" with no arguments.
#
all:	dll libsqlite3.lib sqlite3.exe libtclsqlite3.lib

libsqlite3.lib:	$(LIBOBJ)
	$(LTLIB) $(LTLIBOPTS) /OUT:$@ $(LIBOBJ) $(TLIBS)

libtclsqlite3.lib:	tclsqlite.lo libsqlite3.lib
	$(LTLIB) $(LTLIBOPTS) $(LTLIBPATHS) /OUT:$@ tclsqlite.lo libsqlite3.lib $(LIBTCL:tcl=tclstub) $(TLIBS)

sqlite3.exe:	$(TOP)\src\shell.c $(SHELL_CORE_DEP) $(LIBRESOBJS) sqlite3.h
	$(LTLINK) $(SHELL_COMPILE_OPTS) $(READLINE_FLAGS) $(TOP)\src\shell.c \
		/link /pdb:sqlite3sh.pdb $(LTLINKOPTS) $(SHELL_LINK_OPTS) $(LTLIBPATHS) $(LIBRESOBJS) $(LIBREADLINE) $(LTLIBS) $(TLIBS)

mptester.exe:	$(TOP)\mptest\mptest.c $(SHELL_CORE_DEP) $(LIBRESOBJS) sqlite3.h
	$(LTLINK) $(SHELL_COMPILE_OPTS) $(TOP)\mptest\mptest.c \
		/link $(LTLINKOPTS) $(LTLIBPATHS) $(SHELL_LINK_OPTS) $(LIBRESOBJS) $(LIBREADLINE) $(LTLIBS) $(TLIBS)

# This target creates a directory named "tsrc" and fills it with
# copies of all of the C source code and header files needed to
# build on the target system.  Some of the C source code and header
# files are automatically generated.  This target takes care of
# all that automatic generation.
#
.target_source:	$(SRC) $(TOP)\tool\vdbe-compress.tcl
	-rmdir /Q/S tsrc 2>NUL
	-mkdir tsrc
	for %i in ($(SRC1)) do copy /Y %i tsrc
	for %i in ($(SRC2)) do copy /Y %i tsrc
	for %i in ($(SRC3)) do copy /Y %i tsrc
	for %i in ($(SRC4)) do copy /Y %i tsrc
	for %i in ($(SRC5)) do copy /Y %i tsrc
	del /Q tsrc\sqlite.h.in tsrc\parse.y 2>NUL
	$(TCLSH_CMD) $(TOP)\tool\vdbe-compress.tcl $(OPTS) < tsrc\vdbe.c > vdbe.new
	move vdbe.new tsrc\vdbe.c
	echo > .target_source

sqlite3.c:	.target_source $(TOP)\tool\mksqlite3c.tcl
	$(TCLSH_CMD) $(TOP)\tool\mksqlite3c.tcl $(MKSQLITE3C_ARGS)
	copy tsrc\shell.c .
	copy tsrc\sqlite3ext.h .
	copy $(TOP)\ext\session\sqlite3session.h .

sqlite3-all.c:	sqlite3.c $(TOP)\tool\split-sqlite3c.tcl
	$(TCLSH_CMD) $(TOP)\tool\split-sqlite3c.tcl

# Set the source code file to be used by executables and libraries when
# they need the amalgamation.
#
!IF $(SPLIT_AMALGAMATION)!=0
SQLITE3C = sqlite3-all.c
!ELSE
SQLITE3C = sqlite3.c
!ENDIF

# Rule to build the amalgamation
#
sqlite3.lo:	$(SQLITE3C)
	$(LTCOMPILE) $(CORE_COMPILE_OPTS) -c $(SQLITE3C)

# Rules to build the LEMON compiler generator
#
lempar.c:	$(TOP)\src\lempar.c
	copy $(TOP)\src\lempar.c .

lemon.exe:	$(TOP)\tool\lemon.c lempar.c
	$(BCC) $(NO_WARN) -Daccess=_access \
		-Fe$@ $(TOP)\tool\lemon.c /link $(NLTLINKOPTS) $(NLTLIBPATHS)

# Rules to build individual *.lo files from generated *.c files. This
# applies to:
#
#     parse.lo
#     opcodes.lo
#
parse.lo:	parse.c $(HDR)
	$(LTCOMPILE) $(CORE_COMPILE_OPTS) -c parse.c

opcodes.lo:	opcodes.c
	$(LTCOMPILE) $(CORE_COMPILE_OPTS) -c opcodes.c

# Rule to build the Win32 resources object file.
#
!IF $(USE_RC)!=0
$(LIBRESOBJS):	$(TOP)\src\sqlite3.rc $(HDR)
	echo #ifndef SQLITE_RESOURCE_VERSION > sqlite3rc.h
	for /F %%V in ('type "$(TOP)\VERSION"') do ( \
		echo #define SQLITE_RESOURCE_VERSION %%V \
			| $(NAWK) "/.*/ { gsub(/[.]/,\",\");print }" >> sqlite3rc.h \
	)
	echo #endif >> sqlite3rc.h
	$(LTRCOMPILE) -fo $(LIBRESOBJS) $(TOP)\src\sqlite3.rc
!ENDIF

# Rules to build individual *.lo files from files in the src directory.
#
alter.lo:	$(TOP)\src\alter.c $(HDR)
	$(LTCOMPILE) $(CORE_COMPILE_OPTS) -c $(TOP)\src\alter.c

analyze.lo:	$(TOP)\src\analyze.c $(HDR)
	$(LTCOMPILE) $(CORE_COMPILE_OPTS) -c $(TOP)\src\analyze.c

attach.lo:	$(TOP)\src\attach.c $(HDR)
	$(LTCOMPILE) $(CORE_COMPILE_OPTS) -c $(TOP)\src\attach.c

auth.lo:	$(TOP)\src\auth.c $(HDR)
	$(LTCOMPILE) $(CORE_COMPILE_OPTS) -c $(TOP)\src\auth.c

backup.lo:	$(TOP)\src\backup.c $(HDR)
	$(LTCOMPILE) $(CORE_COMPILE_OPTS) -c $(TOP)\src\backup.c

bitvec.lo:	$(TOP)\src\bitvec.c $(HDR)
	$(LTCOMPILE) $(CORE_COMPILE_OPTS) -c $(TOP)\src\bitvec.c

btmutex.lo:	$(TOP)\src\btmutex.c $(HDR)
	$(LTCOMPILE) $(CORE_COMPILE_OPTS) -c $(TOP)\src\btmutex.c

btree.lo:	$(TOP)\src\btree.c $(HDR) $(TOP)\src\pager.h
	$(LTCOMPILE) $(CORE_COMPILE_OPTS) -c $(TOP)\src\btree.c

build.lo:	$(TOP)\src\build.c $(HDR)
	$(LTCOMPILE) $(CORE_COMPILE_OPTS) -c $(TOP)\src\build.c

callback.lo:	$(TOP)\src\callback.c $(HDR)
	$(LTCOMPILE) $(CORE_COMPILE_OPTS) -c $(TOP)\src\callback.c

complete.lo:	$(TOP)\src\complete.c $(HDR)
	$(LTCOMPILE) $(CORE_COMPILE_OPTS) -c $(TOP)\src\complete.c

ctime.lo:	$(TOP)\src\ctime.c $(HDR)
	$(LTCOMPILE) $(CORE_COMPILE_OPTS) -c $(TOP)\src\ctime.c

date.lo:	$(TOP)\src\date.c $(HDR)
	$(LTCOMPILE) $(CORE_COMPILE_OPTS) -c $(TOP)\src\date.c

delete.lo:	$(TOP)\src\delete.c $(HDR)
	$(LTCOMPILE) $(CORE_COMPILE_OPTS) -c $(TOP)\src\delete.c

expr.lo:	$(TOP)\src\expr.c $(HDR)
	$(LTCOMPILE) $(CORE_COMPILE_OPTS) -c $(TOP)\src\expr.c

fault.lo:	$(TOP)\src\fault.c $(HDR)
	$(LTCOMPILE) $(CORE_COMPILE_OPTS) -c $(TOP)\src\fault.c

fkey.lo:	$(TOP)\src\fkey.c $(HDR)
	$(LTCOMPILE) $(CORE_COMPILE_OPTS) -c $(TOP)\src\fkey.c

func.lo:	$(TOP)\src\func.c $(HDR)
	$(LTCOMPILE) $(CORE_COMPILE_OPTS) -c $(TOP)\src\func.c

global.lo:	$(TOP)\src\global.c $(HDR)
	$(LTCOMPILE) $(CORE_COMPILE_OPTS) -c $(TOP)\src\global.c

hash.lo:	$(TOP)\src\hash.c $(HDR)
	$(LTCOMPILE) $(CORE_COMPILE_OPTS) -c $(TOP)\src\hash.c

insert.lo:	$(TOP)\src\insert.c $(HDR)
	$(LTCOMPILE) $(CORE_COMPILE_OPTS) -c $(TOP)\src\insert.c

journal.lo:	$(TOP)\src\journal.c $(HDR)
	$(LTCOMPILE) $(CORE_COMPILE_OPTS) -c $(TOP)\src\journal.c

legacy.lo:	$(TOP)\src\legacy.c $(HDR)
	$(LTCOMPILE) $(CORE_COMPILE_OPTS) -c $(TOP)\src\legacy.c

loadext.lo:	$(TOP)\src\loadext.c $(HDR)
	$(LTCOMPILE) $(CORE_COMPILE_OPTS) -c $(TOP)\src\loadext.c

main.lo:	$(TOP)\src\main.c $(HDR)
	$(LTCOMPILE) $(CORE_COMPILE_OPTS) -c $(TOP)\src\main.c

malloc.lo:	$(TOP)\src\malloc.c $(HDR)
	$(LTCOMPILE) $(CORE_COMPILE_OPTS) -c $(TOP)\src\malloc.c

mem0.lo:	$(TOP)\src\mem0.c $(HDR)
	$(LTCOMPILE) $(CORE_COMPILE_OPTS) -c $(TOP)\src\mem0.c

mem1.lo:	$(TOP)\src\mem1.c $(HDR)
	$(LTCOMPILE) $(CORE_COMPILE_OPTS) -c $(TOP)\src\mem1.c

mem2.lo:	$(TOP)\src\mem2.c $(HDR)
	$(LTCOMPILE) $(CORE_COMPILE_OPTS) -c $(TOP)\src\mem2.c

mem3.lo:	$(TOP)\src\mem3.c $(HDR)
	$(LTCOMPILE) $(CORE_COMPILE_OPTS) -c $(TOP)\src\mem3.c

mem5.lo:	$(TOP)\src\mem5.c $(HDR)
	$(LTCOMPILE) $(CORE_COMPILE_OPTS) -c $(TOP)\src\mem5.c

memjournal.lo:	$(TOP)\src\memjournal.c $(HDR)
	$(LTCOMPILE) $(CORE_COMPILE_OPTS) -c $(TOP)\src\memjournal.c

mutex.lo:	$(TOP)\src\mutex.c $(HDR)
	$(LTCOMPILE) $(CORE_COMPILE_OPTS) -c $(TOP)\src\mutex.c

mutex_noop.lo:	$(TOP)\src\mutex_noop.c $(HDR)
	$(LTCOMPILE) $(CORE_COMPILE_OPTS) -c $(TOP)\src\mutex_noop.c

mutex_unix.lo:	$(TOP)\src\mutex_unix.c $(HDR)
	$(LTCOMPILE) $(CORE_COMPILE_OPTS) -c $(TOP)\src\mutex_unix.c

mutex_w32.lo:	$(TOP)\src\mutex_w32.c $(HDR)
	$(LTCOMPILE) $(CORE_COMPILE_OPTS) -c $(TOP)\src\mutex_w32.c

notify.lo:	$(TOP)\src\notify.c $(HDR)
	$(LTCOMPILE) $(CORE_COMPILE_OPTS) -c $(TOP)\src\notify.c

pager.lo:	$(TOP)\src\pager.c $(HDR) $(TOP)\src\pager.h
	$(LTCOMPILE) $(CORE_COMPILE_OPTS) -c $(TOP)\src\pager.c

pcache.lo:	$(TOP)\src\pcache.c $(HDR) $(TOP)\src\pcache.h
	$(LTCOMPILE) $(CORE_COMPILE_OPTS) -c $(TOP)\src\pcache.c

pcache1.lo:	$(TOP)\src\pcache1.c $(HDR) $(TOP)\src\pcache.h
	$(LTCOMPILE) $(CORE_COMPILE_OPTS) -c $(TOP)\src\pcache1.c

os.lo:	$(TOP)\src\os.c $(HDR)
	$(LTCOMPILE) $(CORE_COMPILE_OPTS) -c $(TOP)\src\os.c

os_unix.lo:	$(TOP)\src\os_unix.c $(HDR)
	$(LTCOMPILE) $(CORE_COMPILE_OPTS) -c $(TOP)\src\os_unix.c

os_win.lo:	$(TOP)\src\os_win.c $(HDR)
	$(LTCOMPILE) $(CORE_COMPILE_OPTS) -c $(TOP)\src\os_win.c

pragma.lo:	$(TOP)\src\pragma.c $(HDR)
	$(LTCOMPILE) $(CORE_COMPILE_OPTS) -c $(TOP)\src\pragma.c

prepare.lo:	$(TOP)\src\prepare.c $(HDR)
	$(LTCOMPILE) $(CORE_COMPILE_OPTS) -c $(TOP)\src\prepare.c

printf.lo:	$(TOP)\src\printf.c $(HDR)
	$(LTCOMPILE) $(CORE_COMPILE_OPTS) -c $(TOP)\src\printf.c

random.lo:	$(TOP)\src\random.c $(HDR)
	$(LTCOMPILE) $(CORE_COMPILE_OPTS) -c $(TOP)\src\random.c

resolve.lo:	$(TOP)\src\resolve.c $(HDR)
	$(LTCOMPILE) $(CORE_COMPILE_OPTS) -c $(TOP)\src\resolve.c

rowset.lo:	$(TOP)\src\rowset.c $(HDR)
	$(LTCOMPILE) $(CORE_COMPILE_OPTS) -c $(TOP)\src\rowset.c

select.lo:	$(TOP)\src\select.c $(HDR)
	$(LTCOMPILE) $(CORE_COMPILE_OPTS) -c $(TOP)\src\select.c

status.lo:	$(TOP)\src\status.c $(HDR)
	$(LTCOMPILE) $(CORE_COMPILE_OPTS) -c $(TOP)\src\status.c

table.lo:	$(TOP)\src\table.c $(HDR)
	$(LTCOMPILE) $(CORE_COMPILE_OPTS) -c $(TOP)\src\table.c

threads.lo:	$(TOP)\src\threads.c $(HDR)
	$(LTCOMPILE) $(CORE_COMPILE_OPTS) -c $(TOP)\src\threads.c

tokenize.lo:	$(TOP)\src\tokenize.c keywordhash.h $(HDR)
	$(LTCOMPILE) $(CORE_COMPILE_OPTS) -c $(TOP)\src\tokenize.c

trigger.lo:	$(TOP)\src\trigger.c $(HDR)
	$(LTCOMPILE) $(CORE_COMPILE_OPTS) -c $(TOP)\src\trigger.c

update.lo:	$(TOP)\src\update.c $(HDR)
	$(LTCOMPILE) $(CORE_COMPILE_OPTS) -c $(TOP)\src\update.c

utf.lo:	$(TOP)\src\utf.c $(HDR)
	$(LTCOMPILE) $(CORE_COMPILE_OPTS) -c $(TOP)\src\utf.c

util.lo:	$(TOP)\src\util.c $(HDR)
	$(LTCOMPILE) $(CORE_COMPILE_OPTS) -c $(TOP)\src\util.c

vacuum.lo:	$(TOP)\src\vacuum.c $(HDR)
	$(LTCOMPILE) $(CORE_COMPILE_OPTS) -c $(TOP)\src\vacuum.c

vdbe.lo:	$(TOP)\src\vdbe.c $(HDR)
	$(LTCOMPILE) $(CORE_COMPILE_OPTS) -c $(TOP)\src\vdbe.c

vdbeapi.lo:	$(TOP)\src\vdbeapi.c $(HDR)
	$(LTCOMPILE) $(CORE_COMPILE_OPTS) -c $(TOP)\src\vdbeapi.c

vdbeaux.lo:	$(TOP)\src\vdbeaux.c $(HDR)
	$(LTCOMPILE) $(CORE_COMPILE_OPTS) -c $(TOP)\src\vdbeaux.c

vdbeblob.lo:	$(TOP)\src\vdbeblob.c $(HDR)
	$(LTCOMPILE) $(CORE_COMPILE_OPTS) -c $(TOP)\src\vdbeblob.c

vdbemem.lo:	$(TOP)\src\vdbemem.c $(HDR)
	$(LTCOMPILE) $(CORE_COMPILE_OPTS) -c $(TOP)\src\vdbemem.c

vdbesort.lo:	$(TOP)\src\vdbesort.c $(HDR)
	$(LTCOMPILE) $(CORE_COMPILE_OPTS) -c $(TOP)\src\vdbesort.c

vdbetrace.lo:	$(TOP)\src\vdbetrace.c $(HDR)
	$(LTCOMPILE) $(CORE_COMPILE_OPTS) -c $(TOP)\src\vdbetrace.c

vtab.lo:	$(TOP)\src\vtab.c $(HDR)
	$(LTCOMPILE) $(CORE_COMPILE_OPTS) -c $(TOP)\src\vtab.c

wal.lo:	$(TOP)\src\wal.c $(HDR)
	$(LTCOMPILE) $(CORE_COMPILE_OPTS) -c $(TOP)\src\wal.c

walker.lo:	$(TOP)\src\walker.c $(HDR)
	$(LTCOMPILE) $(CORE_COMPILE_OPTS) -c $(TOP)\src\walker.c

where.lo:	$(TOP)\src\where.c $(HDR)
	$(LTCOMPILE) $(CORE_COMPILE_OPTS) -c $(TOP)\src\where.c

tclsqlite.lo:	$(TOP)\src\tclsqlite.c $(HDR)
	$(LTCOMPILE) $(NO_WARN) -DUSE_TCL_STUBS=1 -DBUILD_sqlite -I$(TCLINCDIR) -c $(TOP)\src\tclsqlite.c

tclsqlite-shell.lo:	$(TOP)\src\tclsqlite.c $(HDR)
	$(LTCOMPILE) $(NO_WARN) -DTCLSH=1 -DBUILD_sqlite -I$(TCLINCDIR) -c $(TOP)\src\tclsqlite.c

tclsqlite3.exe:	tclsqlite-shell.lo $(SQLITE3C) $(LIBRESOBJS)
	$(LTLINK) $(SQLITE3C) /link $(LTLINKOPTS) $(LTLIBPATHS) /OUT:$@ tclsqlite-shell.lo $(LIBRESOBJS) $(LTLIBS) $(TLIBS)

# Rules to build opcodes.c and opcodes.h
#
opcodes.c:	opcodes.h $(TOP)\mkopcodec.awk
	$(NAWK) -f $(TOP)\mkopcodec.awk opcodes.h > opcodes.c

opcodes.h:	parse.h $(TOP)\src\vdbe.c $(TOP)\mkopcodeh.awk
	type parse.h $(TOP)\src\vdbe.c | $(NAWK) -f $(TOP)\mkopcodeh.awk > opcodes.h

# Rules to build parse.c and parse.h - the outputs of lemon.
#
parse.h:	parse.c

parse.c:	$(TOP)\src\parse.y lemon.exe $(TOP)\addopcodes.awk
	del /Q parse.y parse.h parse.h.temp 2>NUL
	copy $(TOP)\src\parse.y .
	.\lemon.exe $(REQ_FEATURE_FLAGS) $(OPT_FEATURE_FLAGS) $(OPTS) parse.y
	move parse.h parse.h.temp
	$(NAWK) -f $(TOP)\addopcodes.awk parse.h.temp > parse.h

sqlite3.h:	$(TOP)\src\sqlite.h.in $(TOP)\manifest.uuid $(TOP)\VERSION
	$(TCLSH_CMD) $(TOP)\tool\mksqlite3h.tcl $(TOP:\=/) > sqlite3.h

mkkeywordhash.exe:	$(TOP)\tool\mkkeywordhash.c
	$(BCC) $(NO_WARN) -Fe$@ $(REQ_FEATURE_FLAGS) $(OPT_FEATURE_FLAGS) $(OPTS) \
		$(TOP)\tool\mkkeywordhash.c /link $(NLTLINKOPTS) $(NLTLIBPATHS)

keywordhash.h:	$(TOP)\tool\mkkeywordhash.c mkkeywordhash.exe
	.\mkkeywordhash.exe > keywordhash.h



# Rules to build the extension objects.
#
icu.lo:	$(TOP)\ext\icu\icu.c $(HDR) $(EXTHDR)
	$(LTCOMPILE) $(CORE_COMPILE_OPTS) $(NO_WARN) -DSQLITE_CORE -c $(TOP)\ext\icu\icu.c

fts2.lo:	$(TOP)\ext\fts2\fts2.c $(HDR) $(EXTHDR)
	$(LTCOMPILE) $(CORE_COMPILE_OPTS) $(NO_WARN) -DSQLITE_CORE -c $(TOP)\ext\fts2\fts2.c

fts2_hash.lo:	$(TOP)\ext\fts2\fts2_hash.c $(HDR) $(EXTHDR)
	$(LTCOMPILE) $(CORE_COMPILE_OPTS) $(NO_WARN) -DSQLITE_CORE -c $(TOP)\ext\fts2\fts2_hash.c

fts2_icu.lo:	$(TOP)\ext\fts2\fts2_icu.c $(HDR) $(EXTHDR)
	$(LTCOMPILE) $(CORE_COMPILE_OPTS) $(NO_WARN) -DSQLITE_CORE -c $(TOP)\ext\fts2\fts2_icu.c

fts2_porter.lo:	$(TOP)\ext\fts2\fts2_porter.c $(HDR) $(EXTHDR)
	$(LTCOMPILE) $(CORE_COMPILE_OPTS) $(NO_WARN) -DSQLITE_CORE -c $(TOP)\ext\fts2\fts2_porter.c

fts2_tokenizer.lo:	$(TOP)\ext\fts2\fts2_tokenizer.c $(HDR) $(EXTHDR)
	$(LTCOMPILE) $(CORE_COMPILE_OPTS) $(NO_WARN) -DSQLITE_CORE -c $(TOP)\ext\fts2\fts2_tokenizer.c

fts2_tokenizer1.lo:	$(TOP)\ext\fts2\fts2_tokenizer1.c $(HDR) $(EXTHDR)
	$(LTCOMPILE) $(CORE_COMPILE_OPTS) $(NO_WARN) -DSQLITE_CORE -c $(TOP)\ext\fts2\fts2_tokenizer1.c

fts3.lo:	$(TOP)\ext\fts3\fts3.c $(HDR) $(EXTHDR)
	$(LTCOMPILE) $(CORE_COMPILE_OPTS) $(NO_WARN) -DSQLITE_CORE -c $(TOP)\ext\fts3\fts3.c

fts3_aux.lo:	$(TOP)\ext\fts3\fts3_aux.c $(HDR) $(EXTHDR)
	$(LTCOMPILE) $(CORE_COMPILE_OPTS) $(NO_WARN) -DSQLITE_CORE -c $(TOP)\ext\fts3\fts3_aux.c

fts3_expr.lo:	$(TOP)\ext\fts3\fts3_expr.c $(HDR) $(EXTHDR)
	$(LTCOMPILE) $(CORE_COMPILE_OPTS) $(NO_WARN) -DSQLITE_CORE -c $(TOP)\ext\fts3\fts3_expr.c

fts3_hash.lo:	$(TOP)\ext\fts3\fts3_hash.c $(HDR) $(EXTHDR)
	$(LTCOMPILE) $(CORE_COMPILE_OPTS) $(NO_WARN) -DSQLITE_CORE -c $(TOP)\ext\fts3\fts3_hash.c

fts3_icu.lo:	$(TOP)\ext\fts3\fts3_icu.c $(HDR) $(EXTHDR)
	$(LTCOMPILE) $(CORE_COMPILE_OPTS) $(NO_WARN) -DSQLITE_CORE -c $(TOP)\ext\fts3\fts3_icu.c

fts3_snippet.lo:	$(TOP)\ext\fts3\fts3_snippet.c $(HDR) $(EXTHDR)
	$(LTCOMPILE) $(CORE_COMPILE_OPTS) $(NO_WARN) -DSQLITE_CORE -c $(TOP)\ext\fts3\fts3_snippet.c

fts3_porter.lo:	$(TOP)\ext\fts3\fts3_porter.c $(HDR) $(EXTHDR)
	$(LTCOMPILE) $(CORE_COMPILE_OPTS) $(NO_WARN) -DSQLITE_CORE -c $(TOP)\ext\fts3\fts3_porter.c

fts3_tokenizer.lo:	$(TOP)\ext\fts3\fts3_tokenizer.c $(HDR) $(EXTHDR)
	$(LTCOMPILE) $(CORE_COMPILE_OPTS) $(NO_WARN) -DSQLITE_CORE -c $(TOP)\ext\fts3\fts3_tokenizer.c

fts3_tokenizer1.lo:	$(TOP)\ext\fts3\fts3_tokenizer1.c $(HDR) $(EXTHDR)
	$(LTCOMPILE) $(CORE_COMPILE_OPTS) $(NO_WARN) -DSQLITE_CORE -c $(TOP)\ext\fts3\fts3_tokenizer1.c

fts3_tokenize_vtab.lo:	$(TOP)\ext\fts3\fts3_tokenize_vtab.c $(HDR) $(EXTHDR)
	$(LTCOMPILE) $(CORE_COMPILE_OPTS) $(NO_WARN) -DSQLITE_CORE -c $(TOP)\ext\fts3\fts3_tokenize_vtab.c

fts3_unicode.lo:	$(TOP)\ext\fts3\fts3_unicode.c $(HDR) $(EXTHDR)
	$(LTCOMPILE) $(CORE_COMPILE_OPTS) $(NO_WARN) -DSQLITE_CORE -c $(TOP)\ext\fts3\fts3_unicode.c

fts3_unicode2.lo:	$(TOP)\ext\fts3\fts3_unicode2.c $(HDR) $(EXTHDR)
	$(LTCOMPILE) $(CORE_COMPILE_OPTS) $(NO_WARN) -DSQLITE_CORE -c $(TOP)\ext\fts3\fts3_unicode2.c

fts3_write.lo:	$(TOP)\ext\fts3\fts3_write.c $(HDR) $(EXTHDR)
	$(LTCOMPILE) $(CORE_COMPILE_OPTS) $(NO_WARN) -DSQLITE_CORE -c $(TOP)\ext\fts3\fts3_write.c

rtree.lo:	$(TOP)\ext\rtree\rtree.c $(HDR) $(EXTHDR)
	$(LTCOMPILE) $(CORE_COMPILE_OPTS) $(NO_WARN) -DSQLITE_CORE -c $(TOP)\ext\rtree\rtree.c

sqlite3session.lo:	$(TOP)\ext\session\sqlite3sesion.c $(HDR) $(EXTHDR)
	$(LTCOMPILE) -DSQLITE_CORE -c $(TOP)\ext\session\sqlite3session.c


# Rules to build the 'testfixture' application.
#
# If using the amalgamation, use sqlite3.c directly to build the test
# fixture.  Otherwise link against libsqlite3.lib.  (This distinction is
# necessary because the test fixture requires non-API symbols which are
# hidden when the library is built via the amalgamation).
#
TESTFIXTURE_FLAGS = -DTCLSH=1 -DSQLITE_TEST=1 -DSQLITE_CRASH_TEST=1
TESTFIXTURE_FLAGS = $(TESTFIXTURE_FLAGS) -DSQLITE_SERVER=1 -DSQLITE_PRIVATE=""
TESTFIXTURE_FLAGS = $(TESTFIXTURE_FLAGS) -DSQLITE_CORE $(NO_WARN)

<<<<<<< HEAD
TESTFIXTURE_SRC0 = $(TESTEXT) $(TESTSRC2) libsqlite3.lib
TESTFIXTURE_SRC1 = $(TESTEXT) $(TESTSRC3) $(SQLITE3C)
=======
TESTFIXTURE_SRC0 = $(TESTEXT) $(TESTSRC2) $(SHELL_CORE_DEP)
TESTFIXTURE_SRC1 = $(TESTEXT) $(SQLITE3C)
>>>>>>> 9076646e
!IF $(USE_AMALGAMATION)==0
TESTFIXTURE_SRC = $(TESTSRC) $(TOP)\src\tclsqlite.c $(TESTFIXTURE_SRC0)
!ELSE
TESTFIXTURE_SRC = $(TESTSRC) $(TOP)\src\tclsqlite.c $(TESTFIXTURE_SRC1)
!ENDIF

testfixture.exe:	$(TESTFIXTURE_SRC) $(LIBRESOBJS) $(HDR)
	$(LTLINK) -DSQLITE_NO_SYNC=1 $(TESTFIXTURE_FLAGS) \
		-DBUILD_sqlite -I$(TCLINCDIR) \
		$(TESTFIXTURE_SRC) \
		/link $(LTLINKOPTS) $(LTLIBPATHS) $(LIBRESOBJS) $(LTLIBS) $(TLIBS)

extensiontest: testfixture.exe testloadext.dll
	.\testfixture.exe $(TOP)\test\loadext.test

fulltest:	testfixture.exe sqlite3.exe
	.\testfixture.exe $(TOP)\test\all.test

soaktest:	testfixture.exe sqlite3.exe
	.\testfixture.exe $(TOP)\test\all.test -soak=1

fulltestonly:	testfixture.exe sqlite3.exe
	.\testfixture.exe $(TOP)\test\full.test

queryplantest:	testfixture.exe sqlite3.exe
	.\testfixture.exe $(TOP)\test\permutations.test queryplanner

test:	testfixture.exe sqlite3.exe
	.\testfixture.exe $(TOP)\test\veryquick.test

sqlite3_analyzer.c: $(SQLITE3C) $(TOP)\src\test_stat.c $(TOP)\src\tclsqlite.c $(TOP)\tool\spaceanal.tcl
	copy $(SQLITE3C) + $(TOP)\src\test_stat.c + $(TOP)\src\tclsqlite.c $@
	echo static const char *tclsh_main_loop(void){ >> $@
	echo static const char *zMainloop = >> $@
	$(NAWK) -f $(TOP)\tool\tostr.awk $(TOP)\tool\spaceanal.tcl >> $@
	echo ; return zMainloop; } >> $@

sqlite3_analyzer.exe:	sqlite3_analyzer.c $(LIBRESOBJS)
	$(LTLINK) $(NO_WARN) -DBUILD_sqlite -DTCLSH=2 -I$(TCLINCDIR) sqlite3_analyzer.c \
		/link $(LTLINKOPTS) $(LTLIBPATHS) $(LIBRESOBJS) $(LTLIBS) $(TLIBS)

testloadext.lo:	$(TOP)\src\test_loadext.c
	$(LTCOMPILE) $(NO_WARN) -c $(TOP)\src\test_loadext.c

testloadext.dll: testloadext.lo
	$(LD) $(LDFLAGS) $(LTLINKOPTS) $(LTLIBPATHS) /DLL /OUT:$@ testloadext.lo

showdb.exe:	$(TOP)\tool\showdb.c $(SQLITE3C)
	$(LTLINK) $(NO_WARN) -DSQLITE_THREADSAFE=0 -DSQLITE_OMIT_LOAD_EXTENSION -Fe$@ \
		$(TOP)\tool\showdb.c $(SQLITE3C)

showstat4.exe:	$(TOP)\tool\showstat4.c $(SQLITE3C)
	$(LTLINK) $(NO_WARN) -DSQLITE_THREADSAFE=0 -DSQLITE_OMIT_LOAD_EXTENSION -Fe$@ \
		$(TOP)\tool\showstat4.c $(SQLITE3C)

showjournal.exe:	$(TOP)\tool\showjournal.c $(SQLITE3C)
	$(LTLINK) $(NO_WARN) -DSQLITE_THREADSAFE=0 -DSQLITE_OMIT_LOAD_EXTENSION -Fe$@ \
		$(TOP)\tool\showjournal.c $(SQLITE3C)

showwal.exe:	$(TOP)\tool\showwal.c $(SQLITE3C)
	$(LTLINK) $(NO_WARN) -DSQLITE_THREADSAFE=0 -DSQLITE_OMIT_LOAD_EXTENSION -Fe$@ \
		$(TOP)\tool\showwal.c $(SQLITE3C)

changeset.exe:	$(TOP)\ext\session\changeset.c $(SQLITE3C)
	$(LTLINK) -DSQLITE_THREADSAFE=0 -DSQLITE_OMIT_LOAD_EXTENSION -Fe$@ \
		$(TOP)\ext\session\changeset.c $(SQLITE3C)

fts3view.exe:	$(TOP)\ext\fts3\tool\fts3view.c $(SQLITE3C)
	$(LTLINK) $(NO_WARN) -DSQLITE_THREADSAFE=0 -DSQLITE_OMIT_LOAD_EXTENSION -Fe$@ \
		$(TOP)\ext\fts3\tool\fts3view.c $(SQLITE3C)

rollback-test.exe:	$(TOP)\tool\rollback-test.c $(SQLITE3C)
	$(LTLINK) $(NO_WARN) -DSQLITE_THREADSAFE=0 -DSQLITE_OMIT_LOAD_EXTENSION -Fe$@ \
		$(TOP)\tool\rollback-test.c $(SQLITE3C)

LogEst.exe:	$(TOP)\tool\logest.c sqlite3.h
	$(LTLINK) $(NO_WARN) -Fe$@ $(TOP)\tool\LogEst.c

wordcount.exe:	$(TOP)\test\wordcount.c $(SQLITE3C)
	$(LTLINK) $(NO_WARN) -DSQLITE_THREADSAFE=0 -DSQLITE_OMIT_LOAD_EXTENSION -Fe$@ \
		$(TOP)\test\wordcount.c $(SQLITE3C)

speedtest1.exe:	$(TOP)\test\speedtest1.c $(SQLITE3C)
	$(LTLINK) $(NO_WARN) -DSQLITE_OMIT_LOAD_EXTENSION -Fe$@ \
		$(TOP)\test\speedtest1.c $(SQLITE3C)

clean:
<<<<<<< HEAD
	del /Q *.lo *.ilk *.lib *.obj *.pdb sqlite3.exe libsqlite3.lib
	del /Q *.cod *.da *.bb *.bbg gmon.out
	del /Q sqlite3.h opcodes.c opcodes.h
	del /Q lemon.* lempar.c parse.*
	del /Q mkkeywordhash.* keywordhash.h
	del /Q notasharedlib.*
	-rmdir /Q/S .deps
	-rmdir /Q/S .libs
	-rmdir /Q/S quota2a
	-rmdir /Q/S quota2b
	-rmdir /Q/S quota2c
	-rmdir /Q/S tsrc
	del /Q .target_source
	del /Q tclsqlite3.exe tclsqlite3.exp
	del /Q testloadext.dll testloadext.exp
	del /Q testfixture.exe testfixture.exp test.db
	del /Q LogEst.exe fts3view.exe rollback-test.exe showdb.exe changeset.exe
	del /Q showjournal.exe showstat4.exe showwal.exe speedtest1.exe
	del /Q wordcount.exe
	del /Q sqlite3.dll sqlite3.lib sqlite3.exp sqlite3.def
	del /Q sqlite3.c sqlite3-*.c
	del /Q sqlite3rc.h
	del /Q shell.c sqlite3ext.h
	del /Q sqlite3_analyzer.exe sqlite3_analyzer.exp sqlite3_analyzer.c
	del /Q sqlite-*-output.vsix
	del /Q mptester.exe
=======
	del /Q *.exp *.lo *.ilk *.lib *.obj *.pdb 2>NUL
	del /Q *.cod *.da *.bb *.bbg gmon.out 2>NUL
	del /Q sqlite3.h opcodes.c opcodes.h 2>NUL
	del /Q lemon.* lempar.c parse.* 2>NUL
	del /Q mkkeywordhash.* keywordhash.h 2>NUL
	del /Q notasharedlib.* 2>NUL
	-rmdir /Q/S .deps 2>NUL
	-rmdir /Q/S .libs 2>NUL
	-rmdir /Q/S quota2a 2>NUL
	-rmdir /Q/S quota2b 2>NUL
	-rmdir /Q/S quota2c 2>NUL
	-rmdir /Q/S tsrc 2>NUL
	del /Q .target_source 2>NUL
	del /Q tclsqlite3.exe 2>NUL
	del /Q testloadext.dll 2>NUL
	del /Q testfixture.exe test.db 2>NUL
	del /Q LogEst.exe fts3view.exe rollback-test.exe showdb.exe 2>NUL
	del /Q showjournal.exe showstat4.exe showwal.exe speedtest1.exe 2>NUL
	del /Q mptester.exe wordcount.exe 2>NUL
	del /Q sqlite3.exe sqlite3.dll sqlite3.def 2>NUL
	del /Q sqlite3.c sqlite3-*.c 2>NUL
	del /Q sqlite3rc.h 2>NUL
	del /Q shell.c sqlite3ext.h 2>NUL
	del /Q sqlite3_analyzer.exe sqlite3_analyzer.c 2>NUL
	del /Q sqlite-*-output.vsix 2>NUL
>>>>>>> 9076646e

# Dynamic link library section.
#
dll: sqlite3.dll

sqlite3.def: libsqlite3.lib
	echo EXPORTS > sqlite3.def
	dumpbin /all libsqlite3.lib \
		| $(NAWK) "/ 1 _?sqlite3_/ { sub(/^.* _?/,\"\");print }" \
		| sort >> sqlite3.def

sqlite3.dll: $(LIBOBJ) $(LIBRESOBJS) $(CORE_LINK_DEP)
	$(LD) $(LDFLAGS) $(LTLINKOPTS) $(LTLIBPATHS) /DLL $(CORE_LINK_OPTS) /OUT:$@ $(LIBOBJ) $(LIBRESOBJS) $(LTLIBS) $(TLIBS)<|MERGE_RESOLUTION|>--- conflicted
+++ resolved
@@ -972,8 +972,7 @@
   $(TOP)\ext\icu\sqliteicu.h \
   $(TOP)\ext\icu\icu.c \
   $(TOP)\ext\rtree\rtree.h \
-  $(TOP)\ext\rtree\rtree.c
-SRC = $(SRC) \
+  $(TOP)\ext\rtree\rtree.c \
   $(TOP)\ext\session\sqlite3session.h \
   $(TOP)\ext\session\sqlite3session.c
 
@@ -1591,13 +1590,8 @@
 TESTFIXTURE_FLAGS = $(TESTFIXTURE_FLAGS) -DSQLITE_SERVER=1 -DSQLITE_PRIVATE=""
 TESTFIXTURE_FLAGS = $(TESTFIXTURE_FLAGS) -DSQLITE_CORE $(NO_WARN)
 
-<<<<<<< HEAD
-TESTFIXTURE_SRC0 = $(TESTEXT) $(TESTSRC2) libsqlite3.lib
+TESTFIXTURE_SRC0 = $(TESTEXT) $(TESTSRC2) $(SHELL_CORE_DEP)
 TESTFIXTURE_SRC1 = $(TESTEXT) $(TESTSRC3) $(SQLITE3C)
-=======
-TESTFIXTURE_SRC0 = $(TESTEXT) $(TESTSRC2) $(SHELL_CORE_DEP)
-TESTFIXTURE_SRC1 = $(TESTEXT) $(SQLITE3C)
->>>>>>> 9076646e
 !IF $(USE_AMALGAMATION)==0
 TESTFIXTURE_SRC = $(TESTSRC) $(TOP)\src\tclsqlite.c $(TESTFIXTURE_SRC0)
 !ELSE
@@ -1685,34 +1679,6 @@
 		$(TOP)\test\speedtest1.c $(SQLITE3C)
 
 clean:
-<<<<<<< HEAD
-	del /Q *.lo *.ilk *.lib *.obj *.pdb sqlite3.exe libsqlite3.lib
-	del /Q *.cod *.da *.bb *.bbg gmon.out
-	del /Q sqlite3.h opcodes.c opcodes.h
-	del /Q lemon.* lempar.c parse.*
-	del /Q mkkeywordhash.* keywordhash.h
-	del /Q notasharedlib.*
-	-rmdir /Q/S .deps
-	-rmdir /Q/S .libs
-	-rmdir /Q/S quota2a
-	-rmdir /Q/S quota2b
-	-rmdir /Q/S quota2c
-	-rmdir /Q/S tsrc
-	del /Q .target_source
-	del /Q tclsqlite3.exe tclsqlite3.exp
-	del /Q testloadext.dll testloadext.exp
-	del /Q testfixture.exe testfixture.exp test.db
-	del /Q LogEst.exe fts3view.exe rollback-test.exe showdb.exe changeset.exe
-	del /Q showjournal.exe showstat4.exe showwal.exe speedtest1.exe
-	del /Q wordcount.exe
-	del /Q sqlite3.dll sqlite3.lib sqlite3.exp sqlite3.def
-	del /Q sqlite3.c sqlite3-*.c
-	del /Q sqlite3rc.h
-	del /Q shell.c sqlite3ext.h
-	del /Q sqlite3_analyzer.exe sqlite3_analyzer.exp sqlite3_analyzer.c
-	del /Q sqlite-*-output.vsix
-	del /Q mptester.exe
-=======
 	del /Q *.exp *.lo *.ilk *.lib *.obj *.pdb 2>NUL
 	del /Q *.cod *.da *.bb *.bbg gmon.out 2>NUL
 	del /Q sqlite3.h opcodes.c opcodes.h 2>NUL
@@ -1730,6 +1696,7 @@
 	del /Q testloadext.dll 2>NUL
 	del /Q testfixture.exe test.db 2>NUL
 	del /Q LogEst.exe fts3view.exe rollback-test.exe showdb.exe 2>NUL
+	del /Q changeset.exe 2>NUL
 	del /Q showjournal.exe showstat4.exe showwal.exe speedtest1.exe 2>NUL
 	del /Q mptester.exe wordcount.exe 2>NUL
 	del /Q sqlite3.exe sqlite3.dll sqlite3.def 2>NUL
@@ -1738,7 +1705,6 @@
 	del /Q shell.c sqlite3ext.h 2>NUL
 	del /Q sqlite3_analyzer.exe sqlite3_analyzer.c 2>NUL
 	del /Q sqlite-*-output.vsix 2>NUL
->>>>>>> 9076646e
 
 # Dynamic link library section.
 #
