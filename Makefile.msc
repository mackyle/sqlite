#
# nmake Makefile for SQLite
#
###############################################################################
############################## START OF OPTIONS ###############################
###############################################################################

# The toplevel directory of the source tree.  This is the directory
# that contains this "Makefile.msc".
#
TOP = .

# Set this non-0 to create and use the SQLite amalgamation file.
#
!IFNDEF USE_AMALGAMATION
USE_AMALGAMATION = 1
!ENDIF

# Set this non-0 to enable full warnings (-W4, etc) when compiling.
#
!IFNDEF USE_FULLWARN
USE_FULLWARN = 0
!ENDIF

# Set this non-0 to use "stdcall" calling convention for the core library
# and shell executable.
#
!IFNDEF USE_STDCALL
USE_STDCALL = 0
!ENDIF

# Set this non-0 to have the shell executable link against the core dynamic
# link library.
#
!IFNDEF DYNAMIC_SHELL
DYNAMIC_SHELL = 0
!ENDIF

# If necessary, create a list of harmless compiler warnings to disable when
# compiling the various tools.  For the SQLite source code itself, warnings,
# if any, will be disabled from within it.
#
!IFNDEF NO_WARN
!IF $(USE_FULLWARN)!=0
NO_WARN = -wd4054 -wd4055 -wd4100 -wd4127 -wd4152 -wd4189 -wd4206 -wd4210
NO_WARN = $(NO_WARN) -wd4232 -wd4244 -wd4305 -wd4306 -wd4702 -wd4706
!ENDIF
!ENDIF

# Set this non-0 to use the library paths and other options necessary for
# Windows Phone 8.1.
#
!IFNDEF USE_WP81_OPTS
USE_WP81_OPTS = 0
!ENDIF

# Set this non-0 to split the SQLite amalgamation file into chunks to
# be used for debugging with Visual Studio.
#
!IFNDEF SPLIT_AMALGAMATION
SPLIT_AMALGAMATION = 0
!ENDIF

# Set this non-0 to use the International Components for Unicode (ICU).
#
!IFNDEF USE_ICU
USE_ICU = 0
!ENDIF

# Set this non-0 to dynamically link to the MSVC runtime library.
#
!IFNDEF USE_CRT_DLL
USE_CRT_DLL = 0
!ENDIF

# Set this non-0 to link to the RPCRT4 library.
#
!IFNDEF USE_RPCRT4_LIB
USE_RPCRT4_LIB = 0
!ENDIF

# Set this non-0 to generate assembly code listings for the source code
# files.
#
!IFNDEF USE_LISTINGS
USE_LISTINGS = 0
!ENDIF

# Set this non-0 to attempt setting the native compiler automatically
# for cross-compiling the command line tools needed during the compilation
# process.
#
!IFNDEF XCOMPILE
XCOMPILE = 0
!ENDIF

# Set this non-0 to use the native libraries paths for cross-compiling
# the command line tools needed during the compilation process.
#
!IFNDEF USE_NATIVE_LIBPATHS
USE_NATIVE_LIBPATHS = 0
!ENDIF

# Set this 0 to skip the compiling and embedding of version resources.
#
!IFNDEF USE_RC
USE_RC = 1
!ENDIF

# Set this non-0 to compile binaries suitable for the WinRT environment.
# This setting does not apply to any binaries that require Tcl to operate
# properly (i.e. the text fixture, etc).
#
!IFNDEF FOR_WINRT
FOR_WINRT = 0
!ENDIF

# Set this non-0 to skip attempting to look for and/or link with the Tcl
# runtime library.
#
!IFNDEF NO_TCL
NO_TCL = 0
!ENDIF

# Set this to non-0 to create and use PDBs.
#
!IFNDEF SYMBOLS
SYMBOLS = 1
!ENDIF

# Set this to non-0 to use the SQLite debugging heap subsystem.
#
!IFNDEF MEMDEBUG
MEMDEBUG = 0
!ENDIF

# Set this to non-0 to use the Win32 native heap subsystem.
#
!IFNDEF WIN32HEAP
WIN32HEAP = 0
!ENDIF

# Set this to one of the following values to enable various debugging
# features.  Each level includes the debugging options from the previous
# levels.  Currently, the recognized values for DEBUG are:
#
# 0 == NDEBUG: Disables assert() and other runtime diagnostics.
# 1 == SQLITE_ENABLE_API_ARMOR: extra attempts to detect misuse of the API.
# 2 == Disables NDEBUG and all optimizations and then enables PDBs.
# 3 == SQLITE_DEBUG: Enables various diagnostics messages and code.
# 4 == SQLITE_WIN32_MALLOC_VALIDATE: Validate the Win32 native heap per call.
# 5 == SQLITE_DEBUG_OS_TRACE: Enables output from the OSTRACE() macros.
# 6 == SQLITE_ENABLE_IOTRACE: Enables output from the IOTRACE() macros.
#
!IFNDEF DEBUG
DEBUG = 0
!ENDIF

# Enable use of available compiler optimizations?  Normally, this should be
# non-zero.  Setting this to zero, thus disabling all compiler optimizations,
# can be useful for testing.
#
!IFNDEF OPTIMIZATIONS
OPTIMIZATIONS = 2
!ENDIF

# These are the "standard" SQLite compilation options used when compiling for
# the Windows platform.
#
!IFNDEF OPT_FEATURE_FLAGS
OPT_FEATURE_FLAGS = $(OPT_FEATURE_FLAGS) -DSQLITE_ENABLE_FTS3=1
OPT_FEATURE_FLAGS = $(OPT_FEATURE_FLAGS) -DSQLITE_ENABLE_RTREE=1
OPT_FEATURE_FLAGS = $(OPT_FEATURE_FLAGS) -DSQLITE_ENABLE_COLUMN_METADATA=1
!ENDIF

###############################################################################
############################### END OF OPTIONS ################################
###############################################################################

# This assumes that MSVC is always installed in 32-bit Program Files directory
# and sets the variable for use in locating other 32-bit installs accordingly.
#
PROGRAMFILES_X86 = $(VCINSTALLDIR)\..\..
PROGRAMFILES_X86 = $(PROGRAMFILES_X86:\\=\)

# Check for the predefined command macro CC.  This should point to the compiler
# binary for the target platform.  If it is not defined, simply define it to
# the legacy default value 'cl.exe'.
#
!IFNDEF CC
CC = cl.exe
!ENDIF

# Check for the command macro LD.  This should point to the linker binary for
# the target platform.  If it is not defined, simply define it to the legacy
# default value 'link.exe'.
#
!IFNDEF LD
LD = link.exe
!ENDIF

# Check for the predefined command macro RC.  This should point to the resource
# compiler binary for the target platform.  If it is not defined, simply define
# it to the legacy default value 'rc.exe'.
#
!IFNDEF RC
RC = rc.exe
!ENDIF

# Check for the MSVC runtime library path macro.  Othertise, this value will
# default to the 'lib' directory underneath the MSVC installation directory.
#
!IFNDEF CRTLIBPATH
CRTLIBPATH = $(VCINSTALLDIR)\lib
!ENDIF

CRTLIBPATH = $(CRTLIBPATH:\\=\)

# Check for the command macro NCC.  This should point to the compiler binary
# for the platform the compilation process is taking place on.  If it is not
# defined, simply define it to have the same value as the CC macro.  When
# cross-compiling, it is suggested that this macro be modified via the command
# line (since nmake itself does not provide a built-in method to guess it).
# For example, to use the x86 compiler when cross-compiling for x64, a command
# line similar to the following could be used (all on one line):
#
#     nmake /f Makefile.msc sqlite3.dll
#           XCOMPILE=1 USE_NATIVE_LIBPATHS=1
#
# Alternatively, the full path and file name to the compiler binary for the
# platform the compilation process is taking place may be specified (all on
# one line):
#
#     nmake /f Makefile.msc sqlite3.dll
#           "NCC=""%VCINSTALLDIR%\bin\cl.exe"""
#           USE_NATIVE_LIBPATHS=1
#
!IFDEF NCC
NCC = $(NCC:\\=\)
!ELSEIF $(XCOMPILE)!=0
NCC = "$(VCINSTALLDIR)\bin\$(CC)"
NCC = $(NCC:\\=\)
!ELSE
NCC = $(CC)
!ENDIF

# Check for the MSVC native runtime library path macro.  Othertise,
# this value will default to the 'lib' directory underneath the MSVC
# installation directory.
#
!IFNDEF NCRTLIBPATH
NCRTLIBPATH = $(VCINSTALLDIR)\lib
!ENDIF

NCRTLIBPATH = $(NCRTLIBPATH:\\=\)

# Check for the Platform SDK library path macro.  Othertise, this
# value will default to the 'lib' directory underneath the Windows
# SDK installation directory (the environment variable used appears
# to be available when using Visual C++ 2008 or later via the
# command line).
#
!IFNDEF NSDKLIBPATH
NSDKLIBPATH = $(WINDOWSSDKDIR)\lib
!ENDIF

NSDKLIBPATH = $(NSDKLIBPATH:\\=\)

# C compiler and options for use in building executables that
# will run on the platform that is doing the build.
#
!IF $(USE_FULLWARN)!=0
BCC = $(NCC) -nologo -W4
!ELSE
BCC = $(NCC) -nologo -W3
!ENDIF

# Check if assembly code listings should be generated for the source
# code files to be compiled.
#
!IF $(USE_LISTINGS)!=0
BCC = $(BCC) -FAcs
!ENDIF

# Check if the native library paths should be used when compiling
# the command line tools used during the compilation process.  If
# so, set the necessary macro now.
#
!IF $(USE_NATIVE_LIBPATHS)!=0
NLTLIBPATHS = "/LIBPATH:$(NCRTLIBPATH)" "/LIBPATH:$(NSDKLIBPATH)"
!ENDIF

# C compiler and options for use in building executables that
# will run on the target platform.  (BCC and TCC are usually the
# same unless your are cross-compiling.)
#
!IF $(USE_FULLWARN)!=0
TCC = $(CC) -nologo -W4 -DINCLUDE_MSVC_H=1
!ELSE
TCC = $(CC) -nologo -W3
!ENDIF

TCC = $(TCC) -DSQLITE_OS_WIN=1 -I. -I$(TOP) -I$(TOP)\src -fp:precise
RCC = $(RC) -DSQLITE_OS_WIN=1 -I$(TOP) -I$(TOP)\src

# Check if we want to use the "stdcall" calling convention when compiling.
# This is not supported by the compilers for non-x86 platforms.  It should
# also be noted here that building any target with these "stdcall" options
# will most likely fail if the Tcl library is also required.  This is due
# to how the Tcl library functions are declared and exported (i.e. without
# an explicit calling convention, which results in "cdecl").
#
!IF $(USE_STDCALL)!=0
!IF "$(PLATFORM)"=="x86"
<<<<<<< HEAD
CORE_CCONV_OPTS = -Gz -DSQLITE_CDECL=__cdecl
SHELL_CCONV_OPTS = -Gz -DSQLITE_CDECL=__cdecl
!ELSE
!IFNDEF PLATFORM
CORE_CCONV_OPTS = -Gz -DSQLITE_CDECL=__cdecl
SHELL_CCONV_OPTS = -Gz -DSQLITE_CDECL=__cdecl
=======
CORE_CCONV_OPTS = -Gz -DSQLITE_CDECL=__cdecl -DSQLITE_STDCALL=__stdcall
SHELL_CCONV_OPTS = -Gz -DSQLITE_CDECL=__cdecl -DSQLITE_STDCALL=__stdcall
!ELSE
!IFNDEF PLATFORM
CORE_CCONV_OPTS = -Gz -DSQLITE_CDECL=__cdecl -DSQLITE_STDCALL=__stdcall
SHELL_CCONV_OPTS = -Gz -DSQLITE_CDECL=__cdecl -DSQLITE_STDCALL=__stdcall
>>>>>>> 48294cf6
!ELSE
CORE_CCONV_OPTS =
SHELL_CCONV_OPTS =
!ENDIF
!ENDIF
!ELSE
CORE_CCONV_OPTS =
SHELL_CCONV_OPTS =
!ENDIF

# These are additional compiler options used for the core library.
#
!IFNDEF CORE_COMPILE_OPTS
<<<<<<< HEAD
!IF $(USE_STDCALL)!=0
=======
!IF $(DYNAMIC_SHELL)!=0
>>>>>>> 48294cf6
CORE_COMPILE_OPTS = $(CORE_CCONV_OPTS) -DSQLITE_API=__declspec(dllexport)
!ELSE
CORE_COMPILE_OPTS = $(CORE_CCONV_OPTS)
!ENDIF
!ENDIF

# These are the additional targets that the core library should depend on
# when linking.
#
!IFNDEF CORE_LINK_DEP
<<<<<<< HEAD
!IF $(USE_STDCALL)!=0
=======
!IF $(DYNAMIC_SHELL)!=0
>>>>>>> 48294cf6
CORE_LINK_DEP =
!ELSE
CORE_LINK_DEP = sqlite3.def
!ENDIF
!ENDIF

# These are additional linker options used for the core library.
#
!IFNDEF CORE_LINK_OPTS
<<<<<<< HEAD
!IF $(USE_STDCALL)!=0
=======
!IF $(DYNAMIC_SHELL)!=0
>>>>>>> 48294cf6
CORE_LINK_OPTS =
!ELSE
CORE_LINK_OPTS = /DEF:sqlite3.def
!ENDIF
!ENDIF

# These are additional compiler options used for the shell executable.
#
!IFNDEF SHELL_COMPILE_OPTS
!IF $(DYNAMIC_SHELL)!=0
SHELL_COMPILE_OPTS = $(SHELL_CCONV_OPTS) -DSQLITE_API=__declspec(dllimport)
!ELSE
SHELL_COMPILE_OPTS = $(SHELL_CCONV_OPTS)
!ENDIF
!ENDIF

# This is the core library that the shell executable should depend on.
#
!IFNDEF SHELL_CORE_DEP
!IF $(DYNAMIC_SHELL)!=0
SHELL_CORE_DEP = sqlite3.dll
!ELSE
SHELL_CORE_DEP = libsqlite3.lib
!ENDIF
!ENDIF

# This is the core library that the shell executable should link with.
#
!IFNDEF SHELL_CORE_LIB
!IF $(DYNAMIC_SHELL)!=0
SHELL_CORE_LIB = sqlite3.lib
!ELSE
SHELL_CORE_LIB = libsqlite3.lib
!ENDIF
!ENDIF

# These are additional linker options used for the shell executable.
#
!IFNDEF SHELL_LINK_OPTS
SHELL_LINK_OPTS = $(SHELL_CORE_LIB)
!ENDIF

# Check if assembly code listings should be generated for the source
# code files to be compiled.
#
!IF $(USE_LISTINGS)!=0
TCC = $(TCC) -FAcs
!ENDIF

# When compiling the library for use in the WinRT environment,
# the following compile-time options must be used as well to
# disable use of Win32 APIs that are not available and to enable
# use of Win32 APIs that are specific to Windows 8 and/or WinRT.
#
!IF $(FOR_WINRT)!=0
TCC = $(TCC) -DSQLITE_OS_WINRT=1
RCC = $(RCC) -DSQLITE_OS_WINRT=1
TCC = $(TCC) -DWINAPI_FAMILY=WINAPI_FAMILY_APP
RCC = $(RCC) -DWINAPI_FAMILY=WINAPI_FAMILY_APP
!ENDIF

# Also, we need to dynamically link to the correct MSVC runtime
# when compiling for WinRT (e.g. debug or release) OR if the
# USE_CRT_DLL option is set to force dynamically linking to the
# MSVC runtime library.
#
!IF $(FOR_WINRT)!=0 || $(USE_CRT_DLL)!=0
!IF $(DEBUG)>1
TCC = $(TCC) -MDd
BCC = $(BCC) -MDd
!ELSE
TCC = $(TCC) -MD
BCC = $(BCC) -MD
!ENDIF
!ELSE
!IF $(DEBUG)>1
TCC = $(TCC) -MTd
BCC = $(BCC) -MTd
!ELSE
TCC = $(TCC) -MT
BCC = $(BCC) -MT
!ENDIF
!ENDIF

# The mksqlite3c.tcl and mksqlite3h.tcl scripts will pull in
# any extension header files by default.  For non-amalgamation
# builds, we need to make sure the compiler can find these.
#
!IF $(USE_AMALGAMATION)==0
TCC = $(TCC) -I$(TOP)\ext\fts3
RCC = $(RCC) -I$(TOP)\ext\fts3
TCC = $(TCC) -I$(TOP)\ext\rtree
RCC = $(RCC) -I$(TOP)\ext\rtree
!ENDIF

# The mksqlite3c.tcl script accepts some options on the command
# line.  When compiling with debugging enabled, some of these
# options are necessary in order to allow debugging symbols to
# work correctly with Visual Studio when using the amalgamation.
#
!IF $(DEBUG)>1
MKSQLITE3C_ARGS = --linemacros
!ELSE
MKSQLITE3C_ARGS =
!ENDIF

# Define -DNDEBUG to compile without debugging (i.e., for production usage)
# Omitting the define will cause extra debugging code to be inserted and
# includes extra comments when "EXPLAIN stmt" is used.
#
!IF $(DEBUG)==0
TCC = $(TCC) -DNDEBUG
BCC = $(BCC) -DNDEBUG
RCC = $(RCC) -DNDEBUG
!ENDIF

!IF $(DEBUG)>0
TCC = $(TCC) -DSQLITE_ENABLE_API_ARMOR
RCC = $(RCC) -DSQLITE_ENABLE_API_ARMOR
!ENDIF

!IF $(DEBUG)>2
TCC = $(TCC) -DSQLITE_DEBUG
RCC = $(RCC) -DSQLITE_DEBUG
!ENDIF

!IF $(DEBUG)>4
TCC = $(TCC) -DSQLITE_DEBUG_OS_TRACE=1
RCC = $(RCC) -DSQLITE_DEBUG_OS_TRACE=1
!ENDIF

!IF $(DEBUG)>5
TCC = $(TCC) -DSQLITE_ENABLE_IOTRACE
RCC = $(RCC) -DSQLITE_ENABLE_IOTRACE
!ENDIF

# Prevent warnings about "insecure" MSVC runtime library functions
# being used.
#
TCC = $(TCC) -D_CRT_SECURE_NO_DEPRECATE -D_CRT_SECURE_NO_WARNINGS
BCC = $(BCC) -D_CRT_SECURE_NO_DEPRECATE -D_CRT_SECURE_NO_WARNINGS
RCC = $(RCC) -D_CRT_SECURE_NO_DEPRECATE -D_CRT_SECURE_NO_WARNINGS

# Prevent warnings about "deprecated" POSIX functions being used.
#
TCC = $(TCC) -D_CRT_NONSTDC_NO_DEPRECATE -D_CRT_NONSTDC_NO_WARNINGS
BCC = $(BCC) -D_CRT_NONSTDC_NO_DEPRECATE -D_CRT_NONSTDC_NO_WARNINGS
RCC = $(RCC) -D_CRT_NONSTDC_NO_DEPRECATE -D_CRT_NONSTDC_NO_WARNINGS

# Use the SQLite debugging heap subsystem?
#
!IF $(MEMDEBUG)!=0
TCC = $(TCC) -DSQLITE_MEMDEBUG=1
RCC = $(RCC) -DSQLITE_MEMDEBUG=1

# Use native Win32 heap subsystem instead of malloc/free?
#
!ELSEIF $(WIN32HEAP)!=0
TCC = $(TCC) -DSQLITE_WIN32_MALLOC=1
RCC = $(RCC) -DSQLITE_WIN32_MALLOC=1

# Validate the heap on every call into the native Win32 heap subsystem?
#
!IF $(DEBUG)>3
TCC = $(TCC) -DSQLITE_WIN32_MALLOC_VALIDATE=1
RCC = $(RCC) -DSQLITE_WIN32_MALLOC_VALIDATE=1
!ENDIF
!ENDIF

# The locations of the Tcl header and library files.  Also, the library that
# non-stubs enabled programs using Tcl must link against.  These variables
# (TCLINCDIR, TCLLIBDIR, and LIBTCL) may be overridden via the environment
# prior to running nmake in order to match the actual installed location and
# version on this machine.
#
!IFNDEF TCLINCDIR
TCLINCDIR = c:\tcl\include
!ENDIF

!IFNDEF TCLLIBDIR
TCLLIBDIR = c:\tcl\lib
!ENDIF

!IFNDEF LIBTCL
LIBTCL = tcl85.lib
!ENDIF

# The locations of the ICU header and library files.  These variables
# (ICUINCDIR, ICULIBDIR, and LIBICU) may be overridden via the environment
# prior to running nmake in order to match the actual installed location on
# this machine.
#
!IFNDEF ICUINCDIR
ICUINCDIR = c:\icu\include
!ENDIF

!IFNDEF ICULIBDIR
ICULIBDIR = c:\icu\lib
!ENDIF

!IFNDEF LIBICU
LIBICU = icuuc.lib icuin.lib
!ENDIF

# This is the command to use for tclsh - normally just "tclsh", but we may
# know the specific version we want to use.  This variable (TCLSH_CMD) may be
# overridden via the environment prior to running nmake in order to select a
# specific Tcl shell to use.
#
!IFNDEF TCLSH_CMD
TCLSH_CMD = tclsh85
!ENDIF

# Compiler options needed for programs that use the readline() library.
#
!IFNDEF READLINE_FLAGS
READLINE_FLAGS = -DHAVE_READLINE=0
!ENDIF

# The library that programs using readline() must link against.
#
!IFNDEF LIBREADLINE
LIBREADLINE =
!ENDIF

# Should the database engine be compiled threadsafe
#
TCC = $(TCC) -DSQLITE_THREADSAFE=1
RCC = $(RCC) -DSQLITE_THREADSAFE=1

# Do threads override each others locks by default (1), or do we test (-1)
#
TCC = $(TCC) -DSQLITE_THREAD_OVERRIDE_LOCK=-1
RCC = $(RCC) -DSQLITE_THREAD_OVERRIDE_LOCK=-1

# Any target libraries which libsqlite must be linked against
#
!IFNDEF TLIBS
TLIBS =
!ENDIF

# Flags controlling use of the in memory btree implementation
#
# SQLITE_TEMP_STORE is 0 to force temporary tables to be in a file, 1 to
# default to file, 2 to default to memory, and 3 to force temporary
# tables to always be in memory.
#
TCC = $(TCC) -DSQLITE_TEMP_STORE=1
RCC = $(RCC) -DSQLITE_TEMP_STORE=1

# Enable/disable loadable extensions, and other optional features
# based on configuration. (-DSQLITE_OMIT*, -DSQLITE_ENABLE*).
# The same set of OMIT and ENABLE flags should be passed to the
# LEMON parser generator and the mkkeywordhash tool as well.

# These are the required SQLite compilation options used when compiling for
# the Windows platform.
#
REQ_FEATURE_FLAGS = $(REQ_FEATURE_FLAGS) -DSQLITE_MAX_TRIGGER_DEPTH=100

# If we are linking to the RPCRT4 library, enable features that need it.
#
!IF $(USE_RPCRT4_LIB)!=0
REQ_FEATURE_FLAGS = $(REQ_FEATURE_FLAGS) -DSQLITE_WIN32_USE_UUID=1
!ENDIF

# Add the required and optional SQLite compilation options into the command
# lines used to invoke the MSVC code and resource compilers.
#
TCC = $(TCC) $(REQ_FEATURE_FLAGS) $(OPT_FEATURE_FLAGS)
RCC = $(RCC) $(REQ_FEATURE_FLAGS) $(OPT_FEATURE_FLAGS)

# Add in any optional parameters specified on the commane line, e.g.
# nmake /f Makefile.msc all "OPTS=-DSQLITE_ENABLE_FOO=1 -DSQLITE_OMIT_FOO=1"
#
TCC = $(TCC) $(OPTS)
RCC = $(RCC) $(OPTS)

# If compiling for debugging, add some defines.
#
!IF $(DEBUG)>1
TCC = $(TCC) -D_DEBUG
BCC = $(BCC) -D_DEBUG
RCC = $(RCC) -D_DEBUG
!ENDIF

# If optimizations are enabled or disabled (either implicitly or
# explicitly), add the necessary flags.
#
!IF $(DEBUG)>1 || $(OPTIMIZATIONS)==0
TCC = $(TCC) -Od
BCC = $(BCC) -Od
!ELSEIF $(OPTIMIZATIONS)>=3
TCC = $(TCC) -Ox
BCC = $(BCC) -Ox
!ELSEIF $(OPTIMIZATIONS)==2
TCC = $(TCC) -O2
BCC = $(BCC) -O2
!ELSEIF $(OPTIMIZATIONS)==1
TCC = $(TCC) -O1
BCC = $(BCC) -O1
!ENDIF

# If symbols are enabled (or compiling for debugging), enable PDBs.
#
!IF $(DEBUG)>1 || $(SYMBOLS)!=0
TCC = $(TCC) -Zi
BCC = $(BCC) -Zi
!ENDIF

# If ICU support is enabled, add the compiler options for it.
#
!IF $(USE_ICU)!=0
TCC = $(TCC) -DSQLITE_ENABLE_ICU=1
RCC = $(RCC) -DSQLITE_ENABLE_ICU=1
TCC = $(TCC) -I$(TOP)\ext\icu
RCC = $(RCC) -I$(TOP)\ext\icu
TCC = $(TCC) -I$(ICUINCDIR)
RCC = $(RCC) -I$(ICUINCDIR)
!ENDIF

# Command line prefixes for compiling code, compiling resources,
# linking, etc.
#
LTCOMPILE = $(TCC) -Fo$@
LTRCOMPILE = $(RCC) -r
LTLIB = lib.exe
LTLINK = $(TCC) -Fe$@

# If requested, link to the RPCRT4 library.
#
!IF $(USE_RPCRT4_LIB)!=0
LTLINK = $(LTLINK) rpcrt4.lib
!ENDIF

# If a platform was set, force the linker to target that.
# Note that the vcvars*.bat family of batch files typically
# set this for you.  Otherwise, the linker will attempt
# to deduce the binary type based on the object files.
!IFDEF PLATFORM
LTLINKOPTS = /NOLOGO /MACHINE:$(PLATFORM)
LTLIBOPTS = /NOLOGO /MACHINE:$(PLATFORM)
!ELSE
LTLINKOPTS = /NOLOGO
LTLIBOPTS = /NOLOGO
!ENDIF

# When compiling for use in the WinRT environment, the following
# linker option must be used to mark the executable as runnable
# only in the context of an application container.
#
!IF $(FOR_WINRT)!=0
LTLINKOPTS = $(LTLINKOPTS) /APPCONTAINER
!IF "$(VISUALSTUDIOVERSION)"=="12.0"
!IFNDEF STORELIBPATH
!IF "$(PLATFORM)"=="x86"
STORELIBPATH = $(CRTLIBPATH)\store
!ELSEIF "$(PLATFORM)"=="x64"
STORELIBPATH = $(CRTLIBPATH)\store\amd64
!ELSEIF "$(PLATFORM)"=="ARM"
STORELIBPATH = $(CRTLIBPATH)\store\arm
!ELSE
STORELIBPATH = $(CRTLIBPATH)\store
!ENDIF
!ENDIF
STORELIBPATH = $(STORELIBPATH:\\=\)
LTLINKOPTS = $(LTLINKOPTS) "/LIBPATH:$(STORELIBPATH)"
!ENDIF
!ENDIF

# When compiling for Windows Phone 8.1, an extra library path is
# required.
#
!IF $(USE_WP81_OPTS)!=0
!IFNDEF WP81LIBPATH
!IF "$(PLATFORM)"=="x86"
WP81LIBPATH = $(PROGRAMFILES_X86)\Windows Phone Kits\8.1\lib\x86
!ELSEIF "$(PLATFORM)"=="ARM"
WP81LIBPATH = $(PROGRAMFILES_X86)\Windows Phone Kits\8.1\lib\ARM
!ELSE
WP81LIBPATH = $(PROGRAMFILES_X86)\Windows Phone Kits\8.1\lib\x86
!ENDIF
!ENDIF
!ENDIF

# When compiling for Windows Phone 8.1, some extra linker options
# are also required.
#
!IF $(USE_WP81_OPTS)!=0
!IFDEF WP81LIBPATH
LTLINKOPTS = $(LTLINKOPTS) "/LIBPATH:$(WP81LIBPATH)"
!ENDIF
LTLINKOPTS = $(LTLINKOPTS) /DYNAMICBASE
LTLINKOPTS = $(LTLINKOPTS) WindowsPhoneCore.lib RuntimeObject.lib PhoneAppModelHost.lib
LTLINKOPTS = $(LTLINKOPTS) /NODEFAULTLIB:kernel32.lib /NODEFAULTLIB:ole32.lib
!ENDIF

# If either debugging or symbols are enabled, enable PDBs.
#
!IF $(DEBUG)>1 || $(SYMBOLS)!=0
LDFLAGS = /DEBUG
!ENDIF

# Start with the Tcl related linker options.
#
!IF $(NO_TCL)==0
LTLIBPATHS = /LIBPATH:$(TCLLIBDIR)
LTLIBS = $(LIBTCL)
!ENDIF

# If ICU support is enabled, add the linker options for it.
#
!IF $(USE_ICU)!=0
LTLIBPATHS = $(LTLIBPATHS) /LIBPATH:$(ICULIBDIR)
LTLIBS = $(LTLIBS) $(LIBICU)
!ENDIF

# nawk compatible awk.
#
!IFNDEF NAWK
NAWK = gawk.exe
!ENDIF

# You should not have to change anything below this line
###############################################################################

# Object files for the SQLite library (non-amalgamation).
#
LIBOBJS0 = vdbe.lo parse.lo alter.lo analyze.lo attach.lo auth.lo \
         backup.lo bitvec.lo btmutex.lo btree.lo build.lo \
         callback.lo complete.lo ctime.lo date.lo delete.lo \
         expr.lo fault.lo fkey.lo \
         fts3.lo fts3_aux.lo fts3_expr.lo fts3_hash.lo fts3_icu.lo \
         fts3_porter.lo fts3_snippet.lo fts3_tokenizer.lo fts3_tokenizer1.lo \
         fts3_tokenize_vtab.lo fts3_unicode.lo fts3_unicode2.lo fts3_write.lo \
         func.lo global.lo hash.lo \
         icu.lo insert.lo journal.lo legacy.lo loadext.lo \
         main.lo malloc.lo mem0.lo mem1.lo mem2.lo mem3.lo mem5.lo \
         memjournal.lo \
         mutex.lo mutex_noop.lo mutex_unix.lo mutex_w32.lo \
         notify.lo opcodes.lo os.lo os_unix.lo os_win.lo \
         pager.lo pcache.lo pcache1.lo pragma.lo prepare.lo printf.lo \
         random.lo resolve.lo rowset.lo rtree.lo select.lo status.lo \
         table.lo threads.lo tokenize.lo trigger.lo \
         update.lo util.lo vacuum.lo \
         vdbeapi.lo vdbeaux.lo vdbeblob.lo vdbemem.lo vdbesort.lo \
         vdbetrace.lo wal.lo walker.lo where.lo utf.lo vtab.lo

# Object files for the amalgamation.
#
LIBOBJS1 = sqlite3.lo

# Determine the real value of LIBOBJ based on the 'configure' script
#
!IF $(USE_AMALGAMATION)==0
LIBOBJ = $(LIBOBJS0)
!ELSE
LIBOBJ = $(LIBOBJS1)
!ENDIF

# Determine if embedded resource compilation and usage are enabled.
#
!IF $(USE_RC)!=0
LIBRESOBJS = sqlite3res.lo
!ELSE
LIBRESOBJS =
!ENDIF

# All of the source code files.
#
SRC1 = \
  $(TOP)\src\alter.c \
  $(TOP)\src\analyze.c \
  $(TOP)\src\attach.c \
  $(TOP)\src\auth.c \
  $(TOP)\src\backup.c \
  $(TOP)\src\bitvec.c \
  $(TOP)\src\btmutex.c \
  $(TOP)\src\btree.c \
  $(TOP)\src\btree.h \
  $(TOP)\src\btreeInt.h \
  $(TOP)\src\build.c \
  $(TOP)\src\callback.c \
  $(TOP)\src\complete.c \
  $(TOP)\src\ctime.c \
  $(TOP)\src\date.c \
  $(TOP)\src\delete.c \
  $(TOP)\src\expr.c \
  $(TOP)\src\fault.c \
  $(TOP)\src\fkey.c \
  $(TOP)\src\func.c \
  $(TOP)\src\global.c \
  $(TOP)\src\hash.c \
  $(TOP)\src\hash.h \
  $(TOP)\src\hwtime.h \
  $(TOP)\src\insert.c \
  $(TOP)\src\journal.c \
  $(TOP)\src\legacy.c \
  $(TOP)\src\loadext.c \
  $(TOP)\src\main.c \
  $(TOP)\src\malloc.c \
  $(TOP)\src\mem0.c \
  $(TOP)\src\mem1.c \
  $(TOP)\src\mem2.c \
  $(TOP)\src\mem3.c \
  $(TOP)\src\mem5.c \
  $(TOP)\src\memjournal.c \
  $(TOP)\src\msvc.h \
  $(TOP)\src\mutex.c \
  $(TOP)\src\mutex.h \
  $(TOP)\src\mutex_noop.c \
  $(TOP)\src\mutex_unix.c \
  $(TOP)\src\mutex_w32.c \
  $(TOP)\src\notify.c \
  $(TOP)\src\os.c \
  $(TOP)\src\os.h \
  $(TOP)\src\os_common.h \
  $(TOP)\src\os_setup.h \
  $(TOP)\src\os_unix.c \
  $(TOP)\src\os_win.c \
  $(TOP)\src\os_win.h
SRC2 = \
  $(TOP)\src\pager.c \
  $(TOP)\src\pager.h \
  $(TOP)\src\parse.y \
  $(TOP)\src\pcache.c \
  $(TOP)\src\pcache.h \
  $(TOP)\src\pcache1.c \
  $(TOP)\src\pragma.c \
  $(TOP)\src\pragma.h \
  $(TOP)\src\prepare.c \
  $(TOP)\src\printf.c \
  $(TOP)\src\random.c \
  $(TOP)\src\resolve.c \
  $(TOP)\src\rowset.c \
  $(TOP)\src\select.c \
  $(TOP)\src\status.c \
  $(TOP)\src\shell.c \
  $(TOP)\src\sqlite.h.in \
  $(TOP)\src\sqlite3ext.h \
  $(TOP)\src\sqliteInt.h \
  $(TOP)\src\sqliteLimit.h \
  $(TOP)\src\table.c \
  $(TOP)\src\threads.c \
  $(TOP)\src\tclsqlite.c \
  $(TOP)\src\tokenize.c \
  $(TOP)\src\trigger.c \
  $(TOP)\src\utf.c \
  $(TOP)\src\update.c \
  $(TOP)\src\util.c \
  $(TOP)\src\vacuum.c \
  $(TOP)\src\vdbe.c \
  $(TOP)\src\vdbe.h \
  $(TOP)\src\vdbeapi.c \
  $(TOP)\src\vdbeaux.c \
  $(TOP)\src\vdbeblob.c \
  $(TOP)\src\vdbemem.c \
  $(TOP)\src\vdbesort.c \
  $(TOP)\src\vdbetrace.c \
  $(TOP)\src\vdbeInt.h \
  $(TOP)\src\vtab.c \
  $(TOP)\src\vxworks.h \
  $(TOP)\src\wal.c \
  $(TOP)\src\wal.h \
  $(TOP)\src\walker.c \
  $(TOP)\src\where.c \
  $(TOP)\src\whereInt.h

# Source code for extensions
#
SRC3 = \
  $(TOP)\ext\fts1\fts1.c \
  $(TOP)\ext\fts1\fts1.h \
  $(TOP)\ext\fts1\fts1_hash.c \
  $(TOP)\ext\fts1\fts1_hash.h \
  $(TOP)\ext\fts1\fts1_porter.c \
  $(TOP)\ext\fts1\fts1_tokenizer.h \
  $(TOP)\ext\fts1\fts1_tokenizer1.c \
  $(TOP)\ext\fts2\fts2.c \
  $(TOP)\ext\fts2\fts2.h \
  $(TOP)\ext\fts2\fts2_hash.c \
  $(TOP)\ext\fts2\fts2_hash.h \
  $(TOP)\ext\fts2\fts2_icu.c \
  $(TOP)\ext\fts2\fts2_porter.c \
  $(TOP)\ext\fts2\fts2_tokenizer.h \
  $(TOP)\ext\fts2\fts2_tokenizer.c \
  $(TOP)\ext\fts2\fts2_tokenizer1.c
SRC4 = \
  $(TOP)\ext\fts3\fts3.c \
  $(TOP)\ext\fts3\fts3.h \
  $(TOP)\ext\fts3\fts3Int.h \
  $(TOP)\ext\fts3\fts3_aux.c \
  $(TOP)\ext\fts3\fts3_expr.c \
  $(TOP)\ext\fts3\fts3_hash.c \
  $(TOP)\ext\fts3\fts3_hash.h \
  $(TOP)\ext\fts3\fts3_icu.c \
  $(TOP)\ext\fts3\fts3_porter.c \
  $(TOP)\ext\fts3\fts3_snippet.c \
  $(TOP)\ext\fts3\fts3_tokenizer.h \
  $(TOP)\ext\fts3\fts3_tokenizer.c \
  $(TOP)\ext\fts3\fts3_tokenizer1.c \
  $(TOP)\ext\fts3\fts3_tokenize_vtab.c \
  $(TOP)\ext\fts3\fts3_unicode.c \
  $(TOP)\ext\fts3\fts3_unicode2.c \
  $(TOP)\ext\fts3\fts3_write.c \
  $(TOP)\ext\icu\sqliteicu.h \
  $(TOP)\ext\icu\icu.c \
  $(TOP)\ext\rtree\rtree.h \
  $(TOP)\ext\rtree\rtree.c


# Generated source code files
#
SRC5 = \
  keywordhash.h \
  opcodes.c \
  opcodes.h \
  parse.c \
  parse.h \
  sqlite3.h

# All source code files.
#
SRC = $(SRC1) $(SRC2) $(SRC3) $(SRC4) $(SRC5)

# Source code to the test files.
#
TESTSRC = \
  $(TOP)\src\test1.c \
  $(TOP)\src\test2.c \
  $(TOP)\src\test3.c \
  $(TOP)\src\test4.c \
  $(TOP)\src\test5.c \
  $(TOP)\src\test6.c \
  $(TOP)\src\test7.c \
  $(TOP)\src\test8.c \
  $(TOP)\src\test9.c \
  $(TOP)\src\test_autoext.c \
  $(TOP)\src\test_async.c \
  $(TOP)\src\test_backup.c \
  $(TOP)\src\test_blob.c \
  $(TOP)\src\test_btree.c \
  $(TOP)\src\test_config.c \
  $(TOP)\src\test_demovfs.c \
  $(TOP)\src\test_devsym.c \
  $(TOP)\src\test_fs.c \
  $(TOP)\src\test_func.c \
  $(TOP)\src\test_hexio.c \
  $(TOP)\src\test_init.c \
  $(TOP)\src\test_intarray.c \
  $(TOP)\src\test_journal.c \
  $(TOP)\src\test_malloc.c \
  $(TOP)\src\test_multiplex.c \
  $(TOP)\src\test_mutex.c \
  $(TOP)\src\test_onefile.c \
  $(TOP)\src\test_osinst.c \
  $(TOP)\src\test_pcache.c \
  $(TOP)\src\test_quota.c \
  $(TOP)\src\test_rtree.c \
  $(TOP)\src\test_schema.c \
  $(TOP)\src\test_server.c \
  $(TOP)\src\test_superlock.c \
  $(TOP)\src\test_syscall.c \
  $(TOP)\src\test_stat.c \
  $(TOP)\src\test_tclvar.c \
  $(TOP)\src\test_thread.c \
  $(TOP)\src\test_vfs.c \
  $(TOP)\src\test_wsd.c \
  $(TOP)\ext\fts3\fts3_term.c \
  $(TOP)\ext\fts3\fts3_test.c

# Statically linked extensions
#
TESTEXT = \
  $(TOP)\ext\misc\amatch.c \
  $(TOP)\ext\misc\closure.c \
  $(TOP)\ext\misc\eval.c \
  $(TOP)\ext\misc\fileio.c \
  $(TOP)\ext\misc\fuzzer.c \
  $(TOP)\ext\misc\ieee754.c \
  $(TOP)\ext\misc\nextchar.c \
  $(TOP)\ext\misc\percentile.c \
  $(TOP)\ext\misc\regexp.c \
  $(TOP)\ext\misc\spellfix.c \
  $(TOP)\ext\misc\totype.c \
  $(TOP)\ext\misc\wholenumber.c


# Source code to the library files needed by the test fixture
#
TESTSRC2 = \
  $(TOP)\src\attach.c \
  $(TOP)\src\backup.c \
  $(TOP)\src\bitvec.c \
  $(TOP)\src\btree.c \
  $(TOP)\src\build.c \
  $(TOP)\src\ctime.c \
  $(TOP)\src\date.c \
  $(TOP)\src\expr.c \
  $(TOP)\src\func.c \
  $(TOP)\src\insert.c \
  $(TOP)\src\wal.c \
  $(TOP)\src\main.c \
  $(TOP)\src\mem5.c \
  $(TOP)\src\os.c \
  $(TOP)\src\os_unix.c \
  $(TOP)\src\os_win.c \
  $(TOP)\src\pager.c \
  $(TOP)\src\pragma.c \
  $(TOP)\src\prepare.c \
  $(TOP)\src\printf.c \
  $(TOP)\src\random.c \
  $(TOP)\src\pcache.c \
  $(TOP)\src\pcache1.c \
  $(TOP)\src\select.c \
  $(TOP)\src\tokenize.c \
  $(TOP)\src\utf.c \
  $(TOP)\src\util.c \
  $(TOP)\src\vdbeapi.c \
  $(TOP)\src\vdbeaux.c \
  $(TOP)\src\vdbe.c \
  $(TOP)\src\vdbemem.c \
  $(TOP)\src\vdbesort.c \
  $(TOP)\src\vdbetrace.c \
  $(TOP)\src\where.c \
  parse.c \
  $(TOP)\ext\fts3\fts3.c \
  $(TOP)\ext\fts3\fts3_aux.c \
  $(TOP)\ext\fts3\fts3_expr.c \
  $(TOP)\ext\fts3\fts3_tokenizer.c \
  $(TOP)\ext\fts3\fts3_tokenize_vtab.c \
  $(TOP)\ext\fts3\fts3_unicode.c \
  $(TOP)\ext\fts3\fts3_unicode2.c \
  $(TOP)\ext\fts3\fts3_write.c \
  $(TOP)\ext\async\sqlite3async.c

# Header files used by all library source files.
#
HDR = \
   $(TOP)\src\btree.h \
   $(TOP)\src\btreeInt.h \
   $(TOP)\src\hash.h \
   $(TOP)\src\hwtime.h \
   keywordhash.h \
   $(TOP)\src\msvc.h \
   $(TOP)\src\mutex.h \
   opcodes.h \
   $(TOP)\src\os.h \
   $(TOP)\src\os_common.h \
   $(TOP)\src\os_setup.h \
   $(TOP)\src\os_win.h \
   $(TOP)\src\pager.h \
   $(TOP)\src\pcache.h \
   parse.h \
   $(TOP)\src\pragma.h \
   sqlite3.h \
   $(TOP)\src\sqlite3ext.h \
   $(TOP)\src\sqliteInt.h \
   $(TOP)\src\sqliteLimit.h \
   $(TOP)\src\vdbe.h \
   $(TOP)\src\vdbeInt.h \
   $(TOP)\src\vxworks.h \
   $(TOP)\src\whereInt.h

# Header files used by extensions
#
EXTHDR = $(EXTHDR) \
  $(TOP)\ext\fts1\fts1.h \
  $(TOP)\ext\fts1\fts1_hash.h \
  $(TOP)\ext\fts1\fts1_tokenizer.h
EXTHDR = $(EXTHDR) \
  $(TOP)\ext\fts2\fts2.h \
  $(TOP)\ext\fts2\fts2_hash.h \
  $(TOP)\ext\fts2\fts2_tokenizer.h
EXTHDR = $(EXTHDR) \
  $(TOP)\ext\fts3\fts3.h \
  $(TOP)\ext\fts3\fts3Int.h \
  $(TOP)\ext\fts3\fts3_hash.h \
  $(TOP)\ext\fts3\fts3_tokenizer.h
EXTHDR = $(EXTHDR) \
  $(TOP)\ext\rtree\rtree.h
EXTHDR = $(EXTHDR) \
  $(TOP)\ext\icu\sqliteicu.h
EXTHDR = $(EXTHDR) \
  $(TOP)\ext\rtree\sqlite3rtree.h

# This is the default Makefile target.  The objects listed here
# are what get build when you type just "make" with no arguments.
#
all:	dll libsqlite3.lib sqlite3.exe libtclsqlite3.lib

libsqlite3.lib:	$(LIBOBJ)
	$(LTLIB) $(LTLIBOPTS) /OUT:$@ $(LIBOBJ) $(TLIBS)

libtclsqlite3.lib:	tclsqlite.lo libsqlite3.lib
	$(LTLIB) $(LTLIBOPTS) $(LTLIBPATHS) /OUT:$@ tclsqlite.lo libsqlite3.lib $(LIBTCL:tcl=tclstub) $(TLIBS)

sqlite3.exe:	$(TOP)\src\shell.c $(SHELL_CORE_DEP) $(LIBRESOBJS) sqlite3.h
	$(LTLINK) $(SHELL_COMPILE_OPTS) $(READLINE_FLAGS) $(TOP)\src\shell.c \
		/link /pdb:sqlite3sh.pdb $(LTLINKOPTS) $(SHELL_LINK_OPTS) $(LTLIBPATHS) $(LIBRESOBJS) $(LIBREADLINE) $(LTLIBS) $(TLIBS)

mptester.exe:	$(TOP)\mptest\mptest.c $(SHELL_CORE_DEP) $(LIBRESOBJS) sqlite3.h
	$(LTLINK) $(SHELL_COMPILE_OPTS) $(TOP)\mptest\mptest.c \
		/link $(LTLINKOPTS) $(LTLIBPATHS) $(SHELL_LINK_OPTS) $(LIBRESOBJS) $(LIBREADLINE) $(LTLIBS) $(TLIBS)
<<<<<<< HEAD
=======

MPTEST1 = mptester mptest.db $(TOP)/mptest/crash01.test --repeat 20
MPTEST2 = mptester mptest.db $(TOP)/mptest/multiwrite01.test --repeat 20

mptest:	mptester.exe
	del /Q mptest.db 2>NUL
	$(MPTEST1) --journalmode DELETE
	$(MPTEST2) --journalmode WAL
	$(MPTEST1) --journalmode WAL
	$(MPTEST2) --journalmode PERSIST
	$(MPTEST1) --journalmode PERSIST
	$(MPTEST2) --journalmode TRUNCATE
	$(MPTEST1) --journalmode TRUNCATE
	$(MPTEST2) --journalmode DELETE
>>>>>>> 48294cf6

# This target creates a directory named "tsrc" and fills it with
# copies of all of the C source code and header files needed to
# build on the target system.  Some of the C source code and header
# files are automatically generated.  This target takes care of
# all that automatic generation.
#
.target_source:	$(SRC) $(TOP)\tool\vdbe-compress.tcl
	-rmdir /Q/S tsrc 2>NUL
	-mkdir tsrc
	for %i in ($(SRC1)) do copy /Y %i tsrc
	for %i in ($(SRC2)) do copy /Y %i tsrc
	for %i in ($(SRC3)) do copy /Y %i tsrc
	for %i in ($(SRC4)) do copy /Y %i tsrc
	for %i in ($(SRC5)) do copy /Y %i tsrc
	del /Q tsrc\sqlite.h.in tsrc\parse.y 2>NUL
	$(TCLSH_CMD) $(TOP)\tool\vdbe-compress.tcl $(OPTS) < tsrc\vdbe.c > vdbe.new
	move vdbe.new tsrc\vdbe.c
	echo > .target_source

sqlite3.c:	.target_source $(TOP)\tool\mksqlite3c.tcl
	$(TCLSH_CMD) $(TOP)\tool\mksqlite3c.tcl $(MKSQLITE3C_ARGS)
	copy tsrc\shell.c .
	copy tsrc\sqlite3ext.h .

sqlite3-all.c:	sqlite3.c $(TOP)\tool\split-sqlite3c.tcl
	$(TCLSH_CMD) $(TOP)\tool\split-sqlite3c.tcl

# Set the source code file to be used by executables and libraries when
# they need the amalgamation.
#
!IF $(SPLIT_AMALGAMATION)!=0
SQLITE3C = sqlite3-all.c
!ELSE
SQLITE3C = sqlite3.c
!ENDIF

# Rule to build the amalgamation
#
sqlite3.lo:	$(SQLITE3C)
	$(LTCOMPILE) $(CORE_COMPILE_OPTS) -c $(SQLITE3C)

# Rules to build the LEMON compiler generator
#
lempar.c:	$(TOP)\src\lempar.c
	copy $(TOP)\src\lempar.c .

lemon.exe:	$(TOP)\tool\lemon.c lempar.c
	$(BCC) $(NO_WARN) -Daccess=_access \
		-Fe$@ $(TOP)\tool\lemon.c /link $(NLTLINKOPTS) $(NLTLIBPATHS)

# Rules to build individual *.lo files from generated *.c files. This
# applies to:
#
#     parse.lo
#     opcodes.lo
#
parse.lo:	parse.c $(HDR)
	$(LTCOMPILE) $(CORE_COMPILE_OPTS) -c parse.c

opcodes.lo:	opcodes.c
	$(LTCOMPILE) $(CORE_COMPILE_OPTS) -c opcodes.c

# Rule to build the Win32 resources object file.
#
!IF $(USE_RC)!=0
$(LIBRESOBJS):	$(TOP)\src\sqlite3.rc $(HDR)
	echo #ifndef SQLITE_RESOURCE_VERSION > sqlite3rc.h
	for /F %%V in ('type "$(TOP)\VERSION"') do ( \
		echo #define SQLITE_RESOURCE_VERSION %%V \
			| $(NAWK) "/.*/ { gsub(/[.]/,\",\");print }" >> sqlite3rc.h \
	)
	echo #endif >> sqlite3rc.h
	$(LTRCOMPILE) -fo $(LIBRESOBJS) $(TOP)\src\sqlite3.rc
!ENDIF

# Rules to build individual *.lo files from files in the src directory.
#
alter.lo:	$(TOP)\src\alter.c $(HDR)
	$(LTCOMPILE) $(CORE_COMPILE_OPTS) -c $(TOP)\src\alter.c

analyze.lo:	$(TOP)\src\analyze.c $(HDR)
	$(LTCOMPILE) $(CORE_COMPILE_OPTS) -c $(TOP)\src\analyze.c

attach.lo:	$(TOP)\src\attach.c $(HDR)
	$(LTCOMPILE) $(CORE_COMPILE_OPTS) -c $(TOP)\src\attach.c

auth.lo:	$(TOP)\src\auth.c $(HDR)
	$(LTCOMPILE) $(CORE_COMPILE_OPTS) -c $(TOP)\src\auth.c

backup.lo:	$(TOP)\src\backup.c $(HDR)
	$(LTCOMPILE) $(CORE_COMPILE_OPTS) -c $(TOP)\src\backup.c

bitvec.lo:	$(TOP)\src\bitvec.c $(HDR)
	$(LTCOMPILE) $(CORE_COMPILE_OPTS) -c $(TOP)\src\bitvec.c

btmutex.lo:	$(TOP)\src\btmutex.c $(HDR)
	$(LTCOMPILE) $(CORE_COMPILE_OPTS) -c $(TOP)\src\btmutex.c

btree.lo:	$(TOP)\src\btree.c $(HDR) $(TOP)\src\pager.h
	$(LTCOMPILE) $(CORE_COMPILE_OPTS) -c $(TOP)\src\btree.c

build.lo:	$(TOP)\src\build.c $(HDR)
	$(LTCOMPILE) $(CORE_COMPILE_OPTS) -c $(TOP)\src\build.c

callback.lo:	$(TOP)\src\callback.c $(HDR)
	$(LTCOMPILE) $(CORE_COMPILE_OPTS) -c $(TOP)\src\callback.c

complete.lo:	$(TOP)\src\complete.c $(HDR)
	$(LTCOMPILE) $(CORE_COMPILE_OPTS) -c $(TOP)\src\complete.c

ctime.lo:	$(TOP)\src\ctime.c $(HDR)
	$(LTCOMPILE) $(CORE_COMPILE_OPTS) -c $(TOP)\src\ctime.c

date.lo:	$(TOP)\src\date.c $(HDR)
	$(LTCOMPILE) $(CORE_COMPILE_OPTS) -c $(TOP)\src\date.c

delete.lo:	$(TOP)\src\delete.c $(HDR)
	$(LTCOMPILE) $(CORE_COMPILE_OPTS) -c $(TOP)\src\delete.c

expr.lo:	$(TOP)\src\expr.c $(HDR)
	$(LTCOMPILE) $(CORE_COMPILE_OPTS) -c $(TOP)\src\expr.c

fault.lo:	$(TOP)\src\fault.c $(HDR)
	$(LTCOMPILE) $(CORE_COMPILE_OPTS) -c $(TOP)\src\fault.c

fkey.lo:	$(TOP)\src\fkey.c $(HDR)
	$(LTCOMPILE) $(CORE_COMPILE_OPTS) -c $(TOP)\src\fkey.c

func.lo:	$(TOP)\src\func.c $(HDR)
	$(LTCOMPILE) $(CORE_COMPILE_OPTS) -c $(TOP)\src\func.c

global.lo:	$(TOP)\src\global.c $(HDR)
	$(LTCOMPILE) $(CORE_COMPILE_OPTS) -c $(TOP)\src\global.c

hash.lo:	$(TOP)\src\hash.c $(HDR)
	$(LTCOMPILE) $(CORE_COMPILE_OPTS) -c $(TOP)\src\hash.c

insert.lo:	$(TOP)\src\insert.c $(HDR)
	$(LTCOMPILE) $(CORE_COMPILE_OPTS) -c $(TOP)\src\insert.c

journal.lo:	$(TOP)\src\journal.c $(HDR)
	$(LTCOMPILE) $(CORE_COMPILE_OPTS) -c $(TOP)\src\journal.c

legacy.lo:	$(TOP)\src\legacy.c $(HDR)
	$(LTCOMPILE) $(CORE_COMPILE_OPTS) -c $(TOP)\src\legacy.c

loadext.lo:	$(TOP)\src\loadext.c $(HDR)
	$(LTCOMPILE) $(CORE_COMPILE_OPTS) -c $(TOP)\src\loadext.c

main.lo:	$(TOP)\src\main.c $(HDR)
	$(LTCOMPILE) $(CORE_COMPILE_OPTS) -c $(TOP)\src\main.c

malloc.lo:	$(TOP)\src\malloc.c $(HDR)
	$(LTCOMPILE) $(CORE_COMPILE_OPTS) -c $(TOP)\src\malloc.c

mem0.lo:	$(TOP)\src\mem0.c $(HDR)
	$(LTCOMPILE) $(CORE_COMPILE_OPTS) -c $(TOP)\src\mem0.c

mem1.lo:	$(TOP)\src\mem1.c $(HDR)
	$(LTCOMPILE) $(CORE_COMPILE_OPTS) -c $(TOP)\src\mem1.c

mem2.lo:	$(TOP)\src\mem2.c $(HDR)
	$(LTCOMPILE) $(CORE_COMPILE_OPTS) -c $(TOP)\src\mem2.c

mem3.lo:	$(TOP)\src\mem3.c $(HDR)
	$(LTCOMPILE) $(CORE_COMPILE_OPTS) -c $(TOP)\src\mem3.c

mem5.lo:	$(TOP)\src\mem5.c $(HDR)
	$(LTCOMPILE) $(CORE_COMPILE_OPTS) -c $(TOP)\src\mem5.c

memjournal.lo:	$(TOP)\src\memjournal.c $(HDR)
	$(LTCOMPILE) $(CORE_COMPILE_OPTS) -c $(TOP)\src\memjournal.c

mutex.lo:	$(TOP)\src\mutex.c $(HDR)
	$(LTCOMPILE) $(CORE_COMPILE_OPTS) -c $(TOP)\src\mutex.c

mutex_noop.lo:	$(TOP)\src\mutex_noop.c $(HDR)
	$(LTCOMPILE) $(CORE_COMPILE_OPTS) -c $(TOP)\src\mutex_noop.c

mutex_unix.lo:	$(TOP)\src\mutex_unix.c $(HDR)
	$(LTCOMPILE) $(CORE_COMPILE_OPTS) -c $(TOP)\src\mutex_unix.c

mutex_w32.lo:	$(TOP)\src\mutex_w32.c $(HDR)
	$(LTCOMPILE) $(CORE_COMPILE_OPTS) -c $(TOP)\src\mutex_w32.c

notify.lo:	$(TOP)\src\notify.c $(HDR)
	$(LTCOMPILE) $(CORE_COMPILE_OPTS) -c $(TOP)\src\notify.c

pager.lo:	$(TOP)\src\pager.c $(HDR) $(TOP)\src\pager.h
	$(LTCOMPILE) $(CORE_COMPILE_OPTS) -c $(TOP)\src\pager.c

pcache.lo:	$(TOP)\src\pcache.c $(HDR) $(TOP)\src\pcache.h
	$(LTCOMPILE) $(CORE_COMPILE_OPTS) -c $(TOP)\src\pcache.c

pcache1.lo:	$(TOP)\src\pcache1.c $(HDR) $(TOP)\src\pcache.h
	$(LTCOMPILE) $(CORE_COMPILE_OPTS) -c $(TOP)\src\pcache1.c

os.lo:	$(TOP)\src\os.c $(HDR)
	$(LTCOMPILE) $(CORE_COMPILE_OPTS) -c $(TOP)\src\os.c

os_unix.lo:	$(TOP)\src\os_unix.c $(HDR)
	$(LTCOMPILE) $(CORE_COMPILE_OPTS) -c $(TOP)\src\os_unix.c

os_win.lo:	$(TOP)\src\os_win.c $(HDR)
	$(LTCOMPILE) $(CORE_COMPILE_OPTS) -c $(TOP)\src\os_win.c

pragma.lo:	$(TOP)\src\pragma.c $(HDR)
	$(LTCOMPILE) $(CORE_COMPILE_OPTS) -c $(TOP)\src\pragma.c

prepare.lo:	$(TOP)\src\prepare.c $(HDR)
	$(LTCOMPILE) $(CORE_COMPILE_OPTS) -c $(TOP)\src\prepare.c

printf.lo:	$(TOP)\src\printf.c $(HDR)
	$(LTCOMPILE) $(CORE_COMPILE_OPTS) -c $(TOP)\src\printf.c

random.lo:	$(TOP)\src\random.c $(HDR)
	$(LTCOMPILE) $(CORE_COMPILE_OPTS) -c $(TOP)\src\random.c

resolve.lo:	$(TOP)\src\resolve.c $(HDR)
	$(LTCOMPILE) $(CORE_COMPILE_OPTS) -c $(TOP)\src\resolve.c

rowset.lo:	$(TOP)\src\rowset.c $(HDR)
	$(LTCOMPILE) $(CORE_COMPILE_OPTS) -c $(TOP)\src\rowset.c

select.lo:	$(TOP)\src\select.c $(HDR)
	$(LTCOMPILE) $(CORE_COMPILE_OPTS) -c $(TOP)\src\select.c

status.lo:	$(TOP)\src\status.c $(HDR)
	$(LTCOMPILE) $(CORE_COMPILE_OPTS) -c $(TOP)\src\status.c

table.lo:	$(TOP)\src\table.c $(HDR)
	$(LTCOMPILE) $(CORE_COMPILE_OPTS) -c $(TOP)\src\table.c

threads.lo:	$(TOP)\src\threads.c $(HDR)
	$(LTCOMPILE) $(CORE_COMPILE_OPTS) -c $(TOP)\src\threads.c

tokenize.lo:	$(TOP)\src\tokenize.c keywordhash.h $(HDR)
	$(LTCOMPILE) $(CORE_COMPILE_OPTS) -c $(TOP)\src\tokenize.c

trigger.lo:	$(TOP)\src\trigger.c $(HDR)
	$(LTCOMPILE) $(CORE_COMPILE_OPTS) -c $(TOP)\src\trigger.c

update.lo:	$(TOP)\src\update.c $(HDR)
	$(LTCOMPILE) $(CORE_COMPILE_OPTS) -c $(TOP)\src\update.c

utf.lo:	$(TOP)\src\utf.c $(HDR)
	$(LTCOMPILE) $(CORE_COMPILE_OPTS) -c $(TOP)\src\utf.c

util.lo:	$(TOP)\src\util.c $(HDR)
	$(LTCOMPILE) $(CORE_COMPILE_OPTS) -c $(TOP)\src\util.c

vacuum.lo:	$(TOP)\src\vacuum.c $(HDR)
	$(LTCOMPILE) $(CORE_COMPILE_OPTS) -c $(TOP)\src\vacuum.c

vdbe.lo:	$(TOP)\src\vdbe.c $(HDR)
	$(LTCOMPILE) $(CORE_COMPILE_OPTS) -c $(TOP)\src\vdbe.c

vdbeapi.lo:	$(TOP)\src\vdbeapi.c $(HDR)
	$(LTCOMPILE) $(CORE_COMPILE_OPTS) -c $(TOP)\src\vdbeapi.c

vdbeaux.lo:	$(TOP)\src\vdbeaux.c $(HDR)
	$(LTCOMPILE) $(CORE_COMPILE_OPTS) -c $(TOP)\src\vdbeaux.c

vdbeblob.lo:	$(TOP)\src\vdbeblob.c $(HDR)
	$(LTCOMPILE) $(CORE_COMPILE_OPTS) -c $(TOP)\src\vdbeblob.c

vdbemem.lo:	$(TOP)\src\vdbemem.c $(HDR)
	$(LTCOMPILE) $(CORE_COMPILE_OPTS) -c $(TOP)\src\vdbemem.c

vdbesort.lo:	$(TOP)\src\vdbesort.c $(HDR)
	$(LTCOMPILE) $(CORE_COMPILE_OPTS) -c $(TOP)\src\vdbesort.c

vdbetrace.lo:	$(TOP)\src\vdbetrace.c $(HDR)
	$(LTCOMPILE) $(CORE_COMPILE_OPTS) -c $(TOP)\src\vdbetrace.c

vtab.lo:	$(TOP)\src\vtab.c $(HDR)
	$(LTCOMPILE) $(CORE_COMPILE_OPTS) -c $(TOP)\src\vtab.c

wal.lo:	$(TOP)\src\wal.c $(HDR)
	$(LTCOMPILE) $(CORE_COMPILE_OPTS) -c $(TOP)\src\wal.c

walker.lo:	$(TOP)\src\walker.c $(HDR)
	$(LTCOMPILE) $(CORE_COMPILE_OPTS) -c $(TOP)\src\walker.c

where.lo:	$(TOP)\src\where.c $(HDR)
	$(LTCOMPILE) $(CORE_COMPILE_OPTS) -c $(TOP)\src\where.c

tclsqlite.lo:	$(TOP)\src\tclsqlite.c $(HDR)
	$(LTCOMPILE) $(NO_WARN) -DUSE_TCL_STUBS=1 -DBUILD_sqlite -I$(TCLINCDIR) -c $(TOP)\src\tclsqlite.c

tclsqlite-shell.lo:	$(TOP)\src\tclsqlite.c $(HDR)
	$(LTCOMPILE) $(NO_WARN) -DTCLSH=1 -DBUILD_sqlite -I$(TCLINCDIR) -c $(TOP)\src\tclsqlite.c

tclsqlite3.exe:	tclsqlite-shell.lo $(SQLITE3C) $(LIBRESOBJS)
	$(LTLINK) $(SQLITE3C) /link $(LTLINKOPTS) $(LTLIBPATHS) /OUT:$@ tclsqlite-shell.lo $(LIBRESOBJS) $(LTLIBS) $(TLIBS)

# Rules to build opcodes.c and opcodes.h
#
opcodes.c:	opcodes.h $(TOP)\mkopcodec.awk
	$(NAWK) -f $(TOP)\mkopcodec.awk opcodes.h > opcodes.c

opcodes.h:	parse.h $(TOP)\src\vdbe.c $(TOP)\mkopcodeh.awk
	type parse.h $(TOP)\src\vdbe.c | $(NAWK) -f $(TOP)\mkopcodeh.awk > opcodes.h

# Rules to build parse.c and parse.h - the outputs of lemon.
#
parse.h:	parse.c

parse.c:	$(TOP)\src\parse.y lemon.exe $(TOP)\addopcodes.awk
	del /Q parse.y parse.h parse.h.temp 2>NUL
	copy $(TOP)\src\parse.y .
	.\lemon.exe $(REQ_FEATURE_FLAGS) $(OPT_FEATURE_FLAGS) $(OPTS) parse.y
	move parse.h parse.h.temp
	$(NAWK) -f $(TOP)\addopcodes.awk parse.h.temp > parse.h

sqlite3.h:	$(TOP)\src\sqlite.h.in $(TOP)\manifest.uuid $(TOP)\VERSION
	$(TCLSH_CMD) $(TOP)\tool\mksqlite3h.tcl $(TOP:\=/) > sqlite3.h

mkkeywordhash.exe:	$(TOP)\tool\mkkeywordhash.c
	$(BCC) $(NO_WARN) -Fe$@ $(REQ_FEATURE_FLAGS) $(OPT_FEATURE_FLAGS) $(OPTS) \
		$(TOP)\tool\mkkeywordhash.c /link $(NLTLINKOPTS) $(NLTLIBPATHS)

keywordhash.h:	$(TOP)\tool\mkkeywordhash.c mkkeywordhash.exe
	.\mkkeywordhash.exe > keywordhash.h



# Rules to build the extension objects.
#
icu.lo:	$(TOP)\ext\icu\icu.c $(HDR) $(EXTHDR)
	$(LTCOMPILE) $(CORE_COMPILE_OPTS) $(NO_WARN) -DSQLITE_CORE -c $(TOP)\ext\icu\icu.c

fts2.lo:	$(TOP)\ext\fts2\fts2.c $(HDR) $(EXTHDR)
	$(LTCOMPILE) $(CORE_COMPILE_OPTS) $(NO_WARN) -DSQLITE_CORE -c $(TOP)\ext\fts2\fts2.c

fts2_hash.lo:	$(TOP)\ext\fts2\fts2_hash.c $(HDR) $(EXTHDR)
	$(LTCOMPILE) $(CORE_COMPILE_OPTS) $(NO_WARN) -DSQLITE_CORE -c $(TOP)\ext\fts2\fts2_hash.c

fts2_icu.lo:	$(TOP)\ext\fts2\fts2_icu.c $(HDR) $(EXTHDR)
	$(LTCOMPILE) $(CORE_COMPILE_OPTS) $(NO_WARN) -DSQLITE_CORE -c $(TOP)\ext\fts2\fts2_icu.c

fts2_porter.lo:	$(TOP)\ext\fts2\fts2_porter.c $(HDR) $(EXTHDR)
	$(LTCOMPILE) $(CORE_COMPILE_OPTS) $(NO_WARN) -DSQLITE_CORE -c $(TOP)\ext\fts2\fts2_porter.c

fts2_tokenizer.lo:	$(TOP)\ext\fts2\fts2_tokenizer.c $(HDR) $(EXTHDR)
	$(LTCOMPILE) $(CORE_COMPILE_OPTS) $(NO_WARN) -DSQLITE_CORE -c $(TOP)\ext\fts2\fts2_tokenizer.c

fts2_tokenizer1.lo:	$(TOP)\ext\fts2\fts2_tokenizer1.c $(HDR) $(EXTHDR)
	$(LTCOMPILE) $(CORE_COMPILE_OPTS) $(NO_WARN) -DSQLITE_CORE -c $(TOP)\ext\fts2\fts2_tokenizer1.c

fts3.lo:	$(TOP)\ext\fts3\fts3.c $(HDR) $(EXTHDR)
	$(LTCOMPILE) $(CORE_COMPILE_OPTS) $(NO_WARN) -DSQLITE_CORE -c $(TOP)\ext\fts3\fts3.c

fts3_aux.lo:	$(TOP)\ext\fts3\fts3_aux.c $(HDR) $(EXTHDR)
	$(LTCOMPILE) $(CORE_COMPILE_OPTS) $(NO_WARN) -DSQLITE_CORE -c $(TOP)\ext\fts3\fts3_aux.c

fts3_expr.lo:	$(TOP)\ext\fts3\fts3_expr.c $(HDR) $(EXTHDR)
	$(LTCOMPILE) $(CORE_COMPILE_OPTS) $(NO_WARN) -DSQLITE_CORE -c $(TOP)\ext\fts3\fts3_expr.c

fts3_hash.lo:	$(TOP)\ext\fts3\fts3_hash.c $(HDR) $(EXTHDR)
	$(LTCOMPILE) $(CORE_COMPILE_OPTS) $(NO_WARN) -DSQLITE_CORE -c $(TOP)\ext\fts3\fts3_hash.c

fts3_icu.lo:	$(TOP)\ext\fts3\fts3_icu.c $(HDR) $(EXTHDR)
	$(LTCOMPILE) $(CORE_COMPILE_OPTS) $(NO_WARN) -DSQLITE_CORE -c $(TOP)\ext\fts3\fts3_icu.c

fts3_snippet.lo:	$(TOP)\ext\fts3\fts3_snippet.c $(HDR) $(EXTHDR)
	$(LTCOMPILE) $(CORE_COMPILE_OPTS) $(NO_WARN) -DSQLITE_CORE -c $(TOP)\ext\fts3\fts3_snippet.c

fts3_porter.lo:	$(TOP)\ext\fts3\fts3_porter.c $(HDR) $(EXTHDR)
	$(LTCOMPILE) $(CORE_COMPILE_OPTS) $(NO_WARN) -DSQLITE_CORE -c $(TOP)\ext\fts3\fts3_porter.c

fts3_tokenizer.lo:	$(TOP)\ext\fts3\fts3_tokenizer.c $(HDR) $(EXTHDR)
	$(LTCOMPILE) $(CORE_COMPILE_OPTS) $(NO_WARN) -DSQLITE_CORE -c $(TOP)\ext\fts3\fts3_tokenizer.c

fts3_tokenizer1.lo:	$(TOP)\ext\fts3\fts3_tokenizer1.c $(HDR) $(EXTHDR)
	$(LTCOMPILE) $(CORE_COMPILE_OPTS) $(NO_WARN) -DSQLITE_CORE -c $(TOP)\ext\fts3\fts3_tokenizer1.c

fts3_tokenize_vtab.lo:	$(TOP)\ext\fts3\fts3_tokenize_vtab.c $(HDR) $(EXTHDR)
	$(LTCOMPILE) $(CORE_COMPILE_OPTS) $(NO_WARN) -DSQLITE_CORE -c $(TOP)\ext\fts3\fts3_tokenize_vtab.c

fts3_unicode.lo:	$(TOP)\ext\fts3\fts3_unicode.c $(HDR) $(EXTHDR)
	$(LTCOMPILE) $(CORE_COMPILE_OPTS) $(NO_WARN) -DSQLITE_CORE -c $(TOP)\ext\fts3\fts3_unicode.c

fts3_unicode2.lo:	$(TOP)\ext\fts3\fts3_unicode2.c $(HDR) $(EXTHDR)
	$(LTCOMPILE) $(CORE_COMPILE_OPTS) $(NO_WARN) -DSQLITE_CORE -c $(TOP)\ext\fts3\fts3_unicode2.c

fts3_write.lo:	$(TOP)\ext\fts3\fts3_write.c $(HDR) $(EXTHDR)
	$(LTCOMPILE) $(CORE_COMPILE_OPTS) $(NO_WARN) -DSQLITE_CORE -c $(TOP)\ext\fts3\fts3_write.c

rtree.lo:	$(TOP)\ext\rtree\rtree.c $(HDR) $(EXTHDR)
	$(LTCOMPILE) $(CORE_COMPILE_OPTS) $(NO_WARN) -DSQLITE_CORE -c $(TOP)\ext\rtree\rtree.c


# Rules to build the 'testfixture' application.
#
# If using the amalgamation, use sqlite3.c directly to build the test
# fixture.  Otherwise link against libsqlite3.lib.  (This distinction is
# necessary because the test fixture requires non-API symbols which are
# hidden when the library is built via the amalgamation).
#
TESTFIXTURE_FLAGS = -DTCLSH=1 -DSQLITE_TEST=1 -DSQLITE_CRASH_TEST=1
TESTFIXTURE_FLAGS = $(TESTFIXTURE_FLAGS) -DSQLITE_SERVER=1 -DSQLITE_PRIVATE=""
TESTFIXTURE_FLAGS = $(TESTFIXTURE_FLAGS) -DSQLITE_CORE $(NO_WARN)

TESTFIXTURE_SRC0 = $(TESTEXT) $(TESTSRC2) $(SHELL_CORE_DEP)
TESTFIXTURE_SRC1 = $(TESTEXT) $(SQLITE3C)
!IF $(USE_AMALGAMATION)==0
TESTFIXTURE_SRC = $(TESTSRC) $(TOP)\src\tclsqlite.c $(TESTFIXTURE_SRC0)
!ELSE
TESTFIXTURE_SRC = $(TESTSRC) $(TOP)\src\tclsqlite.c $(TESTFIXTURE_SRC1)
!ENDIF

testfixture.exe:	$(TESTFIXTURE_SRC) $(LIBRESOBJS) $(HDR)
	$(LTLINK) -DSQLITE_NO_SYNC=1 $(TESTFIXTURE_FLAGS) \
		-DBUILD_sqlite -I$(TCLINCDIR) \
		$(TESTFIXTURE_SRC) \
		/link $(LTLINKOPTS) $(LTLIBPATHS) $(LIBRESOBJS) $(LTLIBS) $(TLIBS)

extensiontest: testfixture.exe testloadext.dll
	.\testfixture.exe $(TOP)\test\loadext.test

fulltest:	testfixture.exe sqlite3.exe
	.\testfixture.exe $(TOP)\test\all.test

soaktest:	testfixture.exe sqlite3.exe
	.\testfixture.exe $(TOP)\test\all.test -soak=1

fulltestonly:	testfixture.exe sqlite3.exe
	.\testfixture.exe $(TOP)\test\full.test

queryplantest:	testfixture.exe sqlite3.exe
	.\testfixture.exe $(TOP)\test\permutations.test queryplanner

test:	testfixture.exe sqlite3.exe
	.\testfixture.exe $(TOP)\test\veryquick.test

sqlite3_analyzer.c: $(SQLITE3C) $(TOP)\src\test_stat.c $(TOP)\src\tclsqlite.c $(TOP)\tool\spaceanal.tcl
	copy $(SQLITE3C) + $(TOP)\src\test_stat.c + $(TOP)\src\tclsqlite.c $@
	echo static const char *tclsh_main_loop(void){ >> $@
	echo static const char *zMainloop = >> $@
	$(NAWK) -f $(TOP)\tool\tostr.awk $(TOP)\tool\spaceanal.tcl >> $@
	echo ; return zMainloop; } >> $@

sqlite3_analyzer.exe:	sqlite3_analyzer.c $(LIBRESOBJS)
	$(LTLINK) $(NO_WARN) -DBUILD_sqlite -DTCLSH=2 -I$(TCLINCDIR) sqlite3_analyzer.c \
		/link $(LTLINKOPTS) $(LTLIBPATHS) $(LIBRESOBJS) $(LTLIBS) $(TLIBS)

testloadext.lo:	$(TOP)\src\test_loadext.c
	$(LTCOMPILE) $(NO_WARN) -c $(TOP)\src\test_loadext.c

testloadext.dll: testloadext.lo
	$(LD) $(LDFLAGS) $(LTLINKOPTS) $(LTLIBPATHS) /DLL /OUT:$@ testloadext.lo

showdb.exe:	$(TOP)\tool\showdb.c $(SQLITE3C)
	$(LTLINK) $(NO_WARN) -DSQLITE_THREADSAFE=0 -DSQLITE_OMIT_LOAD_EXTENSION -Fe$@ \
		$(TOP)\tool\showdb.c $(SQLITE3C)

showstat4.exe:	$(TOP)\tool\showstat4.c $(SQLITE3C)
	$(LTLINK) $(NO_WARN) -DSQLITE_THREADSAFE=0 -DSQLITE_OMIT_LOAD_EXTENSION -Fe$@ \
		$(TOP)\tool\showstat4.c $(SQLITE3C)

showjournal.exe:	$(TOP)\tool\showjournal.c $(SQLITE3C)
	$(LTLINK) $(NO_WARN) -DSQLITE_THREADSAFE=0 -DSQLITE_OMIT_LOAD_EXTENSION -Fe$@ \
		$(TOP)\tool\showjournal.c $(SQLITE3C)

showwal.exe:	$(TOP)\tool\showwal.c $(SQLITE3C)
	$(LTLINK) $(NO_WARN) -DSQLITE_THREADSAFE=0 -DSQLITE_OMIT_LOAD_EXTENSION -Fe$@ \
		$(TOP)\tool\showwal.c $(SQLITE3C)

fts3view.exe:	$(TOP)\ext\fts3\tool\fts3view.c $(SQLITE3C)
	$(LTLINK) $(NO_WARN) -DSQLITE_THREADSAFE=0 -DSQLITE_OMIT_LOAD_EXTENSION -Fe$@ \
		$(TOP)\ext\fts3\tool\fts3view.c $(SQLITE3C)

rollback-test.exe:	$(TOP)\tool\rollback-test.c $(SQLITE3C)
	$(LTLINK) $(NO_WARN) -DSQLITE_THREADSAFE=0 -DSQLITE_OMIT_LOAD_EXTENSION -Fe$@ \
		$(TOP)\tool\rollback-test.c $(SQLITE3C)

LogEst.exe:	$(TOP)\tool\logest.c sqlite3.h
	$(LTLINK) $(NO_WARN) -Fe$@ $(TOP)\tool\LogEst.c

wordcount.exe:	$(TOP)\test\wordcount.c $(SQLITE3C)
	$(LTLINK) $(NO_WARN) -DSQLITE_THREADSAFE=0 -DSQLITE_OMIT_LOAD_EXTENSION -Fe$@ \
		$(TOP)\test\wordcount.c $(SQLITE3C)

speedtest1.exe:	$(TOP)\test\speedtest1.c $(SQLITE3C)
	$(LTLINK) $(NO_WARN) -DSQLITE_OMIT_LOAD_EXTENSION -Fe$@ \
		$(TOP)\test\speedtest1.c $(SQLITE3C)

clean:
	del /Q *.exp *.lo *.ilk *.lib *.obj *.pdb 2>NUL
	del /Q *.cod *.da *.bb *.bbg gmon.out 2>NUL
	del /Q sqlite3.h opcodes.c opcodes.h 2>NUL
	del /Q lemon.* lempar.c parse.* 2>NUL
	del /Q mkkeywordhash.* keywordhash.h 2>NUL
	del /Q notasharedlib.* 2>NUL
	-rmdir /Q/S .deps 2>NUL
	-rmdir /Q/S .libs 2>NUL
	-rmdir /Q/S quota2a 2>NUL
	-rmdir /Q/S quota2b 2>NUL
	-rmdir /Q/S quota2c 2>NUL
	-rmdir /Q/S tsrc 2>NUL
	del /Q .target_source 2>NUL
	del /Q tclsqlite3.exe 2>NUL
	del /Q testloadext.dll 2>NUL
	del /Q testfixture.exe test.db 2>NUL
	del /Q LogEst.exe fts3view.exe rollback-test.exe showdb.exe 2>NUL
	del /Q showjournal.exe showstat4.exe showwal.exe speedtest1.exe 2>NUL
	del /Q mptester.exe wordcount.exe 2>NUL
	del /Q sqlite3.exe sqlite3.dll sqlite3.def 2>NUL
	del /Q sqlite3.c sqlite3-*.c 2>NUL
	del /Q sqlite3rc.h 2>NUL
	del /Q shell.c sqlite3ext.h 2>NUL
	del /Q sqlite3_analyzer.exe sqlite3_analyzer.c 2>NUL
	del /Q sqlite-*-output.vsix 2>NUL

# Dynamic link library section.
#
dll: sqlite3.dll

sqlite3.def: libsqlite3.lib
	echo EXPORTS > sqlite3.def
	dumpbin /all libsqlite3.lib \
		| $(NAWK) "/ 1 _?sqlite3_/ { sub(/^.* _?/,\"\");print }" \
		| sort >> sqlite3.def

sqlite3.dll: $(LIBOBJ) $(LIBRESOBJS) $(CORE_LINK_DEP)
	$(LD) $(LDFLAGS) $(LTLINKOPTS) $(LTLIBPATHS) /DLL $(CORE_LINK_OPTS) /OUT:$@ $(LIBOBJ) $(LIBRESOBJS) $(LTLIBS) $(TLIBS)<|MERGE_RESOLUTION|>--- conflicted
+++ resolved
@@ -312,21 +312,12 @@
 #
 !IF $(USE_STDCALL)!=0
 !IF "$(PLATFORM)"=="x86"
-<<<<<<< HEAD
-CORE_CCONV_OPTS = -Gz -DSQLITE_CDECL=__cdecl
-SHELL_CCONV_OPTS = -Gz -DSQLITE_CDECL=__cdecl
-!ELSE
-!IFNDEF PLATFORM
-CORE_CCONV_OPTS = -Gz -DSQLITE_CDECL=__cdecl
-SHELL_CCONV_OPTS = -Gz -DSQLITE_CDECL=__cdecl
-=======
 CORE_CCONV_OPTS = -Gz -DSQLITE_CDECL=__cdecl -DSQLITE_STDCALL=__stdcall
 SHELL_CCONV_OPTS = -Gz -DSQLITE_CDECL=__cdecl -DSQLITE_STDCALL=__stdcall
 !ELSE
 !IFNDEF PLATFORM
 CORE_CCONV_OPTS = -Gz -DSQLITE_CDECL=__cdecl -DSQLITE_STDCALL=__stdcall
 SHELL_CCONV_OPTS = -Gz -DSQLITE_CDECL=__cdecl -DSQLITE_STDCALL=__stdcall
->>>>>>> 48294cf6
 !ELSE
 CORE_CCONV_OPTS =
 SHELL_CCONV_OPTS =
@@ -340,11 +331,7 @@
 # These are additional compiler options used for the core library.
 #
 !IFNDEF CORE_COMPILE_OPTS
-<<<<<<< HEAD
-!IF $(USE_STDCALL)!=0
-=======
 !IF $(DYNAMIC_SHELL)!=0
->>>>>>> 48294cf6
 CORE_COMPILE_OPTS = $(CORE_CCONV_OPTS) -DSQLITE_API=__declspec(dllexport)
 !ELSE
 CORE_COMPILE_OPTS = $(CORE_CCONV_OPTS)
@@ -355,11 +342,7 @@
 # when linking.
 #
 !IFNDEF CORE_LINK_DEP
-<<<<<<< HEAD
-!IF $(USE_STDCALL)!=0
-=======
 !IF $(DYNAMIC_SHELL)!=0
->>>>>>> 48294cf6
 CORE_LINK_DEP =
 !ELSE
 CORE_LINK_DEP = sqlite3.def
@@ -369,11 +352,7 @@
 # These are additional linker options used for the core library.
 #
 !IFNDEF CORE_LINK_OPTS
-<<<<<<< HEAD
-!IF $(USE_STDCALL)!=0
-=======
 !IF $(DYNAMIC_SHELL)!=0
->>>>>>> 48294cf6
 CORE_LINK_OPTS =
 !ELSE
 CORE_LINK_OPTS = /DEF:sqlite3.def
@@ -1178,8 +1157,6 @@
 mptester.exe:	$(TOP)\mptest\mptest.c $(SHELL_CORE_DEP) $(LIBRESOBJS) sqlite3.h
 	$(LTLINK) $(SHELL_COMPILE_OPTS) $(TOP)\mptest\mptest.c \
 		/link $(LTLINKOPTS) $(LTLIBPATHS) $(SHELL_LINK_OPTS) $(LIBRESOBJS) $(LIBREADLINE) $(LTLIBS) $(TLIBS)
-<<<<<<< HEAD
-=======
 
 MPTEST1 = mptester mptest.db $(TOP)/mptest/crash01.test --repeat 20
 MPTEST2 = mptester mptest.db $(TOP)/mptest/multiwrite01.test --repeat 20
@@ -1194,7 +1171,6 @@
 	$(MPTEST2) --journalmode TRUNCATE
 	$(MPTEST1) --journalmode TRUNCATE
 	$(MPTEST2) --journalmode DELETE
->>>>>>> 48294cf6
 
 # This target creates a directory named "tsrc" and fills it with
 # copies of all of the C source code and header files needed to
