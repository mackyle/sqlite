#!/do/not/make
# ^^^^ help out editors which guess this file's type.
###############################################################################
# This is the main makefile for sqlite. It expects to be included from
# a higher-level makefile which configures any dynamic state needed by
# this one (as documented below).
#
# Maintenance reminders:
#
#  - This file must remain devoid of GNU Make-isms.  i.e. it must be
#  POSIX Make compatible. "bmake" (BSD make) is available on most
#  Linux systems, so compatibility is relatively easy to test.
#
# The variables listed below must be defined before this script is
# invoked. This file will use defaults, very possibly invalid, for any
# which are not defined.
########################################################################
#
# $(TOP) =
#
# The toplevel directory of the source tree.  For canonical builds
# this is the directory that contains this "Makefile.in" and the
# "configure.in" script. For out-of-tree builds, this will differ
# from $(PWD).
#
TOP ?= $(PWD)
#
# $(VERSION.XYZ) =
#
# The MAJOR.MINOR.PATCH version number of this build.
#
VERSION.XYZ ?=
#
# $(B.cc) =
#
# C Compiler and options for use in building executables that will run
# on the platform that is doing the build.
#
B.cc ?= $(CC)
#
# $(T.cc) =
#
# C Compiler and options for use in building executables that will run
# on the target platform.  This is usually the same as B.cc, unless you
# are cross-compiling. Note that it should only contain flags which
# are used by _all_ build targets.  Flags needed only by specific
# targets are defined elsewhere and applied on a per-target basis.
#
T.cc ?= $(B.cc)
#
# $(AR) =
#
# Tool used to build a static library from object files, without its
# arguments. $(AR.flags) are its flags for creating a lib.
#
AR       ?= ar
AR.flags ?= cr
#
# $(B.exe) =
#
# File extension for executables on the build platform. ".exe" for
# Windows and "" everywhere else.
#
B.exe ?=
#
# $(B.dll) and $(B.lib) =
#
# The DLL resp. static library counterparts of $(B.exe).
#
B.dll ?= .so
B.lib ?= .lib
#
# $(T.exe) =
#
# File extension for executables on the target platform. ".exe" for
# Windows and "" everywhere else.
#
T.exe ?= $(B.exe)
#
# $(T.dll) and $(T.lib) =
#
# The DLL resp. static library counterparts of $(T.exe).
#
T.dll ?= $(B.dll)
T.lib ?= $(B.lib)
#
# $(TCLSH_CMD) =
#
# The canonical tclsh.
#
TCLSH_CMD ?= tclsh
#
# JimTCL is part of the autosetup suite and is suitable for all
# current in-tree code-generation TCL jobs, but it requires that we
# build it with non-default flags. Note that the build tree will, if
# no system-level tclsh is found, also have a ./jimsh0 binary. That
# one is a bare-bones build for the configure process, whereas we need
# to build it with another option enabled for use with the various
# code generators.
#
# JIMSH requires a leading path component, even if it's ./, so that it
# can be used as a shell command.
#
CFLAGS.jimsh ?= -DHAVE_REALPATH
JIMSH ?= ./jimsh$(T.exe)
#
# $(B.tclsh) =
#
# The TCL interpreter for in-tree code generation. May be either the
# in-tree JimTCL ($(JIMSH)) or the canonical TCL ($(TCLSH_CMD). If
# it's JimTCL, it must be compiled with -DHAVE_REALPATH or
# -DHAVE__FULLPATH.
#
B.tclsh ?= $(JIMSH)

#
# Various system-level directories, mostly needed for installation and
# for finding system-level dependencies.
#
prefix       ?= /usr/local
exec_prefix  ?= $(prefix)
libdir       ?= $(prefix)/lib
pkgconfigdir ?= $(libdir)/pkgconfig
bindir       ?= $(prefix)/bin
includedir   ?= $(prefix)/include
#
# $(LDFLAGS.{feature}) and $(CFLAGS.{feature}) =
#
# Linker resp. C/CPP flags required by a specific feature, e.g.
# $(LDFLAGS.pthread) or $(CFLAGS.readline).
#
# Rather that stuffing all CFLAGS and LDFLAGS into a single set, we
# break them down on a per-feature basis and expect the build targets
# to use the one(s) it needs.
#
LDFLAGS.zlib ?= -lz
LDFLAGS.math ?= -lm
LDFLAGS.rpath ?= -Wl,-rpath -Wl,$(prefix)/lib
LDFLAGS.pthread ?= -lpthread
LDFLAGS.dlopen ?= -ldl
LDFLAGS.shobj ?= -shared
LDFLAGS.icu ?= # -licui18n -licuuc -licudata
# libreadline (or a workalike):
# To activate readline in the shell: SHELL_OPT = -DHAVE_READLINE
LDFLAGS.readline ?= -lreadline # these vary wildly across platforms
CFLAGS.readline ?= -I$(prefix)/include/readline
# ^^^ When using linenoise instead of readline, do something like:
# SHELL_OPT += -DHAVE_LINENOISE
# CFLAGS.readline = $(HOME)/linenoise $(HOME)/linenoise/linenoise.c
# LDFLAGS.readline = # empty

#
#
# $(INSTALL) =
#
# Tool for installing files and directories. It must be compatible
# with conventional Unix /usr/bin/install. Note that libtool's
# install-sh is _not_ compatible with this because it _moves_ targets
# during installation, which may break the build of targets which are
# built after others are installed.
#
INSTALL ?= install
#
# $(ENABLE_SHARED) =
#
# 1 if libsqlite3.$(T.dll) should be built.
#
ENABLE_SHARED ?= 1
#
# $(USE_AMALGAMATION)
#
# 1 if the amalgamation (sqlite3.c/h) should be built/used, otherwise
# the library is built from all of its original source files.
#
USE_AMALGAMATION ?= 1
#
# $(AMALGAMATION_GEN_FLAGS) =
#
# Optional flags for the amalgamation generator.
#
AMALGAMATION_GEN_FLAGS ?= --linemacros=0
#
# $(OPT_FEATURE_FLAGS) =
#
# Preprocessor flags for enabling and disabling specific libsqlite3
# features (-DSQLITE_OMIT*, -DSQLITE_ENABLE*). The same set of OMIT
# and ENABLE flags must be passed to the LEMON parser generator and
# the mkkeywordhash tool as well.
#
# Add OPTIONS=... on the make command line to append additional options
# to the OPT_FEATURE_FLAGS. Note that some flags only work if the
# build is specifically configured to account for them. Adding them
# later, when compiling the amalgamation, may or may not work.
#
# TO CLARIFY: OPTS=... has historically been expected in some
# contexts, and is distinctly different from OPTIONS and
# OPT_FEATURE_FLAGS, but its name is confusingly close to $(OPTIONS).
#
OPT_FEATURE_FLAGS ?=
#
# $(SHELL_OPT) =
#
# CFLAGS specific to the sqlite3 CLI shell app and its close cousins.
#
SHELL_OPT ?=
#
# The following TCL_vars come from tclConfig.sh
#
# Potential TODO: a shell script, similar tool/tclConfigShToTcl.sh,
# which emits these vars in a format which we can include from this
# makefile.
#
TCL_INCLUDE_SPEC ?=
TCL_LIB_SPEC ?=
TCL_STUB_LIB_SPEC ?=
TCL_EXEC_PREFIX ?=
TCL_VERSION ?=
TCLLIBDIR ?=
#
# $(TCLLIB_RPATH) is the -rpath flag for libtclsqlite3, not
# libsqlite3, and will usually differ from $(LDFLAGS.rpath).
#
TCLLIB_RPATH ?=
#
# $(HAVE_WASI_SDK) =
#
# 1 when building with the WASI SDK. This disables certain build
# targets. It is expected that the invoker assigns CC to the wasi-sdk
# CC.
#
HAVE_WASI_SDK ?= 0
#
# ... and many, many more. Sane defaults are selected where possible.
#
# With the above-described defined, the rest of this make script will
# build the project's deliverables and testing tools.
################################################################################
all:	sqlite3.h sqlite3.c

########################################################################
########################################################################
# Modifying anything after this point should not be necessary for most
# builds.
########################################################################
########################################################################

#
# $(CFLAGS) should ideally only contain flags which are relevant for
# all binaries built for the target platform.
#
T.cc += $(CFLAGS)

#
# The difference between $(OPT_FEATURE_FLAGS) and $(OPTS) is that the
# former is historically provided by the configure script, whereas the
# latter is intended to be provided as arguments to the make
# invocation.
#
T.cc += $(OPT_FEATURE_FLAGS)

#
# Add in any optional global compilation flags on the make command
# line ie.  make "OPTS=-DSQLITE_ENABLE_FOO=1 -DSQLITE_OMIT_FOO=1".
#
T.cc += $(OPTS)

#
# $(INSTALL) invocation for use with non-executable files.
#
INSTALL.noexec = $(INSTALL) -m 0644
# ^^^ do not use GNU-specific flags to $(INSTALL), e.g. --mode=...

#
# $(T.compile) = generic target platform compiler invocation,
# differing only from $(T.cc) in that it appends $(T.compile.extras),
# which are primarily intended for use with gcov-related flags.
#
T.compile = $(T.cc) $(T.compile.extras)

#
# $(CFLAGS.libsqlite3) must contain any CFLAGS which are relevant for
# compiling the library's own sources, including (sometimes) when
# compiling sqlite3.c directly in to another app.
#
CFLAGS.libsqlite3 ?=
#
# $(T.cc.sqlite) is $(T.cc) plus any flags which are desired for the
# library as a whole, but not necessarily needed for every binary. It
# will normally get initially populated with flags by the
# configure-generated makefile.
#
T.cc.sqlite ?= $(T.cc)

#
# $(CFLAGS.intree_includes) = -I... flags relevant specifically to
# this tree, including any subdirectories commonly needed for building
# various tools.
#
CFLAGS.intree_includes = \
    -I. -I$(TOP)/src -I$(TOP)/ext/rtree -I$(TOP)/ext/icu \
    -I$(TOP)/ext/fts3 -I$(TOP)/ext/async -I$(TOP)/ext/session \
    -I$(TOP)/ext/misc -I$(TOP)/ext/userauth
T.cc.sqlite += $(CFLAGS.intree_includes)

#
# $(T.cc.extension) = compiler invocation for loadable extensions.
#
T.cc.extension = $(T.compile) -I. -I$(TOP)/src -DSQLITE_CORE

#
# $(T.link) = compiler invocation for when the target will be an
# executable.
#
# $(T.link.extras) = optional config-specific flags for $(T.link),
# primarily intended for use with gcov-related flags.
#
T.link = $(T.cc.sqlite) $(T.link.extras)
#
# $(T.link.shared) = $(T.link) invocation specifically for shared libraries
#
T.link.shared = $(T.link) $(LDFLAGS.shobj)

#
# LDFLAGS.libsqlite3 should be used with any target which either
# results in building libsqlite3.so, compiles sqlite3.c directly, or
# links in either of $(LIBOBJSO) or $(LIBOBJS1).  Note that these
# flags are for the target build platform, not necessarily localhost.
# i.e. it should be used with $(T.cc.sqlite) or $(T.link) but not $(B.cc).
#
LDFLAGS.libsqlite3 = \
  $(LDFLAGS.rpath) $(LDFLAGS.pthread) \
  $(LDFLAGS.math) $(LDFLAGS.zlib) \
  $(LDFLAGS.dlopen)

#
# $(install-dir.XYZ) = dirs for installation.
#
# Design note: these should arguably all be defined with surrounding
# double-quotes so that targets which have spaces in their paths will
# work, but that leads to Make treating the quotes as part of the dir
# name, which in turn leads to it never finding a matching name in the
# filesystem and always invoking ($(INSTALL) -d ...) for them. The
# moral of this story is that spaces in installation paths will break
# the install process.
#
install-dir.bin = $(DESTDIR)$(bindir)
install-dir.lib = $(DESTDIR)$(libdir)
install-dir.include = $(DESTDIR)$(prefix)/include
install-dir.pkgconfig = $(DESTDIR)$(pkgconfigdir)
install-dir.man1 = $(DESTDIR)$(prefix)/share/man/man1
install-dir.all = $(install-dir.bin) $(install-dir.include) \
  $(install-dir.lib) $(install-dir.man1) \
  $(install-dir.pkgconfig)
$(install-dir.all):
	$(INSTALL) -d $@

#
# After jimsh is compiled, we run some sanity checks to ensure that
# it was built in a way compatible with this project's scripts:
#
# 1) Ensure that it was built with realpath() or _fullpath() support.
# Without that flag the [file normalize] command will always resolve
# to an empty string.
#
# 2) Ensure that it is built with -DJIM_COMPAT (which may be
# hard-coded into jimsh0.c). Without this, the [expr] command
# accepts only a single argument.
#
$(JIMSH): $(TOP)/autosetup/jimsh0.c
	$(B.cc) -o $@ $(CFLAGS.jimsh) $(TOP)/autosetup/jimsh0.c
	@if [ x = "x$$($(JIMSH) -e 'file normalize $(JIMSH)' 2>/dev/null)" ]; then \
		echo "$(JIMSH) was built without -DHAVE_REALPATH or -DHAVE__FULLPATH." 1>&2; \
		exit 1; \
	fi
	@if [ x3 != "x$$($(JIMSH) -e 'expr 1 + 2' 2>/dev/null)" ]; then \
		echo "$(JIMSH) was built without -DJIM_COMPAT." 1>&2; \
		exit 1; \
	fi
distclean-jimsh:
	rm -f $(JIMSH)
distclean: distclean-jimsh

#
# $(MAKE_SANITY_CHECK) = a set of checks for various make vars which
# must be provided to this file before including it. If any are
# missing, this target fails. It does (almost) no semantic validation,
# only checks to see that appropriate vars are not empty.
#
# Note that $(MAKEFILE_LIST) is a GNU-make-ism but its use is harmless
# in other flavors of Make.
#
MAKE_SANITY_CHECK = .main.mk.checks
$(MAKE_SANITY_CHECK): $(MAKEFILE_LIST)
	@if [ x = "x$(TOP)" ]; then echo "Missing TOP var" 1>&2; exit 1; fi
	@if [ ! -d "$(TOP)" ]; then echo "$(TOP) is not a directory" 1>&2; exit 1; fi
	@if [ ! -f "$(TOP)/auto.def" ]; then echo "$(TOP) does not appear to be the top-most source dir" 1>&2; exit 1; fi
	@if [ x = "x$(VERSION.XYZ)" ]; then echo "VERSION.XYZ must be set to the library's X.Y.Z-format version number" 1>&2; exit 1; fi
	@if [ x = "x$(B.cc)" ]; then echo "Missing B.cc var" 1>&2; exit 1; fi
	@if [ x = "x$(T.cc)" ]; then echo "Missing T.cc var" 1>&2; exit 1; fi
	@if [ x = "x$(B.tclsh)" ]; then echo "Missing B.tclsh var" 1>&2; exit 1; fi
	@if [ x = "x$(AR)" ]; then echo "Missing AR var" 1>&2; exit 1; fi
	touch $@
clean-sanity-check:
	rm -f $(MAKE_SANITY_CHECK)
clean: clean-sanity-check

#
# Object files for the SQLite library (non-amalgamation).
#
LIBOBJS0 = alter.o analyze.o attach.o auth.o \
         backup.o bitvec.o btmutex.o btree.o build.o \
         callback.o complete.o ctime.o \
         date.o dbpage.o dbstat.o delete.o \
         expr.o fault.o fkey.o \
         fts3.o fts3_aux.o fts3_expr.o fts3_hash.o fts3_icu.o \
         fts3_porter.o fts3_snippet.o fts3_tokenizer.o fts3_tokenizer1.o \
         fts3_tokenize_vtab.o \
         fts3_unicode.o fts3_unicode2.o fts3_write.o \
         fts5.o \
         func.o global.o hash.o \
         icu.o insert.o json.o legacy.o loadext.o \
         main.o malloc.o mem0.o mem1.o mem2.o mem3.o mem5.o \
         memdb.o memjournal.o \
         mutex.o mutex_noop.o mutex_unix.o mutex_w32.o \
         notify.o opcodes.o os.o os_kv.o os_unix.o os_win.o \
         pager.o parse.o pcache.o pcache1.o pragma.o prepare.o printf.o \
         random.o resolve.o rowset.o rtree.o \
         sqlite3session.o select.o sqlite3rbu.o status.o stmt.o \
         table.o threads.o tokenize.o treeview.o trigger.o \
         update.o upsert.o userauth.o utf.o util.o vacuum.o \
         vdbe.o vdbeapi.o vdbeaux.o vdbeblob.o vdbemem.o vdbesort.o \
         vdbetrace.o vdbevtab.o vtab.o \
         wal.o walker.o where.o wherecode.o whereexpr.o \
         window.o
LIBOBJS = $(LIBOBJS0)

# Object files for the amalgamation.
#
LIBOBJS1 = sqlite3.o

# Determine the real value of LIBOBJ based on the 'configure' script
#
LIBOBJ = $(LIBOBJS$(USE_AMALGAMATION))
#LIBSRC0 = $(SRC)
#LIBSRC1 = sqlite3.c
#LIBSRC  = $(LIBSRC$(USE_AMALGAMATION))
$(LIBOBJ): $(MAKE_SANITY_CHECK)

# All of the source code files.
#
SRC = \
  $(TOP)/src/alter.c \
  $(TOP)/src/analyze.c \
  $(TOP)/src/attach.c \
  $(TOP)/src/auth.c \
  $(TOP)/src/backup.c \
  $(TOP)/src/bitvec.c \
  $(TOP)/src/btmutex.c \
  $(TOP)/src/btree.c \
  $(TOP)/src/btree.h \
  $(TOP)/src/btreeInt.h \
  $(TOP)/src/build.c \
  $(TOP)/src/callback.c \
  $(TOP)/src/complete.c \
  $(TOP)/src/ctime.c \
  $(TOP)/src/date.c \
  $(TOP)/src/dbpage.c \
  $(TOP)/src/dbstat.c \
  $(TOP)/src/delete.c \
  $(TOP)/src/expr.c \
  $(TOP)/src/fault.c \
  $(TOP)/src/fkey.c \
  $(TOP)/src/func.c \
  $(TOP)/src/global.c \
  $(TOP)/src/hash.c \
  $(TOP)/src/hash.h \
  $(TOP)/src/hwtime.h \
  $(TOP)/src/insert.c \
  $(TOP)/src/json.c \
  $(TOP)/src/legacy.c \
  $(TOP)/src/loadext.c \
  $(TOP)/src/main.c \
  $(TOP)/src/malloc.c \
  $(TOP)/src/mem0.c \
  $(TOP)/src/mem1.c \
  $(TOP)/src/mem2.c \
  $(TOP)/src/mem3.c \
  $(TOP)/src/mem5.c \
  $(TOP)/src/memdb.c \
  $(TOP)/src/memjournal.c \
  $(TOP)/src/msvc.h \
  $(TOP)/src/mutex.c \
  $(TOP)/src/mutex.h \
  $(TOP)/src/mutex_noop.c \
  $(TOP)/src/mutex_unix.c \
  $(TOP)/src/mutex_w32.c \
  $(TOP)/src/notify.c \
  $(TOP)/src/os.c \
  $(TOP)/src/os.h \
  $(TOP)/src/os_common.h \
  $(TOP)/src/os_setup.h \
  $(TOP)/src/os_kv.c \
  $(TOP)/src/os_unix.c \
  $(TOP)/src/os_win.c \
  $(TOP)/src/os_win.h \
  $(TOP)/src/pager.c \
  $(TOP)/src/pager.h \
  $(TOP)/src/parse.y \
  $(TOP)/src/pcache.c \
  $(TOP)/src/pcache.h \
  $(TOP)/src/pcache1.c \
  $(TOP)/src/pragma.c \
  $(TOP)/src/pragma.h \
  $(TOP)/src/prepare.c \
  $(TOP)/src/printf.c \
  $(TOP)/src/random.c \
  $(TOP)/src/resolve.c \
  $(TOP)/src/rowset.c \
  $(TOP)/src/select.c \
  $(TOP)/src/status.c \
  $(TOP)/src/shell.c.in \
  $(TOP)/src/sqlite.h.in \
  $(TOP)/src/sqlite3ext.h \
  $(TOP)/src/sqliteInt.h \
  $(TOP)/src/sqliteLimit.h \
  $(TOP)/src/table.c \
  $(TOP)/src/tclsqlite.c \
  $(TOP)/src/threads.c \
  $(TOP)/src/tokenize.c \
  $(TOP)/src/treeview.c \
  $(TOP)/src/trigger.c \
  $(TOP)/src/utf.c \
  $(TOP)/src/update.c \
  $(TOP)/src/upsert.c \
  $(TOP)/src/util.c \
  $(TOP)/src/vacuum.c \
  $(TOP)/src/vdbe.c \
  $(TOP)/src/vdbe.h \
  $(TOP)/src/vdbeapi.c \
  $(TOP)/src/vdbeaux.c \
  $(TOP)/src/vdbeblob.c \
  $(TOP)/src/vdbemem.c \
  $(TOP)/src/vdbesort.c \
  $(TOP)/src/vdbetrace.c \
  $(TOP)/src/vdbevtab.c \
  $(TOP)/src/vdbeInt.h \
  $(TOP)/src/vtab.c \
  $(TOP)/src/vxworks.h \
  $(TOP)/src/wal.c \
  $(TOP)/src/wal.h \
  $(TOP)/src/walker.c \
  $(TOP)/src/where.c \
  $(TOP)/src/wherecode.c \
  $(TOP)/src/whereexpr.c \
  $(TOP)/src/whereInt.h \
  $(TOP)/src/window.c

# Source code for extensions
#
SRC += \
  $(TOP)/ext/fts3/fts3.c \
  $(TOP)/ext/fts3/fts3.h \
  $(TOP)/ext/fts3/fts3Int.h \
  $(TOP)/ext/fts3/fts3_aux.c \
  $(TOP)/ext/fts3/fts3_expr.c \
  $(TOP)/ext/fts3/fts3_hash.c \
  $(TOP)/ext/fts3/fts3_hash.h \
  $(TOP)/ext/fts3/fts3_icu.c \
  $(TOP)/ext/fts3/fts3_porter.c \
  $(TOP)/ext/fts3/fts3_snippet.c \
  $(TOP)/ext/fts3/fts3_tokenizer.h \
  $(TOP)/ext/fts3/fts3_tokenizer.c \
  $(TOP)/ext/fts3/fts3_tokenizer1.c \
  $(TOP)/ext/fts3/fts3_tokenize_vtab.c \
  $(TOP)/ext/fts3/fts3_unicode.c \
  $(TOP)/ext/fts3/fts3_unicode2.c \
  $(TOP)/ext/fts3/fts3_write.c
SRC += \
  $(TOP)/ext/icu/sqliteicu.h \
  $(TOP)/ext/icu/icu.c
SRC += \
  $(TOP)/ext/rtree/rtree.h \
  $(TOP)/ext/rtree/rtree.c \
  $(TOP)/ext/rtree/geopoly.c
SRC += \
  $(TOP)/ext/session/sqlite3session.c \
  $(TOP)/ext/session/sqlite3session.h
SRC += \
  $(TOP)/ext/userauth/userauth.c \
  $(TOP)/ext/userauth/sqlite3userauth.h
SRC += \
  $(TOP)/ext/rbu/sqlite3rbu.h \
  $(TOP)/ext/rbu/sqlite3rbu.c
SRC += \
  $(TOP)/ext/misc/stmt.c

# Generated source code files
#
SRC += \
  keywordhash.h \
  opcodes.c \
  opcodes.h \
  parse.c \
  parse.h \
  sqlite_cfg.h \
  shell.c \
  sqlite3.h

# Source code to the test files.
#
TESTSRC = \
  $(TOP)/src/test1.c \
  $(TOP)/src/test2.c \
  $(TOP)/src/test3.c \
  $(TOP)/src/test4.c \
  $(TOP)/src/test5.c \
  $(TOP)/src/test6.c \
  $(TOP)/src/test8.c \
  $(TOP)/src/test9.c \
  $(TOP)/src/test_autoext.c \
  $(TOP)/src/test_async.c \
  $(TOP)/src/test_backup.c \
  $(TOP)/src/test_bestindex.c \
  $(TOP)/src/test_blob.c \
  $(TOP)/src/test_btree.c \
  $(TOP)/src/test_config.c \
  $(TOP)/src/test_delete.c \
  $(TOP)/src/test_demovfs.c \
  $(TOP)/src/test_devsym.c \
  $(TOP)/src/test_fs.c \
  $(TOP)/src/test_func.c \
  $(TOP)/src/test_hexio.c \
  $(TOP)/src/test_init.c \
  $(TOP)/src/test_intarray.c \
  $(TOP)/src/test_journal.c \
  $(TOP)/src/test_malloc.c \
  $(TOP)/src/test_md5.c \
  $(TOP)/src/test_multiplex.c \
  $(TOP)/src/test_mutex.c \
  $(TOP)/src/test_onefile.c \
  $(TOP)/src/test_osinst.c \
  $(TOP)/src/test_pcache.c \
  $(TOP)/src/test_quota.c \
  $(TOP)/src/test_rtree.c \
  $(TOP)/src/test_schema.c \
  $(TOP)/src/test_superlock.c \
  $(TOP)/src/test_syscall.c \
  $(TOP)/src/test_tclsh.c \
  $(TOP)/src/test_tclvar.c \
  $(TOP)/src/test_thread.c \
  $(TOP)/src/test_vdbecov.c \
  $(TOP)/src/test_vfs.c \
  $(TOP)/src/test_windirent.c \
  $(TOP)/src/test_window.c \
  $(TOP)/src/test_wsd.c       \
  $(TOP)/ext/fts3/fts3_term.c \
  $(TOP)/ext/fts3/fts3_test.c  \
  $(TOP)/ext/session/test_session.c \
  $(TOP)/ext/recover/sqlite3recover.c \
  $(TOP)/ext/recover/dbdata.c \
  $(TOP)/ext/recover/test_recover.c \
  $(TOP)/ext/intck/test_intck.c  \
  $(TOP)/ext/intck/sqlite3intck.c \
  $(TOP)/ext/rbu/test_rbu.c

# Statically linked extensions
#
TESTSRC += \
  $(TOP)/ext/expert/sqlite3expert.c \
  $(TOP)/ext/expert/test_expert.c \
  $(TOP)/ext/misc/amatch.c \
  $(TOP)/ext/misc/appendvfs.c \
  $(TOP)/ext/misc/basexx.c \
  $(TOP)/ext/misc/bgckpt.c \
  $(TOP)/ext/misc/carray.c \
  $(TOP)/ext/misc/cksumvfs.c \
  $(TOP)/ext/misc/closure.c \
  $(TOP)/ext/misc/csv.c \
  $(TOP)/ext/misc/decimal.c \
  $(TOP)/ext/misc/eval.c \
  $(TOP)/ext/misc/explain.c \
  $(TOP)/ext/misc/fileio.c \
  $(TOP)/ext/misc/fuzzer.c \
  $(TOP)/ext/fts5/fts5_tcl.c \
  $(TOP)/ext/fts5/fts5_test_mi.c \
  $(TOP)/ext/fts5/fts5_test_tok.c \
  $(TOP)/ext/misc/ieee754.c \
  $(TOP)/ext/misc/mmapwarm.c \
  $(TOP)/ext/misc/nextchar.c \
  $(TOP)/ext/misc/normalize.c \
  $(TOP)/ext/misc/percentile.c \
  $(TOP)/ext/misc/prefixes.c \
  $(TOP)/ext/misc/qpvtab.c \
  $(TOP)/ext/misc/randomjson.c \
  $(TOP)/ext/misc/regexp.c \
  $(TOP)/ext/misc/remember.c \
  $(TOP)/ext/misc/series.c \
  $(TOP)/ext/misc/spellfix.c \
  $(TOP)/ext/misc/stmtrand.c \
  $(TOP)/ext/misc/totype.c \
  $(TOP)/ext/misc/unionvtab.c \
  $(TOP)/ext/misc/wholenumber.c \
  $(TOP)/ext/misc/zipfile.c \
  $(TOP)/ext/userauth/userauth.c \
  $(TOP)/ext/rtree/test_rtreedoc.c

# Source code to the library files needed by the test fixture
#
TESTSRC2 = \
  $(TOP)/src/attach.c \
  $(TOP)/src/backup.c \
  $(TOP)/src/bitvec.c \
  $(TOP)/src/btree.c \
  $(TOP)/src/build.c \
  $(TOP)/src/ctime.c \
  $(TOP)/src/date.c \
  $(TOP)/src/dbpage.c \
  $(TOP)/src/dbstat.c \
  $(TOP)/src/expr.c \
  $(TOP)/src/func.c \
  $(TOP)/src/global.c \
  $(TOP)/src/insert.c \
  $(TOP)/src/wal.c \
  $(TOP)/src/main.c \
  $(TOP)/src/mem5.c \
  $(TOP)/src/os.c \
  $(TOP)/src/os_kv.c \
  $(TOP)/src/os_unix.c \
  $(TOP)/src/os_win.c \
  $(TOP)/src/pager.c \
  $(TOP)/src/pragma.c \
  $(TOP)/src/prepare.c \
  $(TOP)/src/printf.c \
  $(TOP)/src/random.c \
  $(TOP)/src/pcache.c \
  $(TOP)/src/pcache1.c \
  $(TOP)/src/select.c \
  $(TOP)/src/tokenize.c \
  $(TOP)/src/treeview.c \
  $(TOP)/src/utf.c \
  $(TOP)/src/util.c \
  $(TOP)/src/vdbeapi.c \
  $(TOP)/src/vdbeaux.c \
  $(TOP)/src/vdbe.c \
  $(TOP)/src/vdbemem.c \
  $(TOP)/src/vdbetrace.c \
  $(TOP)/src/vdbevtab.c \
  $(TOP)/src/where.c \
  $(TOP)/src/wherecode.c \
  $(TOP)/src/whereexpr.c \
  $(TOP)/src/window.c \
  parse.c \
  $(TOP)/ext/fts3/fts3.c \
  $(TOP)/ext/fts3/fts3_aux.c \
  $(TOP)/ext/fts3/fts3_expr.c \
  $(TOP)/ext/fts3/fts3_term.c \
  $(TOP)/ext/fts3/fts3_tokenizer.c \
  $(TOP)/ext/fts3/fts3_write.c \
  $(TOP)/ext/async/sqlite3async.c \
  $(TOP)/ext/session/sqlite3session.c \
<<<<<<< HEAD
  $(TOP)/ext/session/sqlite3changebatch.c \
  $(TOP)/ext/session/test_session.c \
=======
  $(TOP)/ext/misc/stmt.c \
>>>>>>> bfa33b15
  fts5.c

# Header files used by all library source files.
#
HDR = \
   $(TOP)/src/btree.h \
   $(TOP)/src/btreeInt.h \
   $(TOP)/src/hash.h \
   $(TOP)/src/hwtime.h \
   keywordhash.h \
   $(TOP)/src/msvc.h \
   $(TOP)/src/mutex.h \
   opcodes.h \
   $(TOP)/src/os.h \
   $(TOP)/src/os_common.h \
   $(TOP)/src/os_setup.h \
   $(TOP)/src/os_win.h \
   $(TOP)/src/pager.h \
   $(TOP)/src/pcache.h \
   parse.h  \
   $(TOP)/src/pragma.h \
   sqlite3.h  \
   $(TOP)/src/sqlite3ext.h \
   $(TOP)/src/sqliteInt.h  \
   $(TOP)/src/sqliteLimit.h \
   $(TOP)/src/vdbe.h \
   $(TOP)/src/vdbeInt.h \
   $(TOP)/src/vxworks.h \
   $(TOP)/src/whereInt.h \
   sqlite_cfg.h
# Reminder: sqlite_cfg.h is typically created by the configure script

# Header files used by extensions
#
EXTHDR += \
  $(TOP)/ext/fts3/fts3.h \
  $(TOP)/ext/fts3/fts3Int.h \
  $(TOP)/ext/fts3/fts3_hash.h \
  $(TOP)/ext/fts3/fts3_tokenizer.h
EXTHDR += \
  $(TOP)/ext/rtree/rtree.h \
  $(TOP)/ext/rtree/geopoly.c
EXTHDR += \
  $(TOP)/ext/icu/sqliteicu.h
EXTHDR += \
  $(TOP)/ext/rtree/sqlite3rtree.h
EXTHDR += \
  $(TOP)/ext/userauth/sqlite3userauth.h

#
# Executables needed for testing
#
TESTPROGS = \
  testfixture$(T.exe) \
  sqlite3$(T.exe) \
  sqlite3_analyzer$(T.exe) \
  sqldiff$(T.exe) \
  dbhash$(T.exe) \
  sqltclsh$(T.exe)

# Databases containing fuzzer test cases
#
FUZZDATA = \
  $(TOP)/test/fuzzdata1.db \
  $(TOP)/test/fuzzdata2.db \
  $(TOP)/test/fuzzdata3.db \
  $(TOP)/test/fuzzdata4.db \
  $(TOP)/test/fuzzdata5.db \
  $(TOP)/test/fuzzdata6.db \
  $(TOP)/test/fuzzdata7.db \
  $(TOP)/test/fuzzdata8.db

#
# Standard options to testfixture
#
TESTOPTS = --verbose=file --output=test-out.txt

#
# Extra compiler options for various shell tools
#
SHELL_OPT += -DSQLITE_DQS=0
SHELL_OPT += -DSQLITE_ENABLE_FTS4
#SHELL_OPT += -DSQLITE_ENABLE_FTS5
SHELL_OPT += -DSQLITE_ENABLE_RTREE
SHELL_OPT += -DSQLITE_ENABLE_EXPLAIN_COMMENTS
SHELL_OPT += -DSQLITE_ENABLE_UNKNOWN_SQL_FUNCTION
SHELL_OPT += -DSQLITE_ENABLE_STMTVTAB
SHELL_OPT += -DSQLITE_ENABLE_DBPAGE_VTAB
SHELL_OPT += -DSQLITE_ENABLE_DBSTAT_VTAB
SHELL_OPT += -DSQLITE_ENABLE_BYTECODE_VTAB
SHELL_OPT += -DSQLITE_ENABLE_OFFSET_SQL_FUNC
SHELL_OPT += -DSQLITE_STRICT_SUBTYPE=1
FUZZERSHELL_OPT =
FUZZCHECK_OPT += -I$(TOP)/test
FUZZCHECK_OPT += -I$(TOP)/ext/recover
FUZZCHECK_OPT += \
  -DSQLITE_OSS_FUZZ \
  -DSQLITE_ENABLE_BYTECODE_VTAB \
  -DSQLITE_ENABLE_DBPAGE_VTAB \
  -DSQLITE_ENABLE_DBSTAT_VTAB \
  -DSQLITE_ENABLE_BYTECODE_VTAB \
  -DSQLITE_ENABLE_DESERIALIZE \
  -DSQLITE_ENABLE_EXPLAIN_COMMENTS \
  -DSQLITE_ENABLE_FTS3_PARENTHESIS \
  -DSQLITE_ENABLE_FTS4 \
  -DSQLITE_ENABLE_FTS5 \
  -DSQLITE_ENABLE_GEOPOLY \
  -DSQLITE_ENABLE_MATH_FUNCTIONS \
  -DSQLITE_ENABLE_MEMSYS5 \
  -DSQLITE_ENABLE_NORMALIZE \
  -DSQLITE_ENABLE_OFFSET_SQL_FUNC \
  -DSQLITE_ENABLE_PREUPDATE_HOOK \
  -DSQLITE_ENABLE_RTREE \
  -DSQLITE_ENABLE_SESSION \
  -DSQLITE_ENABLE_STMTVTAB \
  -DSQLITE_ENABLE_UNKNOWN_SQL_FUNCTION \
  -DSQLITE_ENABLE_STAT4 \
  -DSQLITE_ENABLE_STMT_SCANSTATUS \
  -DSQLITE_MAX_MEMORY=50000000 \
  -DSQLITE_MAX_MMAP_SIZE=0 \
  -DSQLITE_OMIT_LOAD_EXTENSION \
  -DSQLITE_PRINTF_PRECISION_LIMIT=1000 \
  -DSQLITE_PRIVATE="" \
  -DSQLITE_STRICT_SUBTYPE=1 \
  -DSQLITE_STATIC_RANDOMJSON

FUZZCHECK_SRC += $(TOP)/test/fuzzcheck.c
FUZZCHECK_SRC += $(TOP)/test/ossfuzz.c
FUZZCHECK_SRC += $(TOP)/test/fuzzinvariants.c
FUZZCHECK_SRC += $(TOP)/ext/recover/dbdata.c
FUZZCHECK_SRC += $(TOP)/ext/recover/sqlite3recover.c
FUZZCHECK_SRC += $(TOP)/test/vt02.c
FUZZCHECK_SRC += $(TOP)/ext/misc/percentile.c
FUZZCHECK_SRC += $(TOP)/ext/misc/randomjson.c
DBFUZZ_OPT =
ST_OPT = -DSQLITE_OS_KV_OPTIONAL

$(TCLSH_CMD):
has_tclsh84:
	sh $(TOP)/tool/cktclsh.sh 8.4 $(TCLSH_CMD)
	touch has_tclsh84

has_tclsh85:
	sh $(TOP)/tool/cktclsh.sh 8.5 $(TCLSH_CMD)
	touch has_tclsh85

has_tclconfig:
	@if [ x = "x$(TCL_CONFIG_SH)" ]; then \
		echo 'TCL_CONFIG_SH must be set to point to a "tclConfig.sh"' 1>&2; exit 1; \
	fi
	touch has_tclconfig

#
# This target creates a directory named "tsrc" and fills it with
# copies of all of the C source code and header files needed to
# build on the target system.  Some of the C source code and header
# files are automatically generated.  This target takes care of
# all that automatic generation.
#
.target_source: $(MAKE_SANITY_CHECK) $(SRC) $(TOP)/tool/vdbe-compress.tcl \
    fts5.c $(B.tclsh) # has_tclsh84
	rm -rf tsrc
	mkdir tsrc
	cp -f $(SRC) tsrc
	rm tsrc/sqlite.h.in tsrc/parse.y
	$(B.tclsh) $(TOP)/tool/vdbe-compress.tcl $(OPTS) <tsrc/vdbe.c >vdbe.new
	mv vdbe.new tsrc/vdbe.c
	cp fts5.c fts5.h tsrc
	touch .target_source

libsqlite3.LIB = libsqlite3$(T.lib)
libsqlite3.SO = libsqlite3$(T.dll)

# Rules to build the LEMON compiler generator
#
lemon$(B.exe): $(MAKE_SANITY_CHECK) $(TOP)/tool/lemon.c $(TOP)/tool/lempar.c
	$(B.cc) -o $@ $(TOP)/tool/lemon.c
	cp $(TOP)/tool/lempar.c .

# Rules to build the program that generates the source-id
#
mksourceid$(B.exe): $(MAKE_SANITY_CHECK) $(TOP)/tool/mksourceid.c
	$(B.cc) -o $@ $(TOP)/tool/mksourceid.c

sqlite3.h: $(MAKE_SANITY_CHECK) $(TOP)/src/sqlite.h.in \
    $(TOP)/manifest mksourceid$(B.exe) \
		$(TOP)/VERSION $(B.tclsh) # has_tclsh84
	$(B.tclsh) $(TOP)/tool/mksqlite3h.tcl $(TOP) >sqlite3.h

sqlite3.c:	.target_source sqlite3.h $(TOP)/tool/mksqlite3c.tcl src-verify \
		$(B.tclsh) # has_tclsh84
	$(B.tclsh) $(TOP)/tool/mksqlite3c.tcl $(AMALGAMATION_GEN_FLAGS) $(EXTRA_SRC)
	cp tsrc/sqlite3ext.h .
	cp $(TOP)/ext/session/sqlite3session.h .

sqlite3r.h: sqlite3.h $(B.tclsh) # has_tclsh84
	$(B.tclsh) $(TOP)/tool/mksqlite3h.tcl $(TOP) --enable-recover >sqlite3r.h

sqlite3r.c: sqlite3.c sqlite3r.h $(B.tclsh) # has_tclsh84
	cp $(TOP)/ext/recover/sqlite3recover.c tsrc/
	cp $(TOP)/ext/recover/sqlite3recover.h tsrc/
	cp $(TOP)/ext/recover/dbdata.c tsrc/
	$(B.tclsh) $(TOP)/tool/mksqlite3c.tcl --enable-recover $(AMALGAMATION_GEN_FLAGS) $(EXTRA_SRC)

sqlite3ext.h: .target_source
	cp tsrc/sqlite3ext.h .

# Rules to build individual *.o files from generated *.c files. This
# applies to:
#
#     parse.o
#     opcodes.o
#
DEPS_OBJ_COMMON = $(MAKE_SANITY_CHECK) $(HDR)
parse.o:	parse.c $(DEPS_OBJ_COMMON)
	$(T.cc.sqlite) $(CFLAGS.libsqlite3) -c parse.c

opcodes.o:	opcodes.c
	$(T.cc.sqlite) $(CFLAGS.libsqlite3) -c opcodes.c

# Rules to build individual *.o files from files in the src directory.
#
alter.o:	$(TOP)/src/alter.c $(DEPS_OBJ_COMMON)
	$(T.cc.sqlite) $(CFLAGS.libsqlite3) -c $(TOP)/src/alter.c

analyze.o:	$(TOP)/src/analyze.c $(DEPS_OBJ_COMMON)
	$(T.cc.sqlite) $(CFLAGS.libsqlite3) -c $(TOP)/src/analyze.c

attach.o:	$(TOP)/src/attach.c $(DEPS_OBJ_COMMON)
	$(T.cc.sqlite) $(CFLAGS.libsqlite3) -c $(TOP)/src/attach.c

auth.o:	$(TOP)/src/auth.c $(DEPS_OBJ_COMMON)
	$(T.cc.sqlite) $(CFLAGS.libsqlite3) -c $(TOP)/src/auth.c

backup.o:	$(TOP)/src/backup.c $(DEPS_OBJ_COMMON)
	$(T.cc.sqlite) $(CFLAGS.libsqlite3) -c $(TOP)/src/backup.c

bitvec.o:	$(TOP)/src/bitvec.c $(DEPS_OBJ_COMMON)
	$(T.cc.sqlite) $(CFLAGS.libsqlite3) -c $(TOP)/src/bitvec.c

btmutex.o:	$(TOP)/src/btmutex.c $(DEPS_OBJ_COMMON)
	$(T.cc.sqlite) $(CFLAGS.libsqlite3) -c $(TOP)/src/btmutex.c

btree.o:	$(TOP)/src/btree.c $(DEPS_OBJ_COMMON) $(TOP)/src/pager.h
	$(T.cc.sqlite) $(CFLAGS.libsqlite3) -c $(TOP)/src/btree.c

build.o:	$(TOP)/src/build.c $(DEPS_OBJ_COMMON)
	$(T.cc.sqlite) $(CFLAGS.libsqlite3) -c $(TOP)/src/build.c

callback.o:	$(TOP)/src/callback.c $(DEPS_OBJ_COMMON)
	$(T.cc.sqlite) $(CFLAGS.libsqlite3) -c $(TOP)/src/callback.c

complete.o:	$(TOP)/src/complete.c $(DEPS_OBJ_COMMON)
	$(T.cc.sqlite) $(CFLAGS.libsqlite3) -c $(TOP)/src/complete.c

ctime.o:	$(TOP)/src/ctime.c $(DEPS_OBJ_COMMON)
	$(T.cc.sqlite) $(CFLAGS.libsqlite3) -c $(TOP)/src/ctime.c

date.o:	$(TOP)/src/date.c $(DEPS_OBJ_COMMON)
	$(T.cc.sqlite) $(CFLAGS.libsqlite3) -c $(TOP)/src/date.c

dbpage.o:	$(TOP)/src/dbpage.c $(DEPS_OBJ_COMMON)
	$(T.cc.sqlite) $(CFLAGS.libsqlite3) -c $(TOP)/src/dbpage.c

dbstat.o:	$(TOP)/src/dbstat.c $(DEPS_OBJ_COMMON)
	$(T.cc.sqlite) $(CFLAGS.libsqlite3) -c $(TOP)/src/dbstat.c

delete.o:	$(TOP)/src/delete.c $(DEPS_OBJ_COMMON)
	$(T.cc.sqlite) $(CFLAGS.libsqlite3) -c $(TOP)/src/delete.c

expr.o:	$(TOP)/src/expr.c $(DEPS_OBJ_COMMON)
	$(T.cc.sqlite) $(CFLAGS.libsqlite3) -c $(TOP)/src/expr.c

fault.o:	$(TOP)/src/fault.c $(DEPS_OBJ_COMMON)
	$(T.cc.sqlite) $(CFLAGS.libsqlite3) -c $(TOP)/src/fault.c

fkey.o:	$(TOP)/src/fkey.c $(DEPS_OBJ_COMMON)
	$(T.cc.sqlite) $(CFLAGS.libsqlite3) -c $(TOP)/src/fkey.c

func.o:	$(TOP)/src/func.c $(DEPS_OBJ_COMMON)
	$(T.cc.sqlite) $(CFLAGS.libsqlite3) -c $(TOP)/src/func.c

global.o:	$(TOP)/src/global.c $(DEPS_OBJ_COMMON)
	$(T.cc.sqlite) $(CFLAGS.libsqlite3) -c $(TOP)/src/global.c

hash.o:	$(TOP)/src/hash.c $(DEPS_OBJ_COMMON)
	$(T.cc.sqlite) $(CFLAGS.libsqlite3) -c $(TOP)/src/hash.c

insert.o:	$(TOP)/src/insert.c $(DEPS_OBJ_COMMON)
	$(T.cc.sqlite) $(CFLAGS.libsqlite3) -c $(TOP)/src/insert.c

json.o:	$(TOP)/src/json.c $(DEPS_OBJ_COMMON)
	$(T.cc.sqlite) $(CFLAGS.libsqlite3) -c $(TOP)/src/json.c

legacy.o:	$(TOP)/src/legacy.c $(DEPS_OBJ_COMMON)
	$(T.cc.sqlite) $(CFLAGS.libsqlite3) -c $(TOP)/src/legacy.c

loadext.o:	$(TOP)/src/loadext.c $(DEPS_OBJ_COMMON)
	$(T.cc.sqlite) $(CFLAGS.libsqlite3) -c $(TOP)/src/loadext.c

main.o:	$(TOP)/src/main.c $(DEPS_OBJ_COMMON)
	$(T.cc.sqlite) $(CFLAGS.libsqlite3) -c $(TOP)/src/main.c

malloc.o:	$(TOP)/src/malloc.c $(DEPS_OBJ_COMMON)
	$(T.cc.sqlite) $(CFLAGS.libsqlite3) -c $(TOP)/src/malloc.c

mem0.o:	$(TOP)/src/mem0.c $(DEPS_OBJ_COMMON)
	$(T.cc.sqlite) $(CFLAGS.libsqlite3) -c $(TOP)/src/mem0.c

mem1.o:	$(TOP)/src/mem1.c $(DEPS_OBJ_COMMON)
	$(T.cc.sqlite) $(CFLAGS.libsqlite3) -c $(TOP)/src/mem1.c

mem2.o:	$(TOP)/src/mem2.c $(DEPS_OBJ_COMMON)
	$(T.cc.sqlite) $(CFLAGS.libsqlite3) -c $(TOP)/src/mem2.c

mem3.o:	$(TOP)/src/mem3.c $(DEPS_OBJ_COMMON)
	$(T.cc.sqlite) $(CFLAGS.libsqlite3) -c $(TOP)/src/mem3.c

mem5.o:	$(TOP)/src/mem5.c $(DEPS_OBJ_COMMON)
	$(T.cc.sqlite) $(CFLAGS.libsqlite3) -c $(TOP)/src/mem5.c

memdb.o:	$(TOP)/src/memdb.c $(DEPS_OBJ_COMMON)
	$(T.cc.sqlite) $(CFLAGS.libsqlite3) -c $(TOP)/src/memdb.c

memjournal.o:	$(TOP)/src/memjournal.c $(DEPS_OBJ_COMMON)
	$(T.cc.sqlite) $(CFLAGS.libsqlite3) -c $(TOP)/src/memjournal.c

mutex.o:	$(TOP)/src/mutex.c $(DEPS_OBJ_COMMON)
	$(T.cc.sqlite) $(CFLAGS.libsqlite3) -c $(TOP)/src/mutex.c

mutex_noop.o:	$(TOP)/src/mutex_noop.c $(DEPS_OBJ_COMMON)
	$(T.cc.sqlite) $(CFLAGS.libsqlite3) -c $(TOP)/src/mutex_noop.c

mutex_unix.o:	$(TOP)/src/mutex_unix.c $(DEPS_OBJ_COMMON)
	$(T.cc.sqlite) $(CFLAGS.libsqlite3) -c $(TOP)/src/mutex_unix.c

mutex_w32.o:	$(TOP)/src/mutex_w32.c $(DEPS_OBJ_COMMON)
	$(T.cc.sqlite) $(CFLAGS.libsqlite3) -c $(TOP)/src/mutex_w32.c

notify.o:	$(TOP)/src/notify.c $(DEPS_OBJ_COMMON)
	$(T.cc.sqlite) $(CFLAGS.libsqlite3) -c $(TOP)/src/notify.c

pager.o:	$(TOP)/src/pager.c $(DEPS_OBJ_COMMON) $(TOP)/src/pager.h
	$(T.cc.sqlite) $(CFLAGS.libsqlite3) -c $(TOP)/src/pager.c

pcache.o:	$(TOP)/src/pcache.c $(DEPS_OBJ_COMMON) $(TOP)/src/pcache.h
	$(T.cc.sqlite) $(CFLAGS.libsqlite3) -c $(TOP)/src/pcache.c

pcache1.o:	$(TOP)/src/pcache1.c $(DEPS_OBJ_COMMON) $(TOP)/src/pcache.h
	$(T.cc.sqlite) $(CFLAGS.libsqlite3) -c $(TOP)/src/pcache1.c

os.o:	$(TOP)/src/os.c $(DEPS_OBJ_COMMON)
	$(T.cc.sqlite) $(CFLAGS.libsqlite3) -c $(TOP)/src/os.c

os_kv.o:	$(TOP)/src/os_kv.c $(DEPS_OBJ_COMMON)
	$(T.cc.sqlite) $(CFLAGS.libsqlite3) -c $(TOP)/src/os_kv.c

os_unix.o:	$(TOP)/src/os_unix.c $(DEPS_OBJ_COMMON)
	$(T.cc.sqlite) $(CFLAGS.libsqlite3) -c $(TOP)/src/os_unix.c

os_win.o:	$(TOP)/src/os_win.c $(DEPS_OBJ_COMMON)
	$(T.cc.sqlite) $(CFLAGS.libsqlite3) -c $(TOP)/src/os_win.c

pragma.o:	$(TOP)/src/pragma.c $(DEPS_OBJ_COMMON)
	$(T.cc.sqlite) $(CFLAGS.libsqlite3) -c $(TOP)/src/pragma.c

prepare.o:	$(TOP)/src/prepare.c $(DEPS_OBJ_COMMON)
	$(T.cc.sqlite) $(CFLAGS.libsqlite3) -c $(TOP)/src/prepare.c

printf.o:	$(TOP)/src/printf.c $(DEPS_OBJ_COMMON)
	$(T.cc.sqlite) $(CFLAGS.libsqlite3) -c $(TOP)/src/printf.c

random.o:	$(TOP)/src/random.c $(DEPS_OBJ_COMMON)
	$(T.cc.sqlite) $(CFLAGS.libsqlite3) -c $(TOP)/src/random.c

resolve.o:	$(TOP)/src/resolve.c $(DEPS_OBJ_COMMON)
	$(T.cc.sqlite) $(CFLAGS.libsqlite3) -c $(TOP)/src/resolve.c

rowset.o:	$(TOP)/src/rowset.c $(DEPS_OBJ_COMMON)
	$(T.cc.sqlite) $(CFLAGS.libsqlite3) -c $(TOP)/src/rowset.c

select.o:	$(TOP)/src/select.c $(DEPS_OBJ_COMMON)
	$(T.cc.sqlite) $(CFLAGS.libsqlite3) -c $(TOP)/src/select.c

status.o:	$(TOP)/src/status.c $(DEPS_OBJ_COMMON)
	$(T.cc.sqlite) $(CFLAGS.libsqlite3) -c $(TOP)/src/status.c

sqlite3.o:	sqlite3.h sqlite3.c
	$(T.cc.sqlite) $(CFLAGS.libsqlite3) -c sqlite3.c

table.o:	$(TOP)/src/table.c $(DEPS_OBJ_COMMON)
	$(T.cc.sqlite) $(CFLAGS.libsqlite3) -c $(TOP)/src/table.c

threads.o:	$(TOP)/src/threads.c $(DEPS_OBJ_COMMON)
	$(T.cc.sqlite) $(CFLAGS.libsqlite3) -c $(TOP)/src/threads.c

tokenize.o:	$(TOP)/src/tokenize.c keywordhash.h $(DEPS_OBJ_COMMON)
	$(T.cc.sqlite) $(CFLAGS.libsqlite3) -c $(TOP)/src/tokenize.c

treeview.o:	$(TOP)/src/treeview.c $(DEPS_OBJ_COMMON)
	$(T.cc.sqlite) $(CFLAGS.libsqlite3) -c $(TOP)/src/treeview.c

trigger.o:	$(TOP)/src/trigger.c $(DEPS_OBJ_COMMON)
	$(T.cc.sqlite) $(CFLAGS.libsqlite3) -c $(TOP)/src/trigger.c

update.o:	$(TOP)/src/update.c $(DEPS_OBJ_COMMON)
	$(T.cc.sqlite) $(CFLAGS.libsqlite3) -c $(TOP)/src/update.c

upsert.o:	$(TOP)/src/upsert.c $(DEPS_OBJ_COMMON)
	$(T.cc.sqlite) $(CFLAGS.libsqlite3) -c $(TOP)/src/upsert.c

utf.o:	$(TOP)/src/utf.c $(DEPS_OBJ_COMMON)
	$(T.cc.sqlite) $(CFLAGS.libsqlite3) -c $(TOP)/src/utf.c

util.o:	$(TOP)/src/util.c $(DEPS_OBJ_COMMON)
	$(T.cc.sqlite) $(CFLAGS.libsqlite3) -c $(TOP)/src/util.c

vacuum.o:	$(TOP)/src/vacuum.c $(DEPS_OBJ_COMMON)
	$(T.cc.sqlite) $(CFLAGS.libsqlite3) -c $(TOP)/src/vacuum.c

vdbe.o:	$(TOP)/src/vdbe.c $(DEPS_OBJ_COMMON)
	$(T.cc.sqlite) $(CFLAGS.libsqlite3) -c $(TOP)/src/vdbe.c

vdbeapi.o:	$(TOP)/src/vdbeapi.c $(DEPS_OBJ_COMMON)
	$(T.cc.sqlite) $(CFLAGS.libsqlite3) -c $(TOP)/src/vdbeapi.c

vdbeaux.o:	$(TOP)/src/vdbeaux.c $(DEPS_OBJ_COMMON)
	$(T.cc.sqlite) $(CFLAGS.libsqlite3) -c $(TOP)/src/vdbeaux.c

vdbeblob.o:	$(TOP)/src/vdbeblob.c $(DEPS_OBJ_COMMON)
	$(T.cc.sqlite) $(CFLAGS.libsqlite3) -c $(TOP)/src/vdbeblob.c

vdbemem.o:	$(TOP)/src/vdbemem.c $(DEPS_OBJ_COMMON)
	$(T.cc.sqlite) $(CFLAGS.libsqlite3) -c $(TOP)/src/vdbemem.c

vdbesort.o:	$(TOP)/src/vdbesort.c $(DEPS_OBJ_COMMON)
	$(T.cc.sqlite) $(CFLAGS.libsqlite3) -c $(TOP)/src/vdbesort.c

vdbetrace.o:	$(TOP)/src/vdbetrace.c $(DEPS_OBJ_COMMON)
	$(T.cc.sqlite) $(CFLAGS.libsqlite3) -c $(TOP)/src/vdbetrace.c

vdbevtab.o:	$(TOP)/src/vdbevtab.c $(DEPS_OBJ_COMMON)
	$(T.cc.sqlite) $(CFLAGS.libsqlite3) -c $(TOP)/src/vdbevtab.c

vtab.o:	$(TOP)/src/vtab.c $(DEPS_OBJ_COMMON)
	$(T.cc.sqlite) $(CFLAGS.libsqlite3) -c $(TOP)/src/vtab.c

wal.o:	$(TOP)/src/wal.c $(DEPS_OBJ_COMMON)
	$(T.cc.sqlite) $(CFLAGS.libsqlite3) -c $(TOP)/src/wal.c

walker.o:	$(TOP)/src/walker.c $(DEPS_OBJ_COMMON)
	$(T.cc.sqlite) $(CFLAGS.libsqlite3) -c $(TOP)/src/walker.c

where.o:	$(TOP)/src/where.c $(DEPS_OBJ_COMMON)
	$(T.cc.sqlite) $(CFLAGS.libsqlite3) -c $(TOP)/src/where.c

wherecode.o:	$(TOP)/src/wherecode.c $(DEPS_OBJ_COMMON)
	$(T.cc.sqlite) $(CFLAGS.libsqlite3) -c $(TOP)/src/wherecode.c

whereexpr.o:	$(TOP)/src/whereexpr.c $(DEPS_OBJ_COMMON)
	$(T.cc.sqlite) $(CFLAGS.libsqlite3) -c $(TOP)/src/whereexpr.c

window.o:	$(TOP)/src/window.c $(DEPS_OBJ_COMMON)
	$(T.cc.sqlite) $(CFLAGS.libsqlite3) -c $(TOP)/src/window.c

tclsqlite.o:	$(TOP)/src/tclsqlite.c $(DEPS_OBJ_COMMON)
	$(T.compile) -DUSE_TCL_STUBS=1 $(TCL_INCLUDE_SPEC) $(CFLAGS.intree_includes) \
		-c $(TOP)/src/tclsqlite.c

tclsqlite-shell.o:	$(TOP)/src/tclsqlite.c $(DEPS_OBJ_COMMON)
	$(T.compile) -DTCLSH -o $@ -c $(TOP)/src/tclsqlite.c $(TCL_INCLUDE_SPEC)

tclsqlite-stubs.o:	$(TOP)/src/tclsqlite.c $(DEPS_OBJ_COMMON)
	$(T.compile) -DUSE_TCL_STUBS=1 -o $@ -c $(TOP)/src/tclsqlite.c $(TCL_INCLUDE_SPEC)

tclsqlite3$(T.exe):	has_tclconfig tclsqlite-shell.o $(libsqlite3.LIB)
	$(T.link) -o $@ tclsqlite-shell.o \
		 $(libsqlite3.LIB) $(TCL_INCLUDE_SPEC) $(TCL_LIB_SPEC) $(LDFLAGS.libsqlite3)

# Rules to build opcodes.c and opcodes.h
#
opcodes.c:	opcodes.h $(TOP)/tool/mkopcodec.tcl $(B.tclsh) # has_tclsh84
	$(B.tclsh) $(TOP)/tool/mkopcodec.tcl opcodes.h >opcodes.c

opcodes.h:	parse.h $(TOP)/src/vdbe.c \
		$(TOP)/tool/mkopcodeh.tcl $(B.tclsh) # has_tclsh84
	cat parse.h $(TOP)/src/vdbe.c | $(B.tclsh) $(TOP)/tool/mkopcodeh.tcl >opcodes.h

# Rules to build parse.c and parse.h - the outputs of lemon.
#
parse.h:	parse.c

parse.c:	$(TOP)/src/parse.y lemon$(B.exe)
	cp $(TOP)/src/parse.y .
	./lemon$(B.exe) $(OPT_FEATURE_FLAGS) $(OPTS) -S parse.y

sqlite3rc.h:	$(TOP)/src/sqlite3.rc $(TOP)/VERSION $(B.tclsh) # has_tclsh84
	echo '#ifndef SQLITE_RESOURCE_VERSION' >$@
	echo -n '#define SQLITE_RESOURCE_VERSION ' >>$@
	cat $(TOP)/VERSION | $(B.tclsh) $(TOP)/tool/replace.tcl exact . , >>$@
	echo '#endif' >>sqlite3rc.h

mkkeywordhash$(B.exe): $(TOP)/tool/mkkeywordhash.c
	$(B.cc) -o $@ $(OPT_FEATURE_FLAGS) $(OPTS) $(TOP)/tool/mkkeywordhash.c
keywordhash.h:	mkkeywordhash$(B.exe)
	./mkkeywordhash$(B.exe) > $@

#
# sqlite3.c split into many smaller files.
#
sqlite3-all.c:	sqlite3.c $(TOP)/tool/split-sqlite3c.tcl $(B.tclsh) # has_tclsh84
	$(B.tclsh) $(TOP)/tool/split-sqlite3c.tcl

#
# Static libsqlite3
#
$(libsqlite3.LIB): $(LIBOBJ)
	$(AR) $(AR.flags) $@ $(LIBOBJ)
lib: $(libsqlite3.LIB)
all: lib

#
# Dynamic libsqlite3
#
$(libsqlite3.SO):	$(LIBOBJ)
	$(T.link.shared) -o $@ $(LIBOBJ) $(LDFLAGS.libsqlite3)
$(libsqlite3.SO)-1: $(libsqlite3.SO)
$(libsqlite3.SO)-0 $(libsqlite3.SO)-:
so: $(libsqlite3.SO)-$(ENABLE_SHARED)
all: so

#
# Install the $(libsqlite3.SO) as $(libsqlite3.SO).$(VERSION.XYZ) and
# create symlinks which point to it. Do we really need all of this
# hoop-jumping? Can we not simply install the .so as-is to
# libsqlite3.so (without the versioned bits)?
#
# The historical SQLite build always used a version number of 0.8.6
# for reasons lost to history but having something to do with libtool
# (which is not longer used in this tree).
#
install-so-1: $(install-dir.lib) $(libsqlite3.SO)
	$(INSTALL) $(libsqlite3.SO) $(install-dir.lib)
	@echo "Setting up SO symlinks..."; \
		cd $(install-dir.lib) || exit $$?; \
		rm -f $(libsqlite3.SO).3 $(libsqlite3.SO).$(VERSION.XYZ) || exit $$?; \
		mv $(libsqlite3.SO) $(libsqlite3.SO).$(VERSION.XYZ) || exit $$?; \
		ln -s $(libsqlite3.SO).$(VERSION.XYZ) $(libsqlite3.SO).3 || exit $$?; \
		ln -s $(libsqlite3.SO).3 $(libsqlite3.SO) || exit $$?; \
		ls -la $(libsqlite3.SO) $(libsqlite3.SO).3 $(libsqlite3.SO).$(VERSION.XYZ)
install-so-0 install-so-:
install: install-so-$(ENABLE_SHARED)

#
# Install $(libsqlite3.LIB)
#
install-lib: $(install-dir.lib) $(libsqlite3.LIB)
	$(INSTALL.noexec) $(libsqlite3.LIB) $(install-dir.lib)
install: install-lib

#
# Install C header files
#
install-includes: sqlite3.h $(install-dir.include)
	$(INSTALL.noexec) sqlite3.h "$(TOP)/src/sqlite3ext.h" $(install-dir.include)
install: install-includes

#
# libtclsqlite3...
#
pkgIndex.tcl:
	echo 'package ifneeded sqlite3 $(VERSION.XYZ) [list load [file join $$dir libtclsqlite3[info sharedlibextension]] sqlite3]' > $@
libtclsqlite3.SO = libtclsqlite3$(T.dll)
$(libtclsqlite3.SO): tclsqlite.o $(libsqlite3.LIB)
	$(T.link.shared) -o $@ tclsqlite.o \
		$(TCL_INCLUDE_SPEC) $(TCL_STUB_LIB_SPEC) $(LDFLAGS.libsqlite3) \
		$(libsqlite3.LIB) $(TCLLIB_RPATH)
$(libtclsqlite3.SO)-1: $(libtclsqlite3.SO)
$(libtclsqlite3.SO)-0 $(libtclsqlite3.SO)-:
libtcl: $(libtclsqlite3.SO)-$(HAVE_TCL)
all: libtcl

install.tcldir = $(DESTDIR)$(TCLLIBDIR)
install-tcl-1: install-lib $(libtclsqlite3.SO) pkgIndex.tcl
	@if [ "x$(DESTDIR)" = "x$(install.tcldir)" ]; then echo "TCLLIBDIR is not set." 1>&2; exit 1; fi
	$(INSTALL) -d $(install.tcldir)
	$(INSTALL) $(libtclsqlite3.SO) $(install.tcldir)
	$(INSTALL.noexec) pkgIndex.tcl $(install.tcldir)
install-tcl-0 install-tcl-:
install: install-tcl-$(HAVE_TCL)

tclsqlite3.c:	sqlite3.c
	echo '#ifndef USE_SYSTEM_SQLITE' >tclsqlite3.c
	cat sqlite3.c >>tclsqlite3.c
	echo '#endif /* USE_SYSTEM_SQLITE */' >>tclsqlite3.c
	cat $(TOP)/src/tclsqlite.c >>tclsqlite3.c

CFLAGS.tclextension = $(CFLAGS.intree_includes) $(CFLAGS) $(OPT_FEATURE_FLAGS) $(OPTS)
#
# Build the SQLite TCL extension in a way that make it compatible
# with whatever version of TCL is running as $TCLSH_CMD, possibly defined
# by --with-tclsh=
#
tclextension: tclsqlite3.c
	$(TCLSH_CMD) $(TOP)/tool/buildtclext.tcl --build-only --cc "$(CC)" $(CFLAGS.tclextension)

#
# Install the SQLite TCL extension in a way that is appropriate for $TCLSH_CMD
# to find it.
#
tclextension-install: tclsqlite3.c
	$(TCLSH_CMD) $(TOP)/tool/buildtclext.tcl --cc "$(CC)" $(CFLAGS.tclextension)

#
# Install the SQLite TCL extension that is used by $TCLSH_CMD
#
tclextension-uninstall:
	$(TCLSH_CMD) $(TOP)/tool/buildtclext.tcl --uninstall

#
# List all installed the SQLite TCL extension that is are accessible
# by $TCLSH_CMD, included prior versions.
#
tclextension-list:
	$(TCLSH_CMD) $(TOP)/tool/buildtclext.tcl --info

#
# FTS5 things
#
FTS5_SRC = \
   $(TOP)/ext/fts5/fts5.h \
   $(TOP)/ext/fts5/fts5Int.h \
   $(TOP)/ext/fts5/fts5_aux.c \
   $(TOP)/ext/fts5/fts5_buffer.c \
   $(TOP)/ext/fts5/fts5_main.c \
   $(TOP)/ext/fts5/fts5_config.c \
   $(TOP)/ext/fts5/fts5_expr.c \
   $(TOP)/ext/fts5/fts5_hash.c \
   $(TOP)/ext/fts5/fts5_index.c \
   fts5parse.c fts5parse.h \
   $(TOP)/ext/fts5/fts5_storage.c \
   $(TOP)/ext/fts5/fts5_tokenize.c \
   $(TOP)/ext/fts5/fts5_unicode2.c \
   $(TOP)/ext/fts5/fts5_varint.c \
   $(TOP)/ext/fts5/fts5_vocab.c  \

fts5parse.c:	$(TOP)/ext/fts5/fts5parse.y lemon$(B.exe)
	cp $(TOP)/ext/fts5/fts5parse.y .
	rm -f fts5parse.h
	./lemon$(B.exe) $(OPTS) -S fts5parse.y

fts5parse.h: fts5parse.c

fts5.c: $(FTS5_SRC) $(B.tclsh) # has_tclsh84
	$(B.tclsh) $(TOP)/ext/fts5/tool/mkfts5c.tcl
	cp $(TOP)/ext/fts5/fts5.h .

fts5.o:	fts5.c $(DEPS_OBJ_COMMON) $(EXTHDR)
	$(T.cc.extension) -c fts5.c

sqlite3rbu.o:	$(TOP)/ext/rbu/sqlite3rbu.c $(DEPS_OBJ_COMMON) $(EXTHDR)
	$(T.cc.extension) -c $(TOP)/ext/rbu/sqlite3rbu.c


#
# Rules to build the 'testfixture' application.
#
# If using the amalgamation, use sqlite3.c directly to build the test
# fixture.  Otherwise link against libsqlite3.a.  (This distinction is
# necessary because the test fixture requires non-API symbols which are
# hidden when the library is built via the amalgamation).
#
TESTFIXTURE_FLAGS  = -DSQLITE_TEST=1 -DSQLITE_CRASH_TEST=1
TESTFIXTURE_FLAGS += -DTCLSH_INIT_PROC=sqlite3TestInit
TESTFIXTURE_FLAGS += -DSQLITE_SERVER=1 -DSQLITE_PRIVATE="" -DSQLITE_CORE
TESTFIXTURE_FLAGS += -DBUILD_sqlite
TESTFIXTURE_FLAGS += -DSQLITE_SERIES_CONSTRAINT_VERIFY=1
TESTFIXTURE_FLAGS += -DSQLITE_DEFAULT_PAGE_SIZE=1024
TESTFIXTURE_FLAGS += -DSQLITE_ENABLE_STMTVTAB
TESTFIXTURE_FLAGS += -DSQLITE_ENABLE_DBPAGE_VTAB
TESTFIXTURE_FLAGS += -DSQLITE_ENABLE_BYTECODE_VTAB
TESTFIXTURE_FLAGS += -DSQLITE_CKSUMVFS_STATIC
TESTFIXTURE_FLAGS += -DSQLITE_STATIC_RANDOMJSON
TESTFIXTURE_FLAGS += -DSQLITE_STRICT_SUBTYPE=1

TESTFIXTURE_SRC0 = $(TESTSRC2) $(libsqlite3.LIB)
TESTFIXTURE_SRC1 = sqlite3.c
TESTFIXTURE_SRC = $(TESTSRC) $(TOP)/src/tclsqlite.c
TESTFIXTURE_SRC += $(TESTFIXTURE_SRC$(USE_AMALGAMATION))

testfixture$(T.exe):	has_tclconfig has_tclsh85 $(TESTFIXTURE_SRC)
	$(T.link) -DSQLITE_NO_SYNC=1 $(TESTFIXTURE_FLAGS) \
		-o $@ $(TESTFIXTURE_SRC) \
		$(TCL_LIB_SPEC) $(TCL_INCLUDE_SPEC) \
		$(CFLAGS.libsqlite3) $(LDFLAGS.libsqlite3)

coretestprogs:	testfixture$(B.exe) sqlite3$(B.exe)

testprogs:	$(TESTPROGS) srcck1$(B.exe) fuzzcheck$(T.exe) sessionfuzz$(T.exe)

# A very detailed test running most or all test cases
fulltest:	alltest fuzztest

# Run most or all tcl test cases
alltest:	$(TESTPROGS)
	./testfixture$(T.exe) $(TOP)/test/all.test $(TESTOPTS)

# Really really long testing
soaktest:	$(TESTPROGS)
	./testfixture$(T.exe) $(TOP)/test/all.test -soak=1 $(TESTOPTS)

# Do extra testing but not everything.
fulltestonly:	$(TESTPROGS) fuzztest
	./testfixture$(T.exe) $(TOP)/test/full.test

#
# Fuzz testing
#
# WARNING: When the "fuzztest" target is run by the testrunner.tcl script,
# it does not actually run this code. Instead, it schedules equivalent
# commands. Therefore, if this target is updated, then code in
# testrunner_data.tcl (search for "trd_fuzztest_data") must also be updated.
#
fuzztest:	fuzzcheck$(T.exe) $(FUZZDATA) sessionfuzz$(T.exe)
	./fuzzcheck$(T.exe) $(FUZZDATA)
	./sessionfuzz$(T.exe) run $(TOP)/test/sessionfuzz-data1.db

valgrindfuzz:	fuzzcheck$(TEXT) $(FUZZDATA) sessionfuzz$(T.exe)
	valgrind ./fuzzcheck$(T.exe) --cell-size-check --limit-mem 10M $(FUZZDATA)
	valgrind ./sessionfuzz$(T.exe) run $(TOP)/test/sessionfuzz-data1.db

#
# The veryquick.test TCL tests.
#
tcltest:	./testfixture$(T.exe)
	./testfixture$(T.exe) $(TOP)/test/veryquick.test $(TESTOPTS)

#
# Runs all the same tests cases as the "tcltest" target but uses
# the testrunner.tcl script to run them in multiple cores
# concurrently.
testrunner:	testfixture$(T.exe)
	./testfixture$(T.exe) $(TOP)/test/testrunner.tcl

#
# This is the testing target preferred by the core SQLite developers.
# It runs tests under a standard configuration, regardless of how
# ./configure was run.  The devs run "make devtest" prior to each
# check-in, at a minimum.  Probably other tests too, but at least this
# one.
#
devtest:	srctree-check sourcetest
	$(TCLSH_CMD) $(TOP)/test/testrunner.tcl mdevtest $(TSTRNNR_OPTS)

mdevtest: srctree-check has_tclsh85
	$(TCLSH_CMD) $(TOP)/test/testrunner.tcl mdevtest $(TSTRNNR_OPTS)

sdevtest: has_tclsh85
	$(TCLSH_CMD) $(TOP)/test/testrunner.tcl sdevtest $(TSTRNNR_OPTS)

#
# Validate that various generated files in the source tree
# are up-to-date.
#
srctree-check:	$(TOP)/tool/srctree-check.tcl
	$(TCLSH_CMD) $(TOP)/tool/srctree-check.tcl

#
# Testing for a release
#
releasetest: srctree-check has_tclsh85 verify-source
	$(TCLSH_CMD) $(TOP)/test/testrunner.tcl release $(TSTRNNR_OPTS)

#
# Minimal testing that runs in less than 3 minutes
#
quicktest:	./testfixture$(T.exe)
	./testfixture$(T.exe) $(TOP)/test/extraquick.test $(TESTOPTS)

#
# Try to run tests on whatever options are specified by the
# ./configure.  The developers seldom use this target.  Instead
# they use "make devtest" which runs tests on a standard set of
# options regardless of how SQLite is configured.  This "test"
# target is provided for legacy only.
#
test:	srctree-check fuzztest sourcetest $(TESTPROGS) tcltest

#
# Run a test using valgrind.  This can take a really long time
# because valgrind is so much slower than a native machine.
#
valgrindtest:	$(TESTPROGS) valgrindfuzz
	OMIT_MISUSE=1 valgrind -v ./testfixture$(T.exe) $(TOP)/test/permutations.test valgrind $(TESTOPTS)

#
# A very fast test that checks basic sanity.  The name comes from
# the 60s-era electronics testing:  "Turn it on and see if smoke
# comes out."
#
smoketest:	$(TESTPROGS) fuzzcheck$(T.exe)
	./testfixture$(T.exe) $(TOP)/test/main.test $(TESTOPTS)

shelltest:
	$(TCLSH_CMD) $(TOP)/test/testrunner.tcl release shell

<<<<<<< HEAD
# The next two rules are used to support the "threadtest" target. Building
# threadtest runs a few thread-safety tests that are implemented in C. This
# target is invoked by the releasetest.tcl script.
#
THREADTEST3_SRC = $(TOP)/test/threadtest3.c    \
                  $(TOP)/test/tt3_checkpoint.c \
                  $(TOP)/test/tt3_index.c      \
                  $(TOP)/test/tt3_vacuum.c      \
                  $(TOP)/test/tt3_stress.c      \
                  $(TOP)/test/tt3_bcwal2.c      \
                  $(TOP)/test/tt3_lookaside1.c
=======
sqlite3_analyzer.c: sqlite3.c $(TOP)/src/tclsqlite.c $(TOP)/tool/spaceanal.tcl \
                    $(TOP)/tool/mkccode.tcl $(TOP)/tool/sqlite3_analyzer.c.in has_tclsh85
	$(B.tclsh) $(TOP)/tool/mkccode.tcl $(TOP)/tool/sqlite3_analyzer.c.in >sqlite3_analyzer.c

sqlite3_analyzer$(T.exe): has_tclconfig sqlite3_analyzer.c
	$(T.link) sqlite3_analyzer.c -o $@ $(TCL_LIB_SPEC) $(TCL_INCLUDE_SPEC) $(LDFLAGS.libsqlite3)

sqltclsh.c: sqlite3.c $(TOP)/src/tclsqlite.c $(TOP)/tool/sqltclsh.tcl \
            $(TOP)/ext/misc/appendvfs.c $(TOP)/tool/mkccode.tcl \
            $(TOP)/tool/sqltclsh.c.in has_tclsh85
	$(B.tclsh) $(TOP)/tool/mkccode.tcl $(TOP)/tool/sqltclsh.c.in >sqltclsh.c

sqltclsh$(T.exe): has_tclconfig sqltclsh.c
	$(T.link) sqltclsh.c -o $@ $(TCL_INCLUDE_SPEC) $(CFLAGS.libsqlite3) $(TCL_LIB_SPEC) $(LDFLAGS.libsqlite3)
# xbin: target for generic binaries which aren't usually built. It is
# used primarily for testing the build process.
xbin: sqltclsh$(T.exe)
>>>>>>> bfa33b15

sqlite3_expert$(T.exe): $(TOP)/ext/expert/sqlite3expert.h $(TOP)/ext/expert/sqlite3expert.c \
                       $(TOP)/ext/expert/expert.c sqlite3.c
	$(T.link)	$(TOP)/ext/expert/sqlite3expert.h $(TOP)/ext/expert/sqlite3expert.c \
		$(TOP)/ext/expert/expert.c sqlite3.c -o sqlite3_expert $(LDFLAGS.libsqlite3)
xbin: sqlite3_expert$(T.exe)

CHECKER_DEPS =\
  $(TOP)/tool/mkccode.tcl \
  sqlite3.c \
  $(TOP)/src/tclsqlite.c \
  $(TOP)/ext/repair/sqlite3_checker.tcl \
  $(TOP)/ext/repair/checkindex.c \
  $(TOP)/ext/repair/checkfreelist.c \
  $(TOP)/ext/misc/btreeinfo.c \
  $(TOP)/ext/repair/sqlite3_checker.c.in

<<<<<<< HEAD
bc_test1$(EXE): sqlite3.o $(TOP)/test/bc_test1.c $(TOP)/test/tt3_core.c
	$(TCCX) $(TOP)/test/bc_test1.c sqlite3.o -o $@ $(THREADLIB)

threadtest: threadtest3$(EXE)
	./threadtest3$(EXE)
=======
sqlite3_checker.c:	$(CHECKER_DEPS) has_tclsh85
	$(B.tclsh) $(TOP)/tool/mkccode.tcl $(TOP)/ext/repair/sqlite3_checker.c.in >$@
>>>>>>> bfa33b15

sqlite3_checker$(T.exe):	has_tclconfig sqlite3_checker.c
	$(T.link) sqlite3_checker.c -o $@ $(TCL_INCLUDE_SPEC) $(CFLAGS.libsqlite3) $(TCL_LIB_SPEC) $(LDFLAGS.libsqlite3)
xbin: sqlite3_checker$(T.exe)

dbdump$(T.exe): $(TOP)/ext/misc/dbdump.c sqlite3.o
	$(T.link) -DDBDUMP_STANDALONE -o $@ \
           $(TOP)/ext/misc/dbdump.c sqlite3.o $(LDFLAGS.libsqlite3)
xbin: dbdump$(T.exe)

dbtotxt$(T.exe): $(TOP)/tool/dbtotxt.c
	$(T.link)-o $@ $(TOP)/tool/dbtotxt.c
xbin: dbtotxt$(T.exe)

showdb$(T.exe):	$(TOP)/tool/showdb.c sqlite3.o
	$(T.link) -o $@ $(TOP)/tool/showdb.c sqlite3.o $(LDFLAGS.libsqlite3)
xbin: showdb$(T.exe)

showstat4$(T.exe):	$(TOP)/tool/showstat4.c sqlite3.o
	$(T.link) -o $@ $(TOP)/tool/showstat4.c sqlite3.o $(LDFLAGS.libsqlite3)
xbin: showstat4$(T.exe)

showjournal$(T.exe):	$(TOP)/tool/showjournal.c sqlite3.o
	$(T.link) -o $@ $(TOP)/tool/showjournal.c sqlite3.o $(LDFLAGS.libsqlite3)
xbin: showjournal$(T.exe)

showwal$(T.exe):	$(TOP)/tool/showwal.c sqlite3.o
	$(T.link) -o $@ $(TOP)/tool/showwal.c sqlite3.o $(LDFLAGS.libsqlite3)
xbin: showwal$(T.exe)

showshm$(T.exe):	$(TOP)/tool/showshm.c
	$(T.link) -o $@ $(TOP)/tool/showshm.c
xbin: showshm$(T.exe)

index_usage$(T.exe): $(TOP)/tool/index_usage.c sqlite3.o
	$(T.link) $(SHELL_OPT) -o $@ $(TOP)/tool/index_usage.c sqlite3.o $(LDFLAGS.libsqlite3)
xbin: index_usage$(T.exe)

# Reminder: changeset does not build without -DSQLITE_ENABLE_SESSION
changeset$(T.exe):	$(TOP)/ext/session/changeset.c sqlite3.o
	$(T.link) -o $@ $(TOP)/ext/session/changeset.c sqlite3.o $(LDFLAGS.libsqlite3)
xbin: changeset$(T.exe)

changesetfuzz$(T.exe):	$(TOP)/ext/session/changesetfuzz.c sqlite3.o
	$(T.link) -o $@ $(TOP)/ext/session/changesetfuzz.c sqlite3.o $(LDFLAGS.libsqlite3)
xbin: changesetfuzz$(T.exe)

rollback-test$(T.exe):	$(TOP)/tool/rollback-test.c sqlite3.o
	$(T.link) -o $@ $(TOP)/tool/rollback-test.c sqlite3.o $(LDFLAGS.libsqlite3)
xbin: rollback-test$(T.exe)

atrc$(TEXX): $(TOP)/test/atrc.c sqlite3.o
	$(T.link) -o $@ $(TOP)/test/atrc.c sqlite3.o $(LDFLAGS.libsqlite3)
xbin: atrc$(TEXX)

LogEst$(T.exe):	$(TOP)/tool/logest.c sqlite3.h
	$(T.link) -I. -o $@ $(TOP)/tool/logest.c
xbin: LogEst$(T.exe)

wordcount$(T.exe):	$(TOP)/test/wordcount.c sqlite3.o
	$(T.link) -o $@ $(TOP)/test/wordcount.c sqlite3.o $(LDFLAGS.libsqlite3)
xbin: wordcount$(T.exe)

speedtest1$(T.exe):	$(TOP)/test/speedtest1.c sqlite3.c Makefile
	$(T.link) $(ST_OPT) -o $@ $(TOP)/test/speedtest1.c sqlite3.c $(LDFLAGS.libsqlite3)
xbin: speedtest1$(T.exe)

startup$(T.exe):	$(TOP)/test/startup.c sqlite3.c
	$(T.link) -Os -g -USQLITE_THREADSAFE -DSQLITE_THREADSAFE=0 -o $@ $(TOP)/test/startup.c sqlite3.c $(LDFLAGS.libsqlite3)
xbin: startup$(T.exe)

KV_OPT += -DSQLITE_DIRECT_OVERFLOW_READ

kvtest$(T.exe):	$(TOP)/test/kvtest.c sqlite3.c
	$(T.link) $(KV_OPT) -o $@ $(TOP)/test/kvtest.c sqlite3.c $(LDFLAGS.libsqlite3)
xbin: kvtest$(T.exe)

#rbu$(T.exe): $(TOP)/ext/rbu/rbu.c $(TOP)/ext/rbu/sqlite3rbu.c sqlite3.o
#	$(T.link) -I. -o $@ $(TOP)/ext/rbu/rbu.c sqlite3.o $(LDFLAGS.libsqlite3)
#xbin: rbu$(T.exe)

loadfts$(T.exe): $(TOP)/tool/loadfts.c $(libsqlite3.LIB)
	$(T.link) $(TOP)/tool/loadfts.c $(libsqlite3.LIB) -o $@ $(LDFLAGS.libsqlite3)
xbin: loadfts$(T.exe)

# This target will fail if the SQLite amalgamation contains any exported
# symbols that do not begin with "sqlite3_". It is run as part of the
# releasetest.tcl script.
#
VALIDIDS=' sqlite3(changeset|changegroup|session|rebaser)?_'
checksymbols: sqlite3.o
	nm -g --defined-only sqlite3.o
	nm -g --defined-only sqlite3.o | egrep -v $(VALIDIDS); test $$? -ne 0
	echo '0 errors out of 1 tests'

# Build the amalgamation-autoconf package.  The amalamgation-tarball target builds
# a tarball named for the version number.  Ex:  sqlite-autoconf-3110000.tar.gz.
# The snapshot-tarball target builds a tarball named by the SHA3 hash
#
amalgamation-tarball: sqlite3.c sqlite3rc.h
	TOP=$(TOP) sh $(TOP)/tool/mkautoconfamal.sh --normal

snapshot-tarball: sqlite3.c sqlite3rc.h
	TOP=$(TOP) sh $(TOP)/tool/mkautoconfamal.sh --snapshot

# Build a ZIP archive containing various command-line tools.
#
tool-zip:	testfixture$(T.exe) sqlite3$(T.exe) sqldiff$(T.exe) \
            sqlite3_analyzer$(T.exe) sqlite3_rsync$(T.exe) $(TOP)/tool/mktoolzip.tcl
	strip sqlite3$(T.exe) sqldiff$(T.exe) sqlite3_analyzer$(T.exe) sqlite3_rsync$(T.exe)
	./testfixture$(T.exe) $(TOP)/tool/mktoolzip.tcl
clean-tool-zip:
	rm -f sqlite-tools-*.zip
clean: clean-tool-zip
#XX# TODO: adapt the autoconf amalgamation for autosetup
#XX#
#XX## Build the amalgamation-autoconf package.  The amalamgation-tarball target builds
#XX## a tarball named for the version number.  Ex:  sqlite-autoconf-3110000.tar.gz.
#XX## The snapshot-tarball target builds a tarball named by the SHA1 hash
#XX##
#XX#amalgamation-tarball: sqlite3.c sqlite3rc.h
#XX#	TOP=$(TOP) sh $(TOP)/tool/mkautoconfamal.sh --normal
#XX#
#XX#snapshot-tarball: sqlite3.c sqlite3rc.h
#XX#	TOP=$(TOP) sh $(TOP)/tool/mkautoconfamal.sh --snapshot
#XX#

# The next two rules are used to support the "threadtest" target. Building
# threadtest runs a few thread-safety tests that are implemented in C. This
# target is invoked by the releasetest.tcl script.
#
THREADTEST3_SRC = $(TOP)/test/threadtest3.c    \
                  $(TOP)/test/tt3_checkpoint.c \
                  $(TOP)/test/tt3_index.c      \
                  $(TOP)/test/tt3_vacuum.c      \
                  $(TOP)/test/tt3_stress.c      \
                  $(TOP)/test/tt3_lookaside1.c

threadtest3$(T.exe): sqlite3.o $(THREADTEST3_SRC)
	$(T.link) $(TOP)/test/threadtest3.c $(TOP)/src/test_multiplex.c sqlite3.o -o $@ $(LDFLAGS.libsqlite3)
xbin: threadtest3$(T.exe)

threadtest: threadtest3$(T.exe)
	./threadtest3$(T.exe)

threadtest5: sqlite3.c $(TOP)/test/threadtest5.c
	$(T.link) $(TOP)/test/threadtest5.c sqlite3.c -o $@ $(LDFLAGS.libsqlite3)
xbin: threadtest5

sqlite3$(T.exe):	shell.c sqlite3.c
	$(T.link) -o $@ \
		shell.c sqlite3.c \
		$(CFLAGS.readline) $(SHELL_OPT) \
		$(LDFLAGS.libsqlite3) $(LDFLAGS.readline) $(LDFLAGS.icu)

#
# Build sqlite3$(T.exe) by default except in wasi-sdk builds.  Yes, the
# semantics of 0 and 1 are confusingly swapped here.
#
sqlite3$(T.exe)-1:
sqlite3$(T.exe)-0 sqlite3$(T.exe)-: sqlite3$(T.exe)
all: sqlite3$(T.exe)-$(HAVE_WASI_SDK)

install-shell-0: sqlite3$(TEXT) $(install-dir.bin)
	$(INSTALL) -s sqlite3$(TEXT) $(install-dir.bin)
install-shell-1 install-shell-:
install: install-shell-$(HAVE_WASI_SDK)

sqldiff$(T.exe):	$(TOP)/tool/sqldiff.c $(TOP)/ext/misc/sqlite3_stdio.h sqlite3.o sqlite3.h
	$(T.link) -o $@ $(TOP)/tool/sqldiff.c sqlite3.o $(LDFLAGS.libsqlite3)

install-diff: sqldiff$(T.exe) $(install-dir.bin)
	$(INSTALL) -s sqldiff$(TEXT) $(install-dir.bin)
#install: install-diff

dbhash$(T.exe):	$(TOP)/tool/dbhash.c sqlite3.o sqlite3.h
	$(T.link) -o $@ $(TOP)/tool/dbhash.c sqlite3.o $(LDFLAGS.libsqlite3)
xbin: dbhash$(T.exe)

RSYNC_SRC = \
  $(TOP)/tool/sqlite3_rsync.c \
  sqlite3.c

RSYNC_OPT = \
  -DSQLITE_ENABLE_DBPAGE_VTAB \
  -USQLITE_THREADSAFE \
  -DSQLITE_THREADSAFE=0 \
  -DSQLITE_OMIT_LOAD_EXTENSION \
  -DSQLITE_OMIT_DEPRECATED

sqlite3_rsync$(T.exe):	$(RSYNC_SRC)
	$(T.cc.sqlite) -o $@ $(RSYNC_OPT) $(RSYNC_SRC) $(LDFLAGS.libsqlite3)
xbin: sqlite3_rsync$(T.exe)

install-rsync: sqlite3_rsync$(T.exe) $(install-dir.bin)
	$(INSTALL) sqlite3_rsync$(TEXT) $(install-dir.bin)
#install: install-rsync

install-man1: $(install-dir.man1)
	$(INSTALL.noexec) $(TOP)/sqlite3.1 $(install-dir.man1)
install: install-man1

#
# sqlite3.pc is typically generated by the configure script but could
# conceivably be generated by hand.
install-pc: sqlite3.pc $(install-dir.pkgconfig)
	$(INSTALL.noexec) sqlite3.pc $(install-dir.pkgconfig)

scrub$(T.exe):	$(TOP)/ext/misc/scrub.c sqlite3.o
	$(T.link) -o $@ -I. -DSCRUB_STANDALONE \
		$(TOP)/ext/misc/scrub.c sqlite3.o $(LDFLAGS.libsqlite3)
xbin: scrub$(T.exe)

srcck1$(B.exe):	$(TOP)/tool/srcck1.c
	$(B.cc) -o srcck1$(B.exe) $(TOP)/tool/srcck1.c
xbin: srcck1$(B.exe)

sourcetest:	srcck1$(B.exe) sqlite3.c
	./srcck1$(B.exe) sqlite3.c

src-verify$(B.exe):	$(TOP)/tool/src-verify.c
	$(B.cc) -o src-verify$(B.exe) $(TOP)/tool/src-verify.c
xbin: src-verify$(B.exe)

verify-source:	./src-verify$(B.exe)
	./src-verify$(B.exe) $(TOP)

fuzzershell$(T.exe):	$(TOP)/tool/fuzzershell.c sqlite3.c sqlite3.h
	$(T.link) -o $@ $(FUZZERSHELL_OPT) \
	  $(TOP)/tool/fuzzershell.c sqlite3.c $(LDFLAGS.libsqlite3)
fuzzy: fuzzershell$(T.exe)
xbin: fuzzershell$(T.exe)

fuzzcheck$(T.exe):	$(FUZZCHECK_SRC) sqlite3.c sqlite3.h $(FUZZCHECK_DEP)
	$(T.link) -o $@ $(FUZZCHECK_OPT) $(FUZZCHECK_SRC) sqlite3.c $(LDFLAGS.libsqlite3)
fuzzy: fuzzcheck$(T.exe)
xbin: fuzzcheck$(T.exe)

fuzzcheck-asan$(T.exe):	$(FUZZCHECK_SRC) sqlite3.c sqlite3.h $(FUZZCHECK_DEP)
	$(T.link) -o $@ -fsanitize=address $(FUZZCHECK_OPT) $(FUZZCHECK_SRC) \
		sqlite3.c $(LDFLAGS.libsqlite3)
fuzzy: fuzzcheck-asan$(T.exe)
xbin: fuzzcheck-asan$(T.exe)

fuzzcheck-ubsan$(T.exe):	$(FUZZCHECK_SRC) sqlite3.c sqlite3.h $(FUZZCHECK_DEP)
	$(T.link) -o $@ -fsanitize=undefined $(FUZZCHECK_OPT) $(FUZZCHECK_SRC) \
		sqlite3.c $(LDFLAGS.libsqlite3)
fuzzy: fuzzcheck-ubsan$(T.exe)
xbin: fuzzcheck-ubsan$(T.exe)

# Usage:    FUZZDB=filename make run-fuzzcheck
#
# Where filename is a fuzzcheck database, this target builds and runs
# fuzzcheck, fuzzcheck-asan, and fuzzcheck-ubsan on that database.
#
# FUZZDB can be a glob pattern of two or more databases. Example:
#
#     FUZZDB=test/fuzzdata*.db make run-fuzzcheck
#
run-fuzzcheck:	fuzzcheck$(T.exe) fuzzcheck-asan$(T.exe) fuzzcheck-ubsan$(T.exe)
	@if test "$(FUZZDB)" = ""; then echo 'ERROR: No FUZZDB specified. Rerun with FUZZDB=filename'; exit 1; fi
	./fuzzcheck$(T.exe) --spinner $(FUZZDB)
	./fuzzcheck-asan$(T.exe) --spinner $(FUZZDB)
	./fuzzcheck-ubsan$(T.exe) --spinner $(FUZZDB)

ossshell$(T.exe):	$(TOP)/test/ossfuzz.c $(TOP)/test/ossshell.c sqlite3.c sqlite3.h
	$(T.link) -o $@ $(FUZZCHECK_OPT) $(TOP)/test/ossshell.c \
             $(TOP)/test/ossfuzz.c sqlite3.c $(LDFLAGS.libsqlite3)
fuzzy: ossshell$(T.exe)
xbin: ossshell$(T.exe)

sessionfuzz$(T.exe):	$(TOP)/test/sessionfuzz.c sqlite3.c sqlite3.h
	$(T.link) -o $@ $(TOP)/test/sessionfuzz.c $(LDFLAGS.libsqlite3)
fuzzy: sessionfuzz$(T.exe)

dbfuzz$(T.exe):	$(TOP)/test/dbfuzz.c sqlite3.c sqlite3.h
	$(T.link) -o $@ $(DBFUZZ_OPT) $(TOP)/test/dbfuzz.c sqlite3.c $(LDFLAGS.libsqlite3)
fuzzy: dbfuzz$(T.exe)
xbin: dbfuzz$(T.exe)

DBFUZZ2_OPTS = \
  -USQLITE_THREADSAFE \
  -DSQLITE_THREADSAFE=0 \
  -DSQLITE_OMIT_LOAD_EXTENSION \
  -DSQLITE_DEBUG \
  -DSQLITE_ENABLE_DBSTAT_VTAB \
  -DSQLITE_ENABLE_BYTECODE_VTAB \
  -DSQLITE_ENABLE_RTREE \
  -DSQLITE_ENABLE_FTS4 \
  -DSQLITE_ENABLE_FTS5

dbfuzz2$(T.exe):	$(TOP)/test/dbfuzz2.c sqlite3.c sqlite3.h
	$(T.cc) -I. -g -O0 \
		-DSTANDALONE -o dbfuzz2 \
		$(DBFUZZ2_OPTS) $(TOP)/test/dbfuzz2.c sqlite3.c $(LDFLAGS.libsqlite3)
	mkdir -p dbfuzz2-dir
	cp $(TOP)/test/dbfuzz2-seed* dbfuzz2-dir
fuzzy: dbfuzz2$(T.exe)
xbin: dbfuzz2$(T.exe)

mptester$(T.exe):	$(libsqlite3.LIB) $(TOP)/mptest/mptest.c
	$(T.link) -o $@ -I. $(TOP)/mptest/mptest.c $(libsqlite3.LIB) \
		$(LDFLAGS.libsqlite3)
xbin: mptester$(T.exe)

MPTEST1=./mptester$(T.exe) mptest.db $(TOP)/mptest/crash01.test --repeat 20
MPTEST2=./mptester$(T.exe) mptest.db $(TOP)/mptest/multiwrite01.test --repeat 20
mptest:	mptester$(T.exe)
	rm -f mptest.db
	$(MPTEST1) --journalmode DELETE
	$(MPTEST2) --journalmode WAL
	$(MPTEST1) --journalmode WAL
	$(MPTEST2) --journalmode PERSIST
	$(MPTEST1) --journalmode PERSIST
	$(MPTEST2) --journalmode TRUNCATE
	$(MPTEST1) --journalmode TRUNCATE
	$(MPTEST2) --journalmode DELETE

# Source and header files that shell.c depends on
SHELL_DEP = \
    $(TOP)/src/shell.c.in \
    $(TOP)/ext/consio/console_io.c \
    $(TOP)/ext/consio/console_io.h \
    $(TOP)/ext/expert/sqlite3expert.c \
    $(TOP)/ext/expert/sqlite3expert.h \
    $(TOP)/ext/intck/sqlite3intck.c \
    $(TOP)/ext/intck/sqlite3intck.h \
    $(TOP)/ext/misc/appendvfs.c \
    $(TOP)/ext/misc/base64.c \
    $(TOP)/ext/misc/base85.c \
    $(TOP)/ext/misc/completion.c \
    $(TOP)/ext/misc/decimal.c \
    $(TOP)/ext/misc/fileio.c \
    $(TOP)/ext/misc/ieee754.c \
    $(TOP)/ext/misc/memtrace.c \
    $(TOP)/ext/misc/pcachetrace.c \
    $(TOP)/ext/misc/percentile.c \
    $(TOP)/ext/misc/regexp.c \
    $(TOP)/ext/misc/series.c \
    $(TOP)/ext/misc/sha1.c \
    $(TOP)/ext/misc/shathree.c \
    $(TOP)/ext/misc/sqlar.c \
    $(TOP)/ext/misc/uint.c \
    $(TOP)/ext/misc/vfstrace.c \
    $(TOP)/ext/misc/zipfile.c \
    $(TOP)/ext/recover/dbdata.c \
    $(TOP)/ext/recover/sqlite3recover.c \
    $(TOP)/ext/recover/sqlite3recover.h \
    $(TOP)/src/test_windirent.c \
    $(TOP)/src/test_windirent.h

shell.c:	$(SHELL_DEP) $(TOP)/tool/mkshellc.tcl $(B.tclsh) # has_tclsh84
	$(B.tclsh) $(TOP)/tool/mkshellc.tcl >shell.c

#
# Rules to build the extension objects.
#
DEPS_EXT_COMMON = $(DEPS_OBJ_COMMON) $(EXTHDR)
icu.o:	$(TOP)/ext/icu/icu.c $(DEPS_EXT_COMMON)
	$(T.cc.extension) -c $(TOP)/ext/icu/icu.c

fts3.o:	$(TOP)/ext/fts3/fts3.c $(DEPS_EXT_COMMON)
	$(T.cc.extension) -c $(TOP)/ext/fts3/fts3.c

fts3_aux.o:	$(TOP)/ext/fts3/fts3_aux.c $(DEPS_EXT_COMMON)
	$(T.cc.extension) -c $(TOP)/ext/fts3/fts3_aux.c

fts3_expr.o:	$(TOP)/ext/fts3/fts3_expr.c $(DEPS_EXT_COMMON)
	$(T.cc.extension) -c $(TOP)/ext/fts3/fts3_expr.c

fts3_hash.o:	$(TOP)/ext/fts3/fts3_hash.c $(DEPS_EXT_COMMON)
	$(T.cc.extension) -c $(TOP)/ext/fts3/fts3_hash.c

fts3_icu.o:	$(TOP)/ext/fts3/fts3_icu.c $(DEPS_EXT_COMMON)
	$(T.cc.extension) -c $(TOP)/ext/fts3/fts3_icu.c

fts3_porter.o:	$(TOP)/ext/fts3/fts3_porter.c $(DEPS_EXT_COMMON)
	$(T.cc.extension) -c $(TOP)/ext/fts3/fts3_porter.c

fts3_snippet.o:	$(TOP)/ext/fts3/fts3_snippet.c $(DEPS_EXT_COMMON)
	$(T.cc.extension) -c $(TOP)/ext/fts3/fts3_snippet.c

fts3_tokenizer.o:	$(TOP)/ext/fts3/fts3_tokenizer.c $(DEPS_EXT_COMMON)
	$(T.cc.extension) -c $(TOP)/ext/fts3/fts3_tokenizer.c

fts3_tokenizer1.o:	$(TOP)/ext/fts3/fts3_tokenizer1.c $(DEPS_EXT_COMMON)
	$(T.cc.extension) -c $(TOP)/ext/fts3/fts3_tokenizer1.c

fts3_tokenize_vtab.o:	$(TOP)/ext/fts3/fts3_tokenize_vtab.c $(DEPS_EXT_COMMON)
	$(T.cc.extension) -c $(TOP)/ext/fts3/fts3_tokenize_vtab.c

fts3_unicode.o:	$(TOP)/ext/fts3/fts3_unicode.c $(DEPS_EXT_COMMON)
	$(T.cc.extension) -c $(TOP)/ext/fts3/fts3_unicode.c

fts3_unicode2.o:	$(TOP)/ext/fts3/fts3_unicode2.c $(DEPS_EXT_COMMON)
	$(T.cc.extension) -c $(TOP)/ext/fts3/fts3_unicode2.c

fts3_write.o:	$(TOP)/ext/fts3/fts3_write.c $(DEPS_EXT_COMMON)
	$(T.cc.extension) -c $(TOP)/ext/fts3/fts3_write.c

rtree.o:	$(TOP)/ext/rtree/rtree.c $(DEPS_EXT_COMMON)
	$(T.cc.extension) -c $(TOP)/ext/rtree/rtree.c

userauth.o:	$(TOP)/ext/userauth/userauth.c $(DEPS_EXT_COMMON)
	$(T.cc.extension) -c $(TOP)/ext/userauth/userauth.c

sqlite3session.o:	$(TOP)/ext/session/sqlite3session.c $(DEPS_EXT_COMMON)
	$(T.cc.extension) -c $(TOP)/ext/session/sqlite3session.c

stmt.o:	$(TOP)/ext/misc/stmt.c $(DEPS_EXT_COMMON)
	$(T.cc.extension) -c $(TOP)/ext/misc/stmt.c

#
# Windows section
#
dll: sqlite3.dll
sqlite3.def: $(LIBOBJ)
	echo 'EXPORTS' >sqlite3.def
	nm $(LIBOBJ) | grep ' T ' | grep ' _sqlite3_' \
		| sed 's/^.* _//' >>sqlite3.def

sqlite3.dll: $(LIBOBJ) sqlite3.def
	$(T.cc.sqlite) $(LDFLAGS.shobj) -o $@ sqlite3.def \
		-Wl,"--strip-all" $(LIBOBJ)


# Remove build products sufficient so that subsequent makes will recompile
# everything from scratch.  Do not remove:
#
#   *   test results and test logs
#   *   output from ./configure
#
tidy-.:
tidy: tidy-.
	rm -f *.o *.c *.da *.bb *.bbg gmon.* *.rws sqlite3$(T.exe)
	rm -f fts5.h keywordhash.h opcodes.h sqlite3.h sqlite3ext.h sqlite3session.h
	rm -rf .libs .deps tsrc .target_source
	rm -f lemon$(B.exe) sqlite*.tar.gz
	rm -f mkkeywordhash$(B.exe) mksourceid$(B.exe)
	rm -f parse.* fts5parse.*
	rm -f $(libsqlite3.SO) $(libsqlite3.LIB) $(libtclsqlite3.SO)
	rm -f tclsqlite3$(T.exe) $(TESTPROGS)
	rm -f LogEst$(T.exe) fts3view$(T.exe) rollback-test$(T.exe) showdb$(T.exe)
	rm -f showjournal$(T.exe) showstat4$(T.exe) showwal$(T.exe) speedtest1$(T.exe)
	rm -f wordcount$(T.exe) changeset$(T.exe) version-info$(T.exe)
	rm -f *.exp *.vsix pkgIndex.tcl
	rm -f sqlite3_analyzer$(T.exe) sqlite3_rsync$(T.exe) sqlite3_expert$(T.exe)
	rm -f mptester$(T.exe) rbu$(T.exe)	srcck1$(T.exe)
	rm -f fuzzershell$(T.exe) fuzzcheck$(T.exe) sqldiff$(T.exe) dbhash$(T.exe)
	rm -f dbfuzz$(T.exe) dbfuzz2$(T.exe)
	rm -fr dbfuzz2-dir
	rm -f fuzzcheck-asan$(T.exe) fuzzcheck-ubsan$(T.exe) ossshell$(T.exe)
	rm -f scrub$(T.exe) showshm$(T.exe) sqlite3_checker$(T.exe) loadfts$(T.exe)
	rm -f index_usage$(T.exe) kvtest$(T.exe) startup$(T.exe) threadtest3$(T.exe)
	rm -f sessionfuzz$(T.exe) changesetfuzz$(T.exe)
	rm -f dbdump$(T.exe) dbtotxt$(T.exe) atrc$(T.exe)
	rm -f threadtest5$(T.exe)
	rm -f src-verify$(B.exe) has_tclsh* has_tclconfig
	rm -f tclsqlite3.c
	rm -f sqlite3rc.h sqlite3.def

#
# Removes build products and test logs.  Retains ./configure outputs.
#
clean-.:
clean:	clean-. tidy
	rm -rf omittest* testrunner* testdir*

# Clean up everything.  No exceptions.
distclean-.:
distclean:	distclean-. clean<|MERGE_RESOLUTION|>--- conflicted
+++ resolved
@@ -656,6 +656,7 @@
   $(TOP)/ext/fts3/fts3_term.c \
   $(TOP)/ext/fts3/fts3_test.c  \
   $(TOP)/ext/session/test_session.c \
+  $(TOP)/ext/session/sqlite3changebatch.c \
   $(TOP)/ext/recover/sqlite3recover.c \
   $(TOP)/ext/recover/dbdata.c \
   $(TOP)/ext/recover/test_recover.c \
@@ -757,13 +758,10 @@
   $(TOP)/ext/fts3/fts3_tokenizer.c \
   $(TOP)/ext/fts3/fts3_write.c \
   $(TOP)/ext/async/sqlite3async.c \
+  $(TOP)/ext/misc/stmt.c \
   $(TOP)/ext/session/sqlite3session.c \
-<<<<<<< HEAD
   $(TOP)/ext/session/sqlite3changebatch.c \
   $(TOP)/ext/session/test_session.c \
-=======
-  $(TOP)/ext/misc/stmt.c \
->>>>>>> bfa33b15
   fts5.c
 
 # Header files used by all library source files.
@@ -1570,19 +1568,6 @@
 shelltest:
 	$(TCLSH_CMD) $(TOP)/test/testrunner.tcl release shell
 
-<<<<<<< HEAD
-# The next two rules are used to support the "threadtest" target. Building
-# threadtest runs a few thread-safety tests that are implemented in C. This
-# target is invoked by the releasetest.tcl script.
-#
-THREADTEST3_SRC = $(TOP)/test/threadtest3.c    \
-                  $(TOP)/test/tt3_checkpoint.c \
-                  $(TOP)/test/tt3_index.c      \
-                  $(TOP)/test/tt3_vacuum.c      \
-                  $(TOP)/test/tt3_stress.c      \
-                  $(TOP)/test/tt3_bcwal2.c      \
-                  $(TOP)/test/tt3_lookaside1.c
-=======
 sqlite3_analyzer.c: sqlite3.c $(TOP)/src/tclsqlite.c $(TOP)/tool/spaceanal.tcl \
                     $(TOP)/tool/mkccode.tcl $(TOP)/tool/sqlite3_analyzer.c.in has_tclsh85
 	$(B.tclsh) $(TOP)/tool/mkccode.tcl $(TOP)/tool/sqlite3_analyzer.c.in >sqlite3_analyzer.c
@@ -1600,7 +1585,6 @@
 # xbin: target for generic binaries which aren't usually built. It is
 # used primarily for testing the build process.
 xbin: sqltclsh$(T.exe)
->>>>>>> bfa33b15
 
 sqlite3_expert$(T.exe): $(TOP)/ext/expert/sqlite3expert.h $(TOP)/ext/expert/sqlite3expert.c \
                        $(TOP)/ext/expert/expert.c sqlite3.c
@@ -1618,16 +1602,8 @@
   $(TOP)/ext/misc/btreeinfo.c \
   $(TOP)/ext/repair/sqlite3_checker.c.in
 
-<<<<<<< HEAD
-bc_test1$(EXE): sqlite3.o $(TOP)/test/bc_test1.c $(TOP)/test/tt3_core.c
-	$(TCCX) $(TOP)/test/bc_test1.c sqlite3.o -o $@ $(THREADLIB)
-
-threadtest: threadtest3$(EXE)
-	./threadtest3$(EXE)
-=======
 sqlite3_checker.c:	$(CHECKER_DEPS) has_tclsh85
 	$(B.tclsh) $(TOP)/tool/mkccode.tcl $(TOP)/ext/repair/sqlite3_checker.c.in >$@
->>>>>>> bfa33b15
 
 sqlite3_checker$(T.exe):	has_tclconfig sqlite3_checker.c
 	$(T.link) sqlite3_checker.c -o $@ $(TCL_INCLUDE_SPEC) $(CFLAGS.libsqlite3) $(TCL_LIB_SPEC) $(LDFLAGS.libsqlite3)
