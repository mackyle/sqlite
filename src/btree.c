/*
** 2004 April 6
**
** The author disclaims copyright to this source code.  In place of
** a legal notice, here is a blessing:
**
**    May you do good and not evil.
**    May you find forgiveness for yourself and forgive others.
**    May you share freely, never taking more than you give.
**
*************************************************************************
** This file implements an external (disk-based) database using BTrees.
** See the header comment on "btreeInt.h" for additional information.
** Including a description of file format and an overview of operation.
*/
#include "btreeInt.h"

/*
** The header string that appears at the beginning of every
** SQLite database.
*/
static const char zMagicHeader[] = SQLITE_FILE_HEADER;

/*
** Set this global variable to 1 to enable tracing using the TRACE
** macro.
*/
#if 0
int sqlite3BtreeTrace=1;  /* True to enable tracing */
# define TRACE(X)  if(sqlite3BtreeTrace){printf X;fflush(stdout);}
#else
# define TRACE(X)
#endif

/*
** Extract a 2-byte big-endian integer from an array of unsigned bytes.
** But if the value is zero, make it 65536.
**
** This routine is used to extract the "offset to cell content area" value
** from the header of a btree page.  If the page size is 65536 and the page
** is empty, the offset should be 65536, but the 2-byte value stores zero.
** This routine makes the necessary adjustment to 65536.
*/
#define get2byteNotZero(X)  (((((int)get2byte(X))-1)&0xffff)+1)

/*
** Values passed as the 5th argument to allocateBtreePage()
*/
#define BTALLOC_ANY   0           /* Allocate any page */
#define BTALLOC_EXACT 1           /* Allocate exact page if possible */
#define BTALLOC_LE    2           /* Allocate any page <= the parameter */

/*
** Macro IfNotOmitAV(x) returns (x) if SQLITE_OMIT_AUTOVACUUM is not 
** defined, or 0 if it is. For example:
**
**   bIncrVacuum = IfNotOmitAV(pBtShared->incrVacuum);
*/
#ifndef SQLITE_OMIT_AUTOVACUUM
#define IfNotOmitAV(expr) (expr)
#else
#define IfNotOmitAV(expr) 0
#endif

#ifndef SQLITE_OMIT_SHARED_CACHE
/*
** A list of BtShared objects that are eligible for participation
** in shared cache.  This variable has file scope during normal builds,
** but the test harness needs to access it so we make it global for 
** test builds.
**
** Access to this variable is protected by SQLITE_MUTEX_STATIC_MASTER.
*/
#ifdef SQLITE_TEST
BtShared *SQLITE_WSD sqlite3SharedCacheList = 0;
#else
static BtShared *SQLITE_WSD sqlite3SharedCacheList = 0;
#endif
#endif /* SQLITE_OMIT_SHARED_CACHE */

#ifndef SQLITE_OMIT_SHARED_CACHE
/*
** Enable or disable the shared pager and schema features.
**
** This routine has no effect on existing database connections.
** The shared cache setting effects only future calls to
** sqlite3_open(), sqlite3_open16(), or sqlite3_open_v2().
*/
int sqlite3_enable_shared_cache(int enable){
  sqlite3GlobalConfig.sharedCacheEnabled = enable;
  return SQLITE_OK;
}
#endif



#ifdef SQLITE_OMIT_SHARED_CACHE
  /*
  ** The functions querySharedCacheTableLock(), setSharedCacheTableLock(),
  ** and clearAllSharedCacheTableLocks()
  ** manipulate entries in the BtShared.pLock linked list used to store
  ** shared-cache table level locks. If the library is compiled with the
  ** shared-cache feature disabled, then there is only ever one user
  ** of each BtShared structure and so this locking is not necessary. 
  ** So define the lock related functions as no-ops.
  */
  #define querySharedCacheTableLock(a,b,c) SQLITE_OK
  #define setSharedCacheTableLock(a,b,c) SQLITE_OK
  #define clearAllSharedCacheTableLocks(a)
  #define downgradeAllSharedCacheTableLocks(a)
  #define hasSharedCacheTableLock(a,b,c,d) 1
  #define hasReadConflicts(a, b) 0
#endif

#ifndef SQLITE_OMIT_SHARED_CACHE

#ifdef SQLITE_DEBUG
/*
**** This function is only used as part of an assert() statement. ***
**
** Check to see if pBtree holds the required locks to read or write to the 
** table with root page iRoot.   Return 1 if it does and 0 if not.
**
** For example, when writing to a table with root-page iRoot via 
** Btree connection pBtree:
**
**    assert( hasSharedCacheTableLock(pBtree, iRoot, 0, WRITE_LOCK) );
**
** When writing to an index that resides in a sharable database, the 
** caller should have first obtained a lock specifying the root page of
** the corresponding table. This makes things a bit more complicated,
** as this module treats each table as a separate structure. To determine
** the table corresponding to the index being written, this
** function has to search through the database schema.
**
** Instead of a lock on the table/index rooted at page iRoot, the caller may
** hold a write-lock on the schema table (root page 1). This is also
** acceptable.
*/
static int hasSharedCacheTableLock(
  Btree *pBtree,         /* Handle that must hold lock */
  Pgno iRoot,            /* Root page of b-tree */
  int isIndex,           /* True if iRoot is the root of an index b-tree */
  int eLockType          /* Required lock type (READ_LOCK or WRITE_LOCK) */
){
  Schema *pSchema = (Schema *)pBtree->pBt->pSchema;
  Pgno iTab = 0;
  BtLock *pLock;

  /* If this database is not shareable, or if the client is reading
  ** and has the read-uncommitted flag set, then no lock is required. 
  ** Return true immediately.
  */
  if( (pBtree->sharable==0)
   || (eLockType==READ_LOCK && (pBtree->db->flags & SQLITE_ReadUncommit))
  ){
    return 1;
  }

  /* If the client is reading  or writing an index and the schema is
  ** not loaded, then it is too difficult to actually check to see if
  ** the correct locks are held.  So do not bother - just return true.
  ** This case does not come up very often anyhow.
  */
  if( isIndex && (!pSchema || (pSchema->schemaFlags&DB_SchemaLoaded)==0) ){
    return 1;
  }

  /* Figure out the root-page that the lock should be held on. For table
  ** b-trees, this is just the root page of the b-tree being read or
  ** written. For index b-trees, it is the root page of the associated
  ** table.  */
  if( isIndex ){
    HashElem *p;
    for(p=sqliteHashFirst(&pSchema->idxHash); p; p=sqliteHashNext(p)){
      Index *pIdx = (Index *)sqliteHashData(p);
      if( pIdx->tnum==(int)iRoot ){
        if( iTab ){
          /* Two or more indexes share the same root page.  There must
          ** be imposter tables.  So just return true.  The assert is not
          ** useful in that case. */
          return 1;
        }
        iTab = pIdx->pTable->tnum;
      }
    }
  }else{
    iTab = iRoot;
  }

  /* Search for the required lock. Either a write-lock on root-page iTab, a 
  ** write-lock on the schema table, or (if the client is reading) a
  ** read-lock on iTab will suffice. Return 1 if any of these are found.  */
  for(pLock=pBtree->pBt->pLock; pLock; pLock=pLock->pNext){
    if( pLock->pBtree==pBtree 
     && (pLock->iTable==iTab || (pLock->eLock==WRITE_LOCK && pLock->iTable==1))
     && pLock->eLock>=eLockType 
    ){
      return 1;
    }
  }

  /* Failed to find the required lock. */
  return 0;
}
#endif /* SQLITE_DEBUG */

#ifdef SQLITE_DEBUG
/*
**** This function may be used as part of assert() statements only. ****
**
** Return true if it would be illegal for pBtree to write into the
** table or index rooted at iRoot because other shared connections are
** simultaneously reading that same table or index.
**
** It is illegal for pBtree to write if some other Btree object that
** shares the same BtShared object is currently reading or writing
** the iRoot table.  Except, if the other Btree object has the
** read-uncommitted flag set, then it is OK for the other object to
** have a read cursor.
**
** For example, before writing to any part of the table or index
** rooted at page iRoot, one should call:
**
**    assert( !hasReadConflicts(pBtree, iRoot) );
*/
static int hasReadConflicts(Btree *pBtree, Pgno iRoot){
  BtCursor *p;
  for(p=pBtree->pBt->pCursor; p; p=p->pNext){
    if( p->pgnoRoot==iRoot 
     && p->pBtree!=pBtree
     && 0==(p->pBtree->db->flags & SQLITE_ReadUncommit)
    ){
      return 1;
    }
  }
  return 0;
}
#endif    /* #ifdef SQLITE_DEBUG */

/*
** Query to see if Btree handle p may obtain a lock of type eLock 
** (READ_LOCK or WRITE_LOCK) on the table with root-page iTab. Return
** SQLITE_OK if the lock may be obtained (by calling
** setSharedCacheTableLock()), or SQLITE_LOCKED if not.
*/
static int querySharedCacheTableLock(Btree *p, Pgno iTab, u8 eLock){
  BtShared *pBt = p->pBt;
  BtLock *pIter;

  assert( sqlite3BtreeHoldsMutex(p) );
  assert( eLock==READ_LOCK || eLock==WRITE_LOCK );
  assert( p->db!=0 );
  assert( !(p->db->flags&SQLITE_ReadUncommit)||eLock==WRITE_LOCK||iTab==1 );
  
  /* If requesting a write-lock, then the Btree must have an open write
  ** transaction on this file. And, obviously, for this to be so there 
  ** must be an open write transaction on the file itself.
  */
  assert( eLock==READ_LOCK || (p==pBt->pWriter && p->inTrans==TRANS_WRITE) );
  assert( eLock==READ_LOCK || pBt->inTransaction==TRANS_WRITE );
  
  /* This routine is a no-op if the shared-cache is not enabled */
  if( !p->sharable ){
    return SQLITE_OK;
  }

  /* If some other connection is holding an exclusive lock, the
  ** requested lock may not be obtained.
  */
  if( pBt->pWriter!=p && (pBt->btsFlags & BTS_EXCLUSIVE)!=0 ){
    sqlite3ConnectionBlocked(p->db, pBt->pWriter->db);
    return SQLITE_LOCKED_SHAREDCACHE;
  }

  for(pIter=pBt->pLock; pIter; pIter=pIter->pNext){
    /* The condition (pIter->eLock!=eLock) in the following if(...) 
    ** statement is a simplification of:
    **
    **   (eLock==WRITE_LOCK || pIter->eLock==WRITE_LOCK)
    **
    ** since we know that if eLock==WRITE_LOCK, then no other connection
    ** may hold a WRITE_LOCK on any table in this file (since there can
    ** only be a single writer).
    */
    assert( pIter->eLock==READ_LOCK || pIter->eLock==WRITE_LOCK );
    assert( eLock==READ_LOCK || pIter->pBtree==p || pIter->eLock==READ_LOCK);
    if( pIter->pBtree!=p && pIter->iTable==iTab && pIter->eLock!=eLock ){
      sqlite3ConnectionBlocked(p->db, pIter->pBtree->db);
      if( eLock==WRITE_LOCK ){
        assert( p==pBt->pWriter );
        pBt->btsFlags |= BTS_PENDING;
      }
      return SQLITE_LOCKED_SHAREDCACHE;
    }
  }
  return SQLITE_OK;
}
#endif /* !SQLITE_OMIT_SHARED_CACHE */

#ifndef SQLITE_OMIT_SHARED_CACHE
/*
** Add a lock on the table with root-page iTable to the shared-btree used
** by Btree handle p. Parameter eLock must be either READ_LOCK or 
** WRITE_LOCK.
**
** This function assumes the following:
**
**   (a) The specified Btree object p is connected to a sharable
**       database (one with the BtShared.sharable flag set), and
**
**   (b) No other Btree objects hold a lock that conflicts
**       with the requested lock (i.e. querySharedCacheTableLock() has
**       already been called and returned SQLITE_OK).
**
** SQLITE_OK is returned if the lock is added successfully. SQLITE_NOMEM 
** is returned if a malloc attempt fails.
*/
static int setSharedCacheTableLock(Btree *p, Pgno iTable, u8 eLock){
  BtShared *pBt = p->pBt;
  BtLock *pLock = 0;
  BtLock *pIter;

  assert( sqlite3BtreeHoldsMutex(p) );
  assert( eLock==READ_LOCK || eLock==WRITE_LOCK );
  assert( p->db!=0 );

  /* A connection with the read-uncommitted flag set will never try to
  ** obtain a read-lock using this function. The only read-lock obtained
  ** by a connection in read-uncommitted mode is on the sqlite_master 
  ** table, and that lock is obtained in BtreeBeginTrans().  */
  assert( 0==(p->db->flags&SQLITE_ReadUncommit) || eLock==WRITE_LOCK );

  /* This function should only be called on a sharable b-tree after it 
  ** has been determined that no other b-tree holds a conflicting lock.  */
  assert( p->sharable );
  assert( SQLITE_OK==querySharedCacheTableLock(p, iTable, eLock) );

  /* First search the list for an existing lock on this table. */
  for(pIter=pBt->pLock; pIter; pIter=pIter->pNext){
    if( pIter->iTable==iTable && pIter->pBtree==p ){
      pLock = pIter;
      break;
    }
  }

  /* If the above search did not find a BtLock struct associating Btree p
  ** with table iTable, allocate one and link it into the list.
  */
  if( !pLock ){
    pLock = (BtLock *)sqlite3MallocZero(sizeof(BtLock));
    if( !pLock ){
      return SQLITE_NOMEM_BKPT;
    }
    pLock->iTable = iTable;
    pLock->pBtree = p;
    pLock->pNext = pBt->pLock;
    pBt->pLock = pLock;
  }

  /* Set the BtLock.eLock variable to the maximum of the current lock
  ** and the requested lock. This means if a write-lock was already held
  ** and a read-lock requested, we don't incorrectly downgrade the lock.
  */
  assert( WRITE_LOCK>READ_LOCK );
  if( eLock>pLock->eLock ){
    pLock->eLock = eLock;
  }

  return SQLITE_OK;
}
#endif /* !SQLITE_OMIT_SHARED_CACHE */

#ifndef SQLITE_OMIT_SHARED_CACHE
/*
** Release all the table locks (locks obtained via calls to
** the setSharedCacheTableLock() procedure) held by Btree object p.
**
** This function assumes that Btree p has an open read or write 
** transaction. If it does not, then the BTS_PENDING flag
** may be incorrectly cleared.
*/
static void clearAllSharedCacheTableLocks(Btree *p){
  BtShared *pBt = p->pBt;
  BtLock **ppIter = &pBt->pLock;

  assert( sqlite3BtreeHoldsMutex(p) );
  assert( p->sharable || 0==*ppIter );
  assert( p->inTrans>0 );

  while( *ppIter ){
    BtLock *pLock = *ppIter;
    assert( (pBt->btsFlags & BTS_EXCLUSIVE)==0 || pBt->pWriter==pLock->pBtree );
    assert( pLock->pBtree->inTrans>=pLock->eLock );
    if( pLock->pBtree==p ){
      *ppIter = pLock->pNext;
      assert( pLock->iTable!=1 || pLock==&p->lock );
      if( pLock->iTable!=1 ){
        sqlite3_free(pLock);
      }
    }else{
      ppIter = &pLock->pNext;
    }
  }

  assert( (pBt->btsFlags & BTS_PENDING)==0 || pBt->pWriter );
  if( pBt->pWriter==p ){
    pBt->pWriter = 0;
    pBt->btsFlags &= ~(BTS_EXCLUSIVE|BTS_PENDING);
  }else if( pBt->nTransaction==2 ){
    /* This function is called when Btree p is concluding its 
    ** transaction. If there currently exists a writer, and p is not
    ** that writer, then the number of locks held by connections other
    ** than the writer must be about to drop to zero. In this case
    ** set the BTS_PENDING flag to 0.
    **
    ** If there is not currently a writer, then BTS_PENDING must
    ** be zero already. So this next line is harmless in that case.
    */
    pBt->btsFlags &= ~BTS_PENDING;
  }
}

/*
** This function changes all write-locks held by Btree p into read-locks.
*/
static void downgradeAllSharedCacheTableLocks(Btree *p){
  BtShared *pBt = p->pBt;
  if( pBt->pWriter==p ){
    BtLock *pLock;
    pBt->pWriter = 0;
    pBt->btsFlags &= ~(BTS_EXCLUSIVE|BTS_PENDING);
    for(pLock=pBt->pLock; pLock; pLock=pLock->pNext){
      assert( pLock->eLock==READ_LOCK || pLock->pBtree==p );
      pLock->eLock = READ_LOCK;
    }
  }
}

#endif /* SQLITE_OMIT_SHARED_CACHE */

<<<<<<< HEAD
#ifndef SQLITE_OMIT_CONCURRENT
/*
** The following structure - BtreePtrmap - stores the in-memory pointer map
** used for newly allocated pages in CONCURRENT transactions. Such pages are
** always allocated in a contiguous block (from the end of the file) starting
** with page BtreePtrmap.iFirst.
*/
typedef struct RollbackEntry RollbackEntry;
typedef struct PtrmapEntry PtrmapEntry;
struct PtrmapEntry {
  Pgno parent;
  u8 eType;
};
struct RollbackEntry {
  Pgno pgno;
  Pgno parent;
  u8 eType;
};
struct BtreePtrmap {
  Pgno iFirst;                    /* First new page number aPtr[0] */

  int nPtrAlloc;                  /* Allocated size of aPtr[] array */
  PtrmapEntry *aPtr;              /* Array of parent page numbers */

  int nSvpt;                      /* Used size of aSvpt[] array */
  int nSvptAlloc;                 /* Allocated size of aSvpt[] */
  int *aSvpt;                     /* First aRollback[] entry for savepoint i */

  int nRollback;                  /* Used size of aRollback[] array */
  int nRollbackAlloc;             /* Allocated size of aRollback[] array */
  RollbackEntry *aRollback;       /* Array of rollback entries */
};

/* !defined(SQLITE_OMIT_CONCURRENT)
**
** If page number pgno is greater than or equal to BtreePtrmap.iFirst, 
** store an entry for it in the pointer-map structure.
*/
static int btreePtrmapStore(
  BtShared *pBt,
  Pgno pgno,
  u8 eType, 
  Pgno parent
){
  BtreePtrmap *pMap = pBt->pMap;
  if( pgno>=pMap->iFirst ){
    int iEntry = pgno - pMap->iFirst;

    /* Grow the aPtr[] array as required */
    while( iEntry>=pMap->nPtrAlloc ){
      int nNew = pMap->nPtrAlloc ? pMap->nPtrAlloc*2 : 16;
      PtrmapEntry *aNew = (PtrmapEntry*)sqlite3_realloc(
          pMap->aPtr, nNew*sizeof(PtrmapEntry)
      );
      if( aNew==0 ){
        return SQLITE_NOMEM;
      }else{
        int nByte = (nNew-pMap->nPtrAlloc)*sizeof(PtrmapEntry);
        memset(&aNew[pMap->nPtrAlloc], 0, nByte);
        pMap->aPtr = aNew;
        pMap->nPtrAlloc = nNew;
      }
    }

    /* Add an entry to the rollback log if required */
    if( pMap->nSvpt>0 && pMap->aPtr[iEntry].parent ){
      if( pMap->nRollback>=pMap->nRollbackAlloc ){
        int nNew = pMap->nRollback ? pMap->nRollback*2 : 16;
        RollbackEntry *aNew = (RollbackEntry*)sqlite3_realloc(
            pMap->aRollback, nNew*sizeof(RollbackEntry)
        );
        if( aNew==0 ){
          return SQLITE_NOMEM;
        }else{
          pMap->aRollback = aNew;
          pMap->nRollbackAlloc = nNew;
        }
      }

      pMap->aRollback[pMap->nRollback].pgno = pgno;
      pMap->aRollback[pMap->nRollback].parent = pMap->aPtr[iEntry].parent;
      pMap->aRollback[pMap->nRollback].eType = pMap->aPtr[iEntry].eType;
      pMap->nRollback++;
    }

    /* Update the aPtr[] array */
    pMap->aPtr[iEntry].parent = parent;
    pMap->aPtr[iEntry].eType = eType;
  }

  return SQLITE_OK;
}

/* !defined(SQLITE_OMIT_CONCURRENT)
**
** Open savepoint iSavepoint, if it is not already open.
*/
static int btreePtrmapBegin(BtShared *pBt, int nSvpt){
  BtreePtrmap *pMap = pBt->pMap;
  if( pMap && nSvpt>pMap->nSvpt ){
    int i;
    if( nSvpt>=pMap->nSvptAlloc ){
      int nNew = pMap->nSvptAlloc ? pMap->nSvptAlloc*2 : 16;
      int *aNew = sqlite3_realloc(pMap->aSvpt, sizeof(int) * nNew);
      if( aNew==0 ){
        return SQLITE_NOMEM;
      }else{
        pMap->aSvpt = aNew;
        pMap->nSvptAlloc = nNew;
      }
    }

    for(i=pMap->nSvpt; i<nSvpt; i++){
      pMap->aSvpt[i] = pMap->nRollback;
    }
    pMap->nSvpt = nSvpt;
  }

  return SQLITE_OK;
}

/* !defined(SQLITE_OMIT_CONCURRENT)
**
** Rollback (if op==SAVEPOINT_ROLLBACK) or release (if op==SAVEPOINT_RELEASE)
** savepoint iSvpt.
*/
static void btreePtrmapEnd(BtShared *pBt, int op, int iSvpt){
  BtreePtrmap *pMap = pBt->pMap;
  if( pMap ){
    assert( op==SAVEPOINT_ROLLBACK || op==SAVEPOINT_RELEASE );
    assert( iSvpt>=0 || (iSvpt==-1 && op==SAVEPOINT_ROLLBACK) );
    if( iSvpt<0 ){
      pMap->nSvpt = 0;
      pMap->nRollback = 0;
      memset(pMap->aPtr, 0, sizeof(Pgno) * pMap->nPtrAlloc);
    }else if( iSvpt<pMap->nSvpt ){
      if( op==SAVEPOINT_ROLLBACK ){
        int ii;
        for(ii=pMap->nRollback-1; ii>=pMap->aSvpt[iSvpt]; ii--){
          RollbackEntry *p = &pMap->aRollback[ii];
          PtrmapEntry *pEntry = &pMap->aPtr[p->pgno - pMap->iFirst];
          pEntry->parent = p->parent;
          pEntry->eType = p->eType;
        }
      }
      pMap->nSvpt = iSvpt + (op==SAVEPOINT_ROLLBACK);
      pMap->nRollback = pMap->aSvpt[iSvpt];
    }
  }
}

/* !defined(SQLITE_OMIT_CONCURRENT)
**
** This function is called after an CONCURRENT transaction is opened on the
** database. It allocates the BtreePtrmap structure used to track pointers
** to allocated pages and zeroes the nFree/iTrunk fields in the database 
** header on page 1.
*/
static int btreePtrmapAllocate(BtShared *pBt){
  int rc = SQLITE_OK;
  if( pBt->pMap==0 ){
    BtreePtrmap *pMap = sqlite3_malloc(sizeof(BtreePtrmap));
    if( pMap==0 ){
      rc = SQLITE_NOMEM;
    }else{
      memset(&pBt->pPage1->aData[32], 0, sizeof(u32)*2);
      memset(pMap, 0, sizeof(BtreePtrmap));
      pMap->iFirst = pBt->nPage + 1;
      pBt->pMap = pMap;
    }
  }
  return rc;
}

/* !defined(SQLITE_OMIT_CONCURRENT)
**
** Free any BtreePtrmap structure allocated by an earlier call to
** btreePtrmapAllocate().
*/
static void btreePtrmapDelete(BtShared *pBt){
  BtreePtrmap *pMap = pBt->pMap;
  if( pMap ){
    sqlite3_free(pMap->aRollback);
    sqlite3_free(pMap->aPtr);
    sqlite3_free(pMap->aSvpt);
    sqlite3_free(pMap);
    pBt->pMap = 0;
  }
}
#else  /* SQLITE_OMIT_CONCURRENT */
# define btreePtrmapAllocate(x) SQLITE_OK
# define btreePtrmapDelete(x) 
# define btreePtrmapBegin(x,y)  SQLITE_OK
# define btreePtrmapEnd(x,y,z) 
#endif /* SQLITE_OMIT_CONCURRENT */

static void releasePage(MemPage *pPage);  /* Forward reference */
=======
static void releasePage(MemPage *pPage);         /* Forward reference */
static void releasePageOne(MemPage *pPage);      /* Forward reference */
>>>>>>> b5340adf
static void releasePageNotNull(MemPage *pPage);  /* Forward reference */

/*
***** This routine is used inside of assert() only ****
**
** Verify that the cursor holds the mutex on its BtShared
*/
#ifdef SQLITE_DEBUG
static int cursorHoldsMutex(BtCursor *p){
  return sqlite3_mutex_held(p->pBt->mutex);
}

/* Verify that the cursor and the BtShared agree about what is the current
** database connetion. This is important in shared-cache mode. If the database 
** connection pointers get out-of-sync, it is possible for routines like
** btreeInitPage() to reference an stale connection pointer that references a
** a connection that has already closed.  This routine is used inside assert()
** statements only and for the purpose of double-checking that the btree code
** does keep the database connection pointers up-to-date.
*/
static int cursorOwnsBtShared(BtCursor *p){
  assert( cursorHoldsMutex(p) );
  return (p->pBtree->db==p->pBt->db);
}
#endif

/*
** Invalidate the overflow cache of the cursor passed as the first argument.
** on the shared btree structure pBt.
*/
#define invalidateOverflowCache(pCur) (pCur->curFlags &= ~BTCF_ValidOvfl)

/*
** Invalidate the overflow page-list cache for all cursors opened
** on the shared btree structure pBt.
*/
static void invalidateAllOverflowCache(BtShared *pBt){
  BtCursor *p;
  assert( sqlite3_mutex_held(pBt->mutex) );
  for(p=pBt->pCursor; p; p=p->pNext){
    invalidateOverflowCache(p);
  }
}

#ifndef SQLITE_OMIT_INCRBLOB
/*
** This function is called before modifying the contents of a table
** to invalidate any incrblob cursors that are open on the
** row or one of the rows being modified.
**
** If argument isClearTable is true, then the entire contents of the
** table is about to be deleted. In this case invalidate all incrblob
** cursors open on any row within the table with root-page pgnoRoot.
**
** Otherwise, if argument isClearTable is false, then the row with
** rowid iRow is being replaced or deleted. In this case invalidate
** only those incrblob cursors open on that specific row.
*/
static void invalidateIncrblobCursors(
  Btree *pBtree,          /* The database file to check */
  Pgno pgnoRoot,          /* The table that might be changing */
  i64 iRow,               /* The rowid that might be changing */
  int isClearTable        /* True if all rows are being deleted */
){
  BtCursor *p;
  if( pBtree->hasIncrblobCur==0 ) return;
  assert( sqlite3BtreeHoldsMutex(pBtree) );
  pBtree->hasIncrblobCur = 0;
  for(p=pBtree->pBt->pCursor; p; p=p->pNext){
    if( (p->curFlags & BTCF_Incrblob)!=0 ){
      pBtree->hasIncrblobCur = 1;
      if( p->pgnoRoot==pgnoRoot && (isClearTable || p->info.nKey==iRow) ){
        p->eState = CURSOR_INVALID;
      }
    }
  }
}

#else
  /* Stub function when INCRBLOB is omitted */
  #define invalidateIncrblobCursors(w,x,y,z)
#endif /* SQLITE_OMIT_INCRBLOB */

/*
** Set bit pgno of the BtShared.pHasContent bitvec. This is called 
** when a page that previously contained data becomes a free-list leaf 
** page.
**
** The BtShared.pHasContent bitvec exists to work around an obscure
** bug caused by the interaction of two useful IO optimizations surrounding
** free-list leaf pages:
**
**   1) When all data is deleted from a page and the page becomes
**      a free-list leaf page, the page is not written to the database
**      (as free-list leaf pages contain no meaningful data). Sometimes
**      such a page is not even journalled (as it will not be modified,
**      why bother journalling it?).
**
**   2) When a free-list leaf page is reused, its content is not read
**      from the database or written to the journal file (why should it
**      be, if it is not at all meaningful?).
**
** By themselves, these optimizations work fine and provide a handy
** performance boost to bulk delete or insert operations. However, if
** a page is moved to the free-list and then reused within the same
** transaction, a problem comes up. If the page is not journalled when
** it is moved to the free-list and it is also not journalled when it
** is extracted from the free-list and reused, then the original data
** may be lost. In the event of a rollback, it may not be possible
** to restore the database to its original configuration.
**
** The solution is the BtShared.pHasContent bitvec. Whenever a page is 
** moved to become a free-list leaf page, the corresponding bit is
** set in the bitvec. Whenever a leaf page is extracted from the free-list,
** optimization 2 above is omitted if the corresponding bit is already
** set in BtShared.pHasContent. The contents of the bitvec are cleared
** at the end of every transaction.
*/
static int btreeSetHasContent(BtShared *pBt, Pgno pgno){
  int rc = SQLITE_OK;
  if( !pBt->pHasContent ){
    assert( pgno<=pBt->nPage );
    pBt->pHasContent = sqlite3BitvecCreate(pBt->nPage);
    if( !pBt->pHasContent ){
      rc = SQLITE_NOMEM_BKPT;
    }
  }
  if( rc==SQLITE_OK && pgno<=sqlite3BitvecSize(pBt->pHasContent) ){
    rc = sqlite3BitvecSet(pBt->pHasContent, pgno);
  }
  return rc;
}

/*
** Query the BtShared.pHasContent vector.
**
** This function is called when a free-list leaf page is removed from the
** free-list for reuse. It returns false if it is safe to retrieve the
** page from the pager layer with the 'no-content' flag set. True otherwise.
*/
static int btreeGetHasContent(BtShared *pBt, Pgno pgno){
  Bitvec *p = pBt->pHasContent;
  return (p && (pgno>sqlite3BitvecSize(p) || sqlite3BitvecTest(p, pgno)));
}

/*
** Clear (destroy) the BtShared.pHasContent bitvec. This should be
** invoked at the conclusion of each write-transaction.
*/
static void btreeClearHasContent(BtShared *pBt){
  sqlite3BitvecDestroy(pBt->pHasContent);
  pBt->pHasContent = 0;
}

/*
** Release all of the apPage[] pages for a cursor.
*/
static void btreeReleaseAllCursorPages(BtCursor *pCur){
  int i;
  if( pCur->iPage>=0 ){
    for(i=0; i<pCur->iPage; i++){
      releasePageNotNull(pCur->apPage[i]);
    }
    releasePageNotNull(pCur->pPage);
    pCur->iPage = -1;
  }
}

/*
** The cursor passed as the only argument must point to a valid entry
** when this function is called (i.e. have eState==CURSOR_VALID). This
** function saves the current cursor key in variables pCur->nKey and
** pCur->pKey. SQLITE_OK is returned if successful or an SQLite error 
** code otherwise.
**
** If the cursor is open on an intkey table, then the integer key
** (the rowid) is stored in pCur->nKey and pCur->pKey is left set to
** NULL. If the cursor is open on a non-intkey table, then pCur->pKey is 
** set to point to a malloced buffer pCur->nKey bytes in size containing 
** the key.
*/
static int saveCursorKey(BtCursor *pCur){
  int rc = SQLITE_OK;
  assert( CURSOR_VALID==pCur->eState );
  assert( 0==pCur->pKey );
  assert( cursorHoldsMutex(pCur) );

  if( pCur->curIntKey ){
    /* Only the rowid is required for a table btree */
    pCur->nKey = sqlite3BtreeIntegerKey(pCur);
  }else{
    /* For an index btree, save the complete key content */
    void *pKey;
    pCur->nKey = sqlite3BtreePayloadSize(pCur);
    pKey = sqlite3Malloc( pCur->nKey );
    if( pKey ){
      rc = sqlite3BtreePayload(pCur, 0, (int)pCur->nKey, pKey);
      if( rc==SQLITE_OK ){
        pCur->pKey = pKey;
      }else{
        sqlite3_free(pKey);
      }
    }else{
      rc = SQLITE_NOMEM_BKPT;
    }
  }
  assert( !pCur->curIntKey || !pCur->pKey );
  return rc;
}

/*
** Save the current cursor position in the variables BtCursor.nKey 
** and BtCursor.pKey. The cursor's state is set to CURSOR_REQUIRESEEK.
**
** The caller must ensure that the cursor is valid (has eState==CURSOR_VALID)
** prior to calling this routine.  
*/
static int saveCursorPosition(BtCursor *pCur){
  int rc;

  assert( CURSOR_VALID==pCur->eState || CURSOR_SKIPNEXT==pCur->eState );
  assert( 0==pCur->pKey );
  assert( cursorHoldsMutex(pCur) );

  if( pCur->eState==CURSOR_SKIPNEXT ){
    pCur->eState = CURSOR_VALID;
  }else{
    pCur->skipNext = 0;
  }

  rc = saveCursorKey(pCur);
  if( rc==SQLITE_OK ){
    btreeReleaseAllCursorPages(pCur);
    pCur->eState = CURSOR_REQUIRESEEK;
  }

  pCur->curFlags &= ~(BTCF_ValidNKey|BTCF_ValidOvfl|BTCF_AtLast);
  return rc;
}

/* Forward reference */
static int SQLITE_NOINLINE saveCursorsOnList(BtCursor*,Pgno,BtCursor*);

/*
** Save the positions of all cursors (except pExcept) that are open on
** the table with root-page iRoot.  "Saving the cursor position" means that
** the location in the btree is remembered in such a way that it can be
** moved back to the same spot after the btree has been modified.  This
** routine is called just before cursor pExcept is used to modify the
** table, for example in BtreeDelete() or BtreeInsert().
**
** If there are two or more cursors on the same btree, then all such 
** cursors should have their BTCF_Multiple flag set.  The btreeCursor()
** routine enforces that rule.  This routine only needs to be called in
** the uncommon case when pExpect has the BTCF_Multiple flag set.
**
** If pExpect!=NULL and if no other cursors are found on the same root-page,
** then the BTCF_Multiple flag on pExpect is cleared, to avoid another
** pointless call to this routine.
**
** Implementation note:  This routine merely checks to see if any cursors
** need to be saved.  It calls out to saveCursorsOnList() in the (unusual)
** event that cursors are in need to being saved.
*/
static int saveAllCursors(BtShared *pBt, Pgno iRoot, BtCursor *pExcept){
  BtCursor *p;
  assert( sqlite3_mutex_held(pBt->mutex) );
  assert( pExcept==0 || pExcept->pBt==pBt );
  for(p=pBt->pCursor; p; p=p->pNext){
    if( p!=pExcept && (0==iRoot || p->pgnoRoot==iRoot) ) break;
  }
  if( p ) return saveCursorsOnList(p, iRoot, pExcept);
  if( pExcept ) pExcept->curFlags &= ~BTCF_Multiple;
  return SQLITE_OK;
}

/* This helper routine to saveAllCursors does the actual work of saving
** the cursors if and when a cursor is found that actually requires saving.
** The common case is that no cursors need to be saved, so this routine is
** broken out from its caller to avoid unnecessary stack pointer movement.
*/
static int SQLITE_NOINLINE saveCursorsOnList(
  BtCursor *p,         /* The first cursor that needs saving */
  Pgno iRoot,          /* Only save cursor with this iRoot. Save all if zero */
  BtCursor *pExcept    /* Do not save this cursor */
){
  do{
    if( p!=pExcept && (0==iRoot || p->pgnoRoot==iRoot) ){
      if( p->eState==CURSOR_VALID || p->eState==CURSOR_SKIPNEXT ){
        int rc = saveCursorPosition(p);
        if( SQLITE_OK!=rc ){
          return rc;
        }
      }else{
        testcase( p->iPage>=0 );
        btreeReleaseAllCursorPages(p);
      }
    }
    p = p->pNext;
  }while( p );
  return SQLITE_OK;
}

/*
** Clear the current cursor position.
*/
void sqlite3BtreeClearCursor(BtCursor *pCur){
  assert( cursorHoldsMutex(pCur) );
  sqlite3_free(pCur->pKey);
  pCur->pKey = 0;
  pCur->eState = CURSOR_INVALID;
}

/*
** In this version of BtreeMoveto, pKey is a packed index record
** such as is generated by the OP_MakeRecord opcode.  Unpack the
** record and then call BtreeMovetoUnpacked() to do the work.
*/
static int btreeMoveto(
  BtCursor *pCur,     /* Cursor open on the btree to be searched */
  const void *pKey,   /* Packed key if the btree is an index */
  i64 nKey,           /* Integer key for tables.  Size of pKey for indices */
  int bias,           /* Bias search to the high end */
  int *pRes           /* Write search results here */
){
  int rc;                    /* Status code */
  UnpackedRecord *pIdxKey;   /* Unpacked index key */

  if( pKey ){
    assert( nKey==(i64)(int)nKey );
    pIdxKey = sqlite3VdbeAllocUnpackedRecord(pCur->pKeyInfo);
    if( pIdxKey==0 ) return SQLITE_NOMEM_BKPT;
    sqlite3VdbeRecordUnpack(pCur->pKeyInfo, (int)nKey, pKey, pIdxKey);
    if( pIdxKey->nField==0 ){
      rc = SQLITE_CORRUPT_BKPT;
      goto moveto_done;
    }
  }else{
    pIdxKey = 0;
  }
  rc = sqlite3BtreeMovetoUnpacked(pCur, pIdxKey, nKey, bias, pRes);
moveto_done:
  if( pIdxKey ){
    sqlite3DbFree(pCur->pKeyInfo->db, pIdxKey);
  }
  return rc;
}

/*
** Restore the cursor to the position it was in (or as close to as possible)
** when saveCursorPosition() was called. Note that this call deletes the 
** saved position info stored by saveCursorPosition(), so there can be
** at most one effective restoreCursorPosition() call after each 
** saveCursorPosition().
*/
static int btreeRestoreCursorPosition(BtCursor *pCur){
  int rc;
  int skipNext;
  assert( cursorOwnsBtShared(pCur) );
  assert( pCur->eState>=CURSOR_REQUIRESEEK );
  if( pCur->eState==CURSOR_FAULT ){
    return pCur->skipNext;
  }
  pCur->eState = CURSOR_INVALID;
  rc = btreeMoveto(pCur, pCur->pKey, pCur->nKey, 0, &skipNext);
  if( rc==SQLITE_OK ){
    sqlite3_free(pCur->pKey);
    pCur->pKey = 0;
    assert( pCur->eState==CURSOR_VALID || pCur->eState==CURSOR_INVALID );
    pCur->skipNext |= skipNext;
    if( pCur->skipNext && pCur->eState==CURSOR_VALID ){
      pCur->eState = CURSOR_SKIPNEXT;
    }
  }
  return rc;
}

#define restoreCursorPosition(p) \
  (p->eState>=CURSOR_REQUIRESEEK ? \
         btreeRestoreCursorPosition(p) : \
         SQLITE_OK)

/*
** Determine whether or not a cursor has moved from the position where
** it was last placed, or has been invalidated for any other reason.
** Cursors can move when the row they are pointing at is deleted out
** from under them, for example.  Cursor might also move if a btree
** is rebalanced.
**
** Calling this routine with a NULL cursor pointer returns false.
**
** Use the separate sqlite3BtreeCursorRestore() routine to restore a cursor
** back to where it ought to be if this routine returns true.
*/
int sqlite3BtreeCursorHasMoved(BtCursor *pCur){
  return pCur->eState!=CURSOR_VALID;
}

/*
** Return a pointer to a fake BtCursor object that will always answer
** false to the sqlite3BtreeCursorHasMoved() routine above.  The fake
** cursor returned must not be used with any other Btree interface.
*/
BtCursor *sqlite3BtreeFakeValidCursor(void){
  static u8 fakeCursor = CURSOR_VALID;
  assert( offsetof(BtCursor, eState)==0 );
  return (BtCursor*)&fakeCursor;
}

/*
** This routine restores a cursor back to its original position after it
** has been moved by some outside activity (such as a btree rebalance or
** a row having been deleted out from under the cursor).  
**
** On success, the *pDifferentRow parameter is false if the cursor is left
** pointing at exactly the same row.  *pDifferntRow is the row the cursor
** was pointing to has been deleted, forcing the cursor to point to some
** nearby row.
**
** This routine should only be called for a cursor that just returned
** TRUE from sqlite3BtreeCursorHasMoved().
*/
int sqlite3BtreeCursorRestore(BtCursor *pCur, int *pDifferentRow){
  int rc;

  assert( pCur!=0 );
  assert( pCur->eState!=CURSOR_VALID );
  rc = restoreCursorPosition(pCur);
  if( rc ){
    *pDifferentRow = 1;
    return rc;
  }
  if( pCur->eState!=CURSOR_VALID ){
    *pDifferentRow = 1;
  }else{
    assert( pCur->skipNext==0 );
    *pDifferentRow = 0;
  }
  return SQLITE_OK;
}

#ifdef SQLITE_ENABLE_CURSOR_HINTS
/*
** Provide hints to the cursor.  The particular hint given (and the type
** and number of the varargs parameters) is determined by the eHintType
** parameter.  See the definitions of the BTREE_HINT_* macros for details.
*/
void sqlite3BtreeCursorHint(BtCursor *pCur, int eHintType, ...){
  /* Used only by system that substitute their own storage engine */
}
#endif

/*
** Provide flag hints to the cursor.
*/
void sqlite3BtreeCursorHintFlags(BtCursor *pCur, unsigned x){
  assert( x==BTREE_SEEK_EQ || x==BTREE_BULKLOAD || x==0 );
  pCur->hints = x;
}


#ifndef SQLITE_OMIT_AUTOVACUUM
/*
** Given a page number of a regular database page, return the page
** number for the pointer-map page that contains the entry for the
** input page number.
**
** Return 0 (not a valid page) for pgno==1 since there is
** no pointer map associated with page 1.  The integrity_check logic
** requires that ptrmapPageno(*,1)!=1.
*/
static Pgno ptrmapPageno(BtShared *pBt, Pgno pgno){
  int nPagesPerMapPage;
  Pgno iPtrMap, ret;
  assert( sqlite3_mutex_held(pBt->mutex) );
  if( pgno<2 ) return 0;
  nPagesPerMapPage = (pBt->usableSize/5)+1;
  iPtrMap = (pgno-2)/nPagesPerMapPage;
  ret = (iPtrMap*nPagesPerMapPage) + 2; 
  if( ret==PENDING_BYTE_PAGE(pBt) ){
    ret++;
  }
  return ret;
}

/*
** Write an entry into the pointer map.
**
** This routine updates the pointer map entry for page number 'key'
** so that it maps to type 'eType' and parent page number 'pgno'.
**
** If *pRC is initially non-zero (non-SQLITE_OK) then this routine is
** a no-op.  If an error occurs, the appropriate error code is written
** into *pRC.
*/
static void ptrmapPut(BtShared *pBt, Pgno key, u8 eType, Pgno parent, int *pRC){
  DbPage *pDbPage;  /* The pointer map page */
  u8 *pPtrmap;      /* The pointer map data */
  Pgno iPtrmap;     /* The pointer map page number */
  int offset;       /* Offset in pointer map page */
  int rc;           /* Return code from subfunctions */

  if( *pRC ) return;

  assert( sqlite3_mutex_held(pBt->mutex) );
  /* The master-journal page number is never added to a pointer-map page */
  assert( 0==PTRMAP_ISPAGE(pBt, PENDING_BYTE_PAGE(pBt)) );

#ifndef SQLITE_OMIT_CONCURRENT
  if( pBt->pMap ){
    *pRC = btreePtrmapStore(pBt, key, eType, parent);
    return;
  }
#endif

  assert( pBt->autoVacuum );
  if( key==0 ){
    *pRC = SQLITE_CORRUPT_BKPT;
    return;
  }
  iPtrmap = PTRMAP_PAGENO(pBt, key);
  rc = sqlite3PagerGet(pBt->pPager, iPtrmap, &pDbPage, 0);
  if( rc!=SQLITE_OK ){
    *pRC = rc;
    return;
  }
  offset = PTRMAP_PTROFFSET(iPtrmap, key);
  if( offset<0 ){
    *pRC = SQLITE_CORRUPT_BKPT;
    goto ptrmap_exit;
  }
  assert( offset <= (int)pBt->usableSize-5 );
  pPtrmap = (u8 *)sqlite3PagerGetData(pDbPage);

  if( eType!=pPtrmap[offset] || get4byte(&pPtrmap[offset+1])!=parent ){
    TRACE(("PTRMAP_UPDATE: %d->(%d,%d)\n", key, eType, parent));
    *pRC= rc = sqlite3PagerWrite(pDbPage);
    if( rc==SQLITE_OK ){
      pPtrmap[offset] = eType;
      put4byte(&pPtrmap[offset+1], parent);
    }
  }

ptrmap_exit:
  sqlite3PagerUnref(pDbPage);
}

/*
** Read an entry from the pointer map.
**
** This routine retrieves the pointer map entry for page 'key', writing
** the type and parent page number to *pEType and *pPgno respectively.
** An error code is returned if something goes wrong, otherwise SQLITE_OK.
*/
static int ptrmapGet(BtShared *pBt, Pgno key, u8 *pEType, Pgno *pPgno){
  DbPage *pDbPage;   /* The pointer map page */
  int iPtrmap;       /* Pointer map page index */
  u8 *pPtrmap;       /* Pointer map page data */
  int offset;        /* Offset of entry in pointer map */
  int rc;

  assert( sqlite3_mutex_held(pBt->mutex) );

  iPtrmap = PTRMAP_PAGENO(pBt, key);
  rc = sqlite3PagerGet(pBt->pPager, iPtrmap, &pDbPage, 0);
  if( rc!=0 ){
    return rc;
  }
  pPtrmap = (u8 *)sqlite3PagerGetData(pDbPage);

  offset = PTRMAP_PTROFFSET(iPtrmap, key);
  if( offset<0 ){
    sqlite3PagerUnref(pDbPage);
    return SQLITE_CORRUPT_BKPT;
  }
  assert( offset <= (int)pBt->usableSize-5 );
  assert( pEType!=0 );
  *pEType = pPtrmap[offset];
  if( pPgno ) *pPgno = get4byte(&pPtrmap[offset+1]);

  sqlite3PagerUnref(pDbPage);
  if( *pEType<1 || *pEType>5 ) return SQLITE_CORRUPT_PGNO(iPtrmap);
  return SQLITE_OK;
}

#else /* if defined SQLITE_OMIT_AUTOVACUUM */
  #define ptrmapPut(w,x,y,z,rc)
  #define ptrmapGet(w,x,y,z) SQLITE_OK
  #define ptrmapPutOvflPtr(x, y, rc)
#endif

/*
** Given a btree page and a cell index (0 means the first cell on
** the page, 1 means the second cell, and so forth) return a pointer
** to the cell content.
**
** findCellPastPtr() does the same except it skips past the initial
** 4-byte child pointer found on interior pages, if there is one.
**
** This routine works only for pages that do not contain overflow cells.
*/
#define findCell(P,I) \
  ((P)->aData + ((P)->maskPage & get2byteAligned(&(P)->aCellIdx[2*(I)])))
#define findCellPastPtr(P,I) \
  ((P)->aDataOfst + ((P)->maskPage & get2byteAligned(&(P)->aCellIdx[2*(I)])))


/*
** This is common tail processing for btreeParseCellPtr() and
** btreeParseCellPtrIndex() for the case when the cell does not fit entirely
** on a single B-tree page.  Make necessary adjustments to the CellInfo
** structure.
*/
static SQLITE_NOINLINE void btreeParseCellAdjustSizeForOverflow(
  MemPage *pPage,         /* Page containing the cell */
  u8 *pCell,              /* Pointer to the cell text. */
  CellInfo *pInfo         /* Fill in this structure */
){
  /* If the payload will not fit completely on the local page, we have
  ** to decide how much to store locally and how much to spill onto
  ** overflow pages.  The strategy is to minimize the amount of unused
  ** space on overflow pages while keeping the amount of local storage
  ** in between minLocal and maxLocal.
  **
  ** Warning:  changing the way overflow payload is distributed in any
  ** way will result in an incompatible file format.
  */
  int minLocal;  /* Minimum amount of payload held locally */
  int maxLocal;  /* Maximum amount of payload held locally */
  int surplus;   /* Overflow payload available for local storage */

  minLocal = pPage->minLocal;
  maxLocal = pPage->maxLocal;
  surplus = minLocal + (pInfo->nPayload - minLocal)%(pPage->pBt->usableSize-4);
  testcase( surplus==maxLocal );
  testcase( surplus==maxLocal+1 );
  if( surplus <= maxLocal ){
    pInfo->nLocal = (u16)surplus;
  }else{
    pInfo->nLocal = (u16)minLocal;
  }
  pInfo->nSize = (u16)(&pInfo->pPayload[pInfo->nLocal] - pCell) + 4;
}

/*
** The following routines are implementations of the MemPage.xParseCell()
** method.
**
** Parse a cell content block and fill in the CellInfo structure.
**
** btreeParseCellPtr()        =>   table btree leaf nodes
** btreeParseCellNoPayload()  =>   table btree internal nodes
** btreeParseCellPtrIndex()   =>   index btree nodes
**
** There is also a wrapper function btreeParseCell() that works for
** all MemPage types and that references the cell by index rather than
** by pointer.
*/
static void btreeParseCellPtrNoPayload(
  MemPage *pPage,         /* Page containing the cell */
  u8 *pCell,              /* Pointer to the cell text. */
  CellInfo *pInfo         /* Fill in this structure */
){
  assert( sqlite3_mutex_held(pPage->pBt->mutex) );
  assert( pPage->leaf==0 );
  assert( pPage->childPtrSize==4 );
#ifndef SQLITE_DEBUG
  UNUSED_PARAMETER(pPage);
#endif
  pInfo->nSize = 4 + getVarint(&pCell[4], (u64*)&pInfo->nKey);
  pInfo->nPayload = 0;
  pInfo->nLocal = 0;
  pInfo->pPayload = 0;
  return;
}
static void btreeParseCellPtr(
  MemPage *pPage,         /* Page containing the cell */
  u8 *pCell,              /* Pointer to the cell text. */
  CellInfo *pInfo         /* Fill in this structure */
){
  u8 *pIter;              /* For scanning through pCell */
  u32 nPayload;           /* Number of bytes of cell payload */
  u64 iKey;               /* Extracted Key value */

  assert( sqlite3_mutex_held(pPage->pBt->mutex) );
  assert( pPage->leaf==0 || pPage->leaf==1 );
  assert( pPage->intKeyLeaf );
  assert( pPage->childPtrSize==0 );
  pIter = pCell;

  /* The next block of code is equivalent to:
  **
  **     pIter += getVarint32(pIter, nPayload);
  **
  ** The code is inlined to avoid a function call.
  */
  nPayload = *pIter;
  if( nPayload>=0x80 ){
    u8 *pEnd = &pIter[8];
    nPayload &= 0x7f;
    do{
      nPayload = (nPayload<<7) | (*++pIter & 0x7f);
    }while( (*pIter)>=0x80 && pIter<pEnd );
  }
  pIter++;

  /* The next block of code is equivalent to:
  **
  **     pIter += getVarint(pIter, (u64*)&pInfo->nKey);
  **
  ** The code is inlined to avoid a function call.
  */
  iKey = *pIter;
  if( iKey>=0x80 ){
    u8 *pEnd = &pIter[7];
    iKey &= 0x7f;
    while(1){
      iKey = (iKey<<7) | (*++pIter & 0x7f);
      if( (*pIter)<0x80 ) break;
      if( pIter>=pEnd ){
        iKey = (iKey<<8) | *++pIter;
        break;
      }
    }
  }
  pIter++;

  pInfo->nKey = *(i64*)&iKey;
  pInfo->nPayload = nPayload;
  pInfo->pPayload = pIter;
  testcase( nPayload==pPage->maxLocal );
  testcase( nPayload==pPage->maxLocal+1 );
  if( nPayload<=pPage->maxLocal ){
    /* This is the (easy) common case where the entire payload fits
    ** on the local page.  No overflow is required.
    */
    pInfo->nSize = nPayload + (u16)(pIter - pCell);
    if( pInfo->nSize<4 ) pInfo->nSize = 4;
    pInfo->nLocal = (u16)nPayload;
  }else{
    btreeParseCellAdjustSizeForOverflow(pPage, pCell, pInfo);
  }
}
static void btreeParseCellPtrIndex(
  MemPage *pPage,         /* Page containing the cell */
  u8 *pCell,              /* Pointer to the cell text. */
  CellInfo *pInfo         /* Fill in this structure */
){
  u8 *pIter;              /* For scanning through pCell */
  u32 nPayload;           /* Number of bytes of cell payload */

  assert( sqlite3_mutex_held(pPage->pBt->mutex) );
  assert( pPage->leaf==0 || pPage->leaf==1 );
  assert( pPage->intKeyLeaf==0 );
  pIter = pCell + pPage->childPtrSize;
  nPayload = *pIter;
  if( nPayload>=0x80 ){
    u8 *pEnd = &pIter[8];
    nPayload &= 0x7f;
    do{
      nPayload = (nPayload<<7) | (*++pIter & 0x7f);
    }while( *(pIter)>=0x80 && pIter<pEnd );
  }
  pIter++;
  pInfo->nKey = nPayload;
  pInfo->nPayload = nPayload;
  pInfo->pPayload = pIter;
  testcase( nPayload==pPage->maxLocal );
  testcase( nPayload==pPage->maxLocal+1 );
  if( nPayload<=pPage->maxLocal ){
    /* This is the (easy) common case where the entire payload fits
    ** on the local page.  No overflow is required.
    */
    pInfo->nSize = nPayload + (u16)(pIter - pCell);
    if( pInfo->nSize<4 ) pInfo->nSize = 4;
    pInfo->nLocal = (u16)nPayload;
  }else{
    btreeParseCellAdjustSizeForOverflow(pPage, pCell, pInfo);
  }
}
static void btreeParseCell(
  MemPage *pPage,         /* Page containing the cell */
  int iCell,              /* The cell index.  First cell is 0 */
  CellInfo *pInfo         /* Fill in this structure */
){
  pPage->xParseCell(pPage, findCell(pPage, iCell), pInfo);
}

/*
** The following routines are implementations of the MemPage.xCellSize
** method.
**
** Compute the total number of bytes that a Cell needs in the cell
** data area of the btree-page.  The return number includes the cell
** data header and the local payload, but not any overflow page or
** the space used by the cell pointer.
**
** cellSizePtrNoPayload()    =>   table internal nodes
** cellSizePtr()             =>   all index nodes & table leaf nodes
*/
static u16 cellSizePtr(MemPage *pPage, u8 *pCell){
  u8 *pIter = pCell + pPage->childPtrSize; /* For looping over bytes of pCell */
  u8 *pEnd;                                /* End mark for a varint */
  u32 nSize;                               /* Size value to return */

#ifdef SQLITE_DEBUG
  /* The value returned by this function should always be the same as
  ** the (CellInfo.nSize) value found by doing a full parse of the
  ** cell. If SQLITE_DEBUG is defined, an assert() at the bottom of
  ** this function verifies that this invariant is not violated. */
  CellInfo debuginfo;
  pPage->xParseCell(pPage, pCell, &debuginfo);
#endif

  nSize = *pIter;
  if( nSize>=0x80 ){
    pEnd = &pIter[8];
    nSize &= 0x7f;
    do{
      nSize = (nSize<<7) | (*++pIter & 0x7f);
    }while( *(pIter)>=0x80 && pIter<pEnd );
  }
  pIter++;
  if( pPage->intKey ){
    /* pIter now points at the 64-bit integer key value, a variable length 
    ** integer. The following block moves pIter to point at the first byte
    ** past the end of the key value. */
    pEnd = &pIter[9];
    while( (*pIter++)&0x80 && pIter<pEnd );
  }
  testcase( nSize==pPage->maxLocal );
  testcase( nSize==pPage->maxLocal+1 );
  if( nSize<=pPage->maxLocal ){
    nSize += (u32)(pIter - pCell);
    if( nSize<4 ) nSize = 4;
  }else{
    int minLocal = pPage->minLocal;
    nSize = minLocal + (nSize - minLocal) % (pPage->pBt->usableSize - 4);
    testcase( nSize==pPage->maxLocal );
    testcase( nSize==pPage->maxLocal+1 );
    if( nSize>pPage->maxLocal ){
      nSize = minLocal;
    }
    nSize += 4 + (u16)(pIter - pCell);
  }
  assert( nSize==debuginfo.nSize || CORRUPT_DB );
  return (u16)nSize;
}
static u16 cellSizePtrNoPayload(MemPage *pPage, u8 *pCell){
  u8 *pIter = pCell + 4; /* For looping over bytes of pCell */
  u8 *pEnd;              /* End mark for a varint */

#ifdef SQLITE_DEBUG
  /* The value returned by this function should always be the same as
  ** the (CellInfo.nSize) value found by doing a full parse of the
  ** cell. If SQLITE_DEBUG is defined, an assert() at the bottom of
  ** this function verifies that this invariant is not violated. */
  CellInfo debuginfo;
  pPage->xParseCell(pPage, pCell, &debuginfo);
#else
  UNUSED_PARAMETER(pPage);
#endif

  assert( pPage->childPtrSize==4 );
  pEnd = pIter + 9;
  while( (*pIter++)&0x80 && pIter<pEnd );
  assert( debuginfo.nSize==(u16)(pIter - pCell) || CORRUPT_DB );
  return (u16)(pIter - pCell);
}


#ifdef SQLITE_DEBUG
/* This variation on cellSizePtr() is used inside of assert() statements
** only. */
static u16 cellSize(MemPage *pPage, int iCell){
  return pPage->xCellSize(pPage, findCell(pPage, iCell));
}
#endif

#ifndef SQLITE_OMIT_AUTOVACUUM
/*
** If the cell pCell, part of page pPage contains a pointer
** to an overflow page, insert an entry into the pointer-map
** for the overflow page.
*/
static void ptrmapPutOvflPtr(MemPage *pPage, u8 *pCell, int *pRC){
  CellInfo info;
  if( *pRC ) return;
  assert( pCell!=0 );
  pPage->xParseCell(pPage, pCell, &info);
  if( info.nLocal<info.nPayload ){
    Pgno ovfl = get4byte(&pCell[info.nSize-4]);
    ptrmapPut(pPage->pBt, ovfl, PTRMAP_OVERFLOW1, pPage->pgno, pRC);
  }
}
#endif


/*
** Defragment the page given. This routine reorganizes cells within the
** page so that there are no free-blocks on the free-block list.
**
** Parameter nMaxFrag is the maximum amount of fragmented space that may be
** present in the page after this routine returns.
**
** EVIDENCE-OF: R-44582-60138 SQLite may from time to time reorganize a
** b-tree page so that there are no freeblocks or fragment bytes, all
** unused bytes are contained in the unallocated space region, and all
** cells are packed tightly at the end of the page.
*/
static int defragmentPage(MemPage *pPage, int nMaxFrag){
  int i;                     /* Loop counter */
  int pc;                    /* Address of the i-th cell */
  int hdr;                   /* Offset to the page header */
  int size;                  /* Size of a cell */
  int usableSize;            /* Number of usable bytes on a page */
  int cellOffset;            /* Offset to the cell pointer array */
  int cbrk;                  /* Offset to the cell content area */
  int nCell;                 /* Number of cells on the page */
  unsigned char *data;       /* The page data */
  unsigned char *temp;       /* Temp area for cell content */
  unsigned char *src;        /* Source of content */
  int iCellFirst;            /* First allowable cell index */
  int iCellLast;             /* Last possible cell index */

  assert( sqlite3PagerIswriteable(pPage->pDbPage) );
  assert( pPage->pBt!=0 );
  assert( pPage->pBt->usableSize <= SQLITE_MAX_PAGE_SIZE );
  assert( pPage->nOverflow==0 );
  assert( sqlite3_mutex_held(pPage->pBt->mutex) );
  temp = 0;
  src = data = pPage->aData;
  hdr = pPage->hdrOffset;
  cellOffset = pPage->cellOffset;
  nCell = pPage->nCell;
  assert( nCell==get2byte(&data[hdr+3]) );
  iCellFirst = cellOffset + 2*nCell;
  usableSize = pPage->pBt->usableSize;

  /* This block handles pages with two or fewer free blocks and nMaxFrag
  ** or fewer fragmented bytes. In this case it is faster to move the
  ** two (or one) blocks of cells using memmove() and add the required
  ** offsets to each pointer in the cell-pointer array than it is to 
  ** reconstruct the entire page.  */
  if( (int)data[hdr+7]<=nMaxFrag ){
    int iFree = get2byte(&data[hdr+1]);
    if( iFree ){
      int iFree2 = get2byte(&data[iFree]);

      /* pageFindSlot() has already verified that free blocks are sorted
      ** in order of offset within the page, and that no block extends
      ** past the end of the page. Provided the two free slots do not 
      ** overlap, this guarantees that the memmove() calls below will not
      ** overwrite the usableSize byte buffer, even if the database page
      ** is corrupt.  */
      assert( iFree2==0 || iFree2>iFree );
      assert( iFree+get2byte(&data[iFree+2]) <= usableSize );
      assert( iFree2==0 || iFree2+get2byte(&data[iFree2+2]) <= usableSize );

      if( 0==iFree2 || (data[iFree2]==0 && data[iFree2+1]==0) ){
        u8 *pEnd = &data[cellOffset + nCell*2];
        u8 *pAddr;
        int sz2 = 0;
        int sz = get2byte(&data[iFree+2]);
        int top = get2byte(&data[hdr+5]);
        if( iFree2 ){
          assert( iFree+sz<=iFree2 ); /* Verified by pageFindSlot() */
          sz2 = get2byte(&data[iFree2+2]);
          assert( iFree+sz+sz2+iFree2-(iFree+sz) <= usableSize );
          memmove(&data[iFree+sz+sz2], &data[iFree+sz], iFree2-(iFree+sz));
          sz += sz2;
        }
        cbrk = top+sz;
        assert( cbrk+(iFree-top) <= usableSize );
        memmove(&data[cbrk], &data[top], iFree-top);
        for(pAddr=&data[cellOffset]; pAddr<pEnd; pAddr+=2){
          pc = get2byte(pAddr);
          if( pc<iFree ){ put2byte(pAddr, pc+sz); }
          else if( pc<iFree2 ){ put2byte(pAddr, pc+sz2); }
        }
        goto defragment_out;
      }
    }
  }

  cbrk = usableSize;
  iCellLast = usableSize - 4;
  for(i=0; i<nCell; i++){
    u8 *pAddr;     /* The i-th cell pointer */
    pAddr = &data[cellOffset + i*2];
    pc = get2byte(pAddr);
    testcase( pc==iCellFirst );
    testcase( pc==iCellLast );
    /* These conditions have already been verified in btreeInitPage()
    ** if PRAGMA cell_size_check=ON.
    */
    if( pc<iCellFirst || pc>iCellLast ){
      return SQLITE_CORRUPT_PGNO(pPage->pgno);
    }
    assert( pc>=iCellFirst && pc<=iCellLast );
    size = pPage->xCellSize(pPage, &src[pc]);
    cbrk -= size;
    if( cbrk<iCellFirst || pc+size>usableSize ){
      return SQLITE_CORRUPT_PGNO(pPage->pgno);
    }
    assert( cbrk+size<=usableSize && cbrk>=iCellFirst );
    testcase( cbrk+size==usableSize );
    testcase( pc+size==usableSize );
    put2byte(pAddr, cbrk);
    if( temp==0 ){
      int x;
      if( cbrk==pc ) continue;
      temp = sqlite3PagerTempSpace(pPage->pBt->pPager);
      x = get2byte(&data[hdr+5]);
      memcpy(&temp[x], &data[x], (cbrk+size) - x);
      src = temp;
    }
    memcpy(&data[cbrk], &src[pc], size);
  }
  data[hdr+7] = 0;

 defragment_out:
  if( data[hdr+7]+cbrk-iCellFirst!=pPage->nFree ){
    return SQLITE_CORRUPT_PGNO(pPage->pgno);
  }
  assert( cbrk>=iCellFirst );
  put2byte(&data[hdr+5], cbrk);
  data[hdr+1] = 0;
  data[hdr+2] = 0;
  memset(&data[iCellFirst], 0, cbrk-iCellFirst);
  assert( sqlite3PagerIswriteable(pPage->pDbPage) );
  return SQLITE_OK;
}

/*
** Search the free-list on page pPg for space to store a cell nByte bytes in
** size. If one can be found, return a pointer to the space and remove it
** from the free-list.
**
** If no suitable space can be found on the free-list, return NULL.
**
** This function may detect corruption within pPg.  If corruption is
** detected then *pRc is set to SQLITE_CORRUPT and NULL is returned.
**
** Slots on the free list that are between 1 and 3 bytes larger than nByte
** will be ignored if adding the extra space to the fragmentation count
** causes the fragmentation count to exceed 60.
*/
static u8 *pageFindSlot(MemPage *pPg, int nByte, int *pRc){
  const int hdr = pPg->hdrOffset;
  u8 * const aData = pPg->aData;
  int iAddr = hdr + 1;
  int pc = get2byte(&aData[iAddr]);
  int x;
  int usableSize = pPg->pBt->usableSize;
  int size;            /* Size of the free slot */

  assert( pc>0 );
  while( pc<=usableSize-4 ){
    /* EVIDENCE-OF: R-22710-53328 The third and fourth bytes of each
    ** freeblock form a big-endian integer which is the size of the freeblock
    ** in bytes, including the 4-byte header. */
    size = get2byte(&aData[pc+2]);
    if( (x = size - nByte)>=0 ){
      testcase( x==4 );
      testcase( x==3 );
      if( size+pc > usableSize ){
        *pRc = SQLITE_CORRUPT_PGNO(pPg->pgno);
        return 0;
      }else if( x<4 ){
        /* EVIDENCE-OF: R-11498-58022 In a well-formed b-tree page, the total
        ** number of bytes in fragments may not exceed 60. */
        if( aData[hdr+7]>57 ) return 0;

        /* Remove the slot from the free-list. Update the number of
        ** fragmented bytes within the page. */
        memcpy(&aData[iAddr], &aData[pc], 2);
        aData[hdr+7] += (u8)x;
      }else{
        /* The slot remains on the free-list. Reduce its size to account
         ** for the portion used by the new allocation. */
        put2byte(&aData[pc+2], x);
      }
      return &aData[pc + x];
    }
    iAddr = pc;
    pc = get2byte(&aData[pc]);
    if( pc<iAddr+size ) break;
  }
  if( pc ){
    *pRc = SQLITE_CORRUPT_PGNO(pPg->pgno);
  }

  return 0;
}

/*
** Allocate nByte bytes of space from within the B-Tree page passed
** as the first argument. Write into *pIdx the index into pPage->aData[]
** of the first byte of allocated space. Return either SQLITE_OK or
** an error code (usually SQLITE_CORRUPT).
**
** The caller guarantees that there is sufficient space to make the
** allocation.  This routine might need to defragment in order to bring
** all the space together, however.  This routine will avoid using
** the first two bytes past the cell pointer area since presumably this
** allocation is being made in order to insert a new cell, so we will
** also end up needing a new cell pointer.
*/
static int allocateSpace(MemPage *pPage, int nByte, int *pIdx){
  const int hdr = pPage->hdrOffset;    /* Local cache of pPage->hdrOffset */
  u8 * const data = pPage->aData;      /* Local cache of pPage->aData */
  int top;                             /* First byte of cell content area */
  int rc = SQLITE_OK;                  /* Integer return code */
  int gap;        /* First byte of gap between cell pointers and cell content */
  
  assert( sqlite3PagerIswriteable(pPage->pDbPage) );
  assert( pPage->pBt );
  assert( sqlite3_mutex_held(pPage->pBt->mutex) );
  assert( nByte>=0 );  /* Minimum cell size is 4 */
  assert( pPage->nFree>=nByte );
  assert( pPage->nOverflow==0 );
  assert( nByte < (int)(pPage->pBt->usableSize-8) );

  assert( pPage->cellOffset == hdr + 12 - 4*pPage->leaf );
  gap = pPage->cellOffset + 2*pPage->nCell;
  assert( gap<=65536 );
  /* EVIDENCE-OF: R-29356-02391 If the database uses a 65536-byte page size
  ** and the reserved space is zero (the usual value for reserved space)
  ** then the cell content offset of an empty page wants to be 65536.
  ** However, that integer is too large to be stored in a 2-byte unsigned
  ** integer, so a value of 0 is used in its place. */
  top = get2byte(&data[hdr+5]);
  assert( top<=(int)pPage->pBt->usableSize ); /* Prevent by getAndInitPage() */
  if( gap>top ){
    if( top==0 && pPage->pBt->usableSize==65536 ){
      top = 65536;
    }else{
      return SQLITE_CORRUPT_PGNO(pPage->pgno);
    }
  }

  /* If there is enough space between gap and top for one more cell pointer
  ** array entry offset, and if the freelist is not empty, then search the
  ** freelist looking for a free slot big enough to satisfy the request.
  */
  testcase( gap+2==top );
  testcase( gap+1==top );
  testcase( gap==top );
  if( (data[hdr+2] || data[hdr+1]) && gap+2<=top ){
    u8 *pSpace = pageFindSlot(pPage, nByte, &rc);
    if( pSpace ){
      assert( pSpace>=data && (pSpace - data)<65536 );
      *pIdx = (int)(pSpace - data);
      return SQLITE_OK;
    }else if( rc ){
      return rc;
    }
  }

  /* The request could not be fulfilled using a freelist slot.  Check
  ** to see if defragmentation is necessary.
  */
  testcase( gap+2+nByte==top );
  if( gap+2+nByte>top ){
    assert( pPage->nCell>0 || CORRUPT_DB );
    rc = defragmentPage(pPage, MIN(4, pPage->nFree - (2+nByte)));
    if( rc ) return rc;
    top = get2byteNotZero(&data[hdr+5]);
    assert( gap+2+nByte<=top );
  }


  /* Allocate memory from the gap in between the cell pointer array
  ** and the cell content area.  The btreeInitPage() call has already
  ** validated the freelist.  Given that the freelist is valid, there
  ** is no way that the allocation can extend off the end of the page.
  ** The assert() below verifies the previous sentence.
  */
  top -= nByte;
  put2byte(&data[hdr+5], top);
  assert( top+nByte <= (int)pPage->pBt->usableSize );
  *pIdx = top;
  return SQLITE_OK;
}

/*
** Return a section of the pPage->aData to the freelist.
** The first byte of the new free block is pPage->aData[iStart]
** and the size of the block is iSize bytes.
**
** Adjacent freeblocks are coalesced.
**
** Note that even though the freeblock list was checked by btreeInitPage(),
** that routine will not detect overlap between cells or freeblocks.  Nor
** does it detect cells or freeblocks that encrouch into the reserved bytes
** at the end of the page.  So do additional corruption checks inside this
** routine and return SQLITE_CORRUPT if any problems are found.
*/
static int freeSpace(MemPage *pPage, u16 iStart, u16 iSize){
  u16 iPtr;                             /* Address of ptr to next freeblock */
  u16 iFreeBlk;                         /* Address of the next freeblock */
  u8 hdr;                               /* Page header size.  0 or 100 */
  u8 nFrag = 0;                         /* Reduction in fragmentation */
  u16 iOrigSize = iSize;                /* Original value of iSize */
  u16 x;                                /* Offset to cell content area */
  u32 iEnd = iStart + iSize;            /* First byte past the iStart buffer */
  unsigned char *data = pPage->aData;   /* Page content */

  assert( pPage->pBt!=0 );
  assert( sqlite3PagerIswriteable(pPage->pDbPage) );
  assert( CORRUPT_DB || iStart>=pPage->hdrOffset+6+pPage->childPtrSize );
  assert( CORRUPT_DB || iEnd <= pPage->pBt->usableSize );
  assert( sqlite3_mutex_held(pPage->pBt->mutex) );
  assert( iSize>=4 );   /* Minimum cell size is 4 */
  assert( iStart<=pPage->pBt->usableSize-4 );

  /* The list of freeblocks must be in ascending order.  Find the 
  ** spot on the list where iStart should be inserted.
  */
  hdr = pPage->hdrOffset;
  iPtr = hdr + 1;
  if( data[iPtr+1]==0 && data[iPtr]==0 ){
    iFreeBlk = 0;  /* Shortcut for the case when the freelist is empty */
  }else{
    while( (iFreeBlk = get2byte(&data[iPtr]))<iStart ){
      if( iFreeBlk<iPtr+4 ){
        if( iFreeBlk==0 ) break;
        return SQLITE_CORRUPT_PGNO(pPage->pgno);
      }
      iPtr = iFreeBlk;
    }
    if( iFreeBlk>pPage->pBt->usableSize-4 ){
      return SQLITE_CORRUPT_PGNO(pPage->pgno);
    }
    assert( iFreeBlk>iPtr || iFreeBlk==0 );
  
    /* At this point:
    **    iFreeBlk:   First freeblock after iStart, or zero if none
    **    iPtr:       The address of a pointer to iFreeBlk
    **
    ** Check to see if iFreeBlk should be coalesced onto the end of iStart.
    */
    if( iFreeBlk && iEnd+3>=iFreeBlk ){
      nFrag = iFreeBlk - iEnd;
      if( iEnd>iFreeBlk ) return SQLITE_CORRUPT_PGNO(pPage->pgno);
      iEnd = iFreeBlk + get2byte(&data[iFreeBlk+2]);
      if( iEnd > pPage->pBt->usableSize ){
        return SQLITE_CORRUPT_PGNO(pPage->pgno);
      }
      iSize = iEnd - iStart;
      iFreeBlk = get2byte(&data[iFreeBlk]);
    }
  
    /* If iPtr is another freeblock (that is, if iPtr is not the freelist
    ** pointer in the page header) then check to see if iStart should be
    ** coalesced onto the end of iPtr.
    */
    if( iPtr>hdr+1 ){
      int iPtrEnd = iPtr + get2byte(&data[iPtr+2]);
      if( iPtrEnd+3>=iStart ){
        if( iPtrEnd>iStart ) return SQLITE_CORRUPT_PGNO(pPage->pgno);
        nFrag += iStart - iPtrEnd;
        iSize = iEnd - iPtr;
        iStart = iPtr;
      }
    }
    if( nFrag>data[hdr+7] ) return SQLITE_CORRUPT_PGNO(pPage->pgno);
    data[hdr+7] -= nFrag;
  }
  x = get2byte(&data[hdr+5]);
  if( iStart<=x ){
    /* The new freeblock is at the beginning of the cell content area,
    ** so just extend the cell content area rather than create another
    ** freelist entry */
    if( iStart<x || iPtr!=hdr+1 ) return SQLITE_CORRUPT_PGNO(pPage->pgno);
    put2byte(&data[hdr+1], iFreeBlk);
    put2byte(&data[hdr+5], iEnd);
  }else{
    /* Insert the new freeblock into the freelist */
    put2byte(&data[iPtr], iStart);
  }
  if( pPage->pBt->btsFlags & BTS_FAST_SECURE ){
    /* Overwrite deleted information with zeros when the secure_delete
    ** option is enabled */
    memset(&data[iStart], 0, iSize);
  }
  put2byte(&data[iStart], iFreeBlk);
  put2byte(&data[iStart+2], iSize);
  pPage->nFree += iOrigSize;
  return SQLITE_OK;
}

/*
** Decode the flags byte (the first byte of the header) for a page
** and initialize fields of the MemPage structure accordingly.
**
** Only the following combinations are supported.  Anything different
** indicates a corrupt database files:
**
**         PTF_ZERODATA
**         PTF_ZERODATA | PTF_LEAF
**         PTF_LEAFDATA | PTF_INTKEY
**         PTF_LEAFDATA | PTF_INTKEY | PTF_LEAF
*/
static int decodeFlags(MemPage *pPage, int flagByte){
  BtShared *pBt;     /* A copy of pPage->pBt */

  assert( pPage->hdrOffset==(pPage->pgno==1 ? 100 : 0) );
  assert( sqlite3_mutex_held(pPage->pBt->mutex) );
  pPage->leaf = (u8)(flagByte>>3);  assert( PTF_LEAF == 1<<3 );
  flagByte &= ~PTF_LEAF;
  pPage->childPtrSize = 4-4*pPage->leaf;
  pPage->xCellSize = cellSizePtr;
  pBt = pPage->pBt;
  if( flagByte==(PTF_LEAFDATA | PTF_INTKEY) ){
    /* EVIDENCE-OF: R-07291-35328 A value of 5 (0x05) means the page is an
    ** interior table b-tree page. */
    assert( (PTF_LEAFDATA|PTF_INTKEY)==5 );
    /* EVIDENCE-OF: R-26900-09176 A value of 13 (0x0d) means the page is a
    ** leaf table b-tree page. */
    assert( (PTF_LEAFDATA|PTF_INTKEY|PTF_LEAF)==13 );
    pPage->intKey = 1;
    if( pPage->leaf ){
      pPage->intKeyLeaf = 1;
      pPage->xParseCell = btreeParseCellPtr;
    }else{
      pPage->intKeyLeaf = 0;
      pPage->xCellSize = cellSizePtrNoPayload;
      pPage->xParseCell = btreeParseCellPtrNoPayload;
    }
    pPage->maxLocal = pBt->maxLeaf;
    pPage->minLocal = pBt->minLeaf;
  }else if( flagByte==PTF_ZERODATA ){
    /* EVIDENCE-OF: R-43316-37308 A value of 2 (0x02) means the page is an
    ** interior index b-tree page. */
    assert( (PTF_ZERODATA)==2 );
    /* EVIDENCE-OF: R-59615-42828 A value of 10 (0x0a) means the page is a
    ** leaf index b-tree page. */
    assert( (PTF_ZERODATA|PTF_LEAF)==10 );
    pPage->intKey = 0;
    pPage->intKeyLeaf = 0;
    pPage->xParseCell = btreeParseCellPtrIndex;
    pPage->maxLocal = pBt->maxLocal;
    pPage->minLocal = pBt->minLocal;
  }else{
    /* EVIDENCE-OF: R-47608-56469 Any other value for the b-tree page type is
    ** an error. */
    return SQLITE_CORRUPT_PGNO(pPage->pgno);
  }
  pPage->max1bytePayload = pBt->max1bytePayload;
  return SQLITE_OK;
}

/*
** Initialize the auxiliary information for a disk block.
**
** Return SQLITE_OK on success.  If we see that the page does
** not contain a well-formed database page, then return 
** SQLITE_CORRUPT.  Note that a return of SQLITE_OK does not
** guarantee that the page is well-formed.  It only shows that
** we failed to detect any corruption.
*/
static int btreeInitPage(MemPage *pPage){
  int pc;            /* Address of a freeblock within pPage->aData[] */
  u8 hdr;            /* Offset to beginning of page header */
  u8 *data;          /* Equal to pPage->aData */
  BtShared *pBt;        /* The main btree structure */
  int usableSize;    /* Amount of usable space on each page */
  u16 cellOffset;    /* Offset from start of page to first cell pointer */
  int nFree;         /* Number of unused bytes on the page */
  int top;           /* First byte of the cell content area */
  int iCellFirst;    /* First allowable cell or freeblock offset */
  int iCellLast;     /* Last possible cell or freeblock offset */

  assert( pPage->pBt!=0 );
  assert( pPage->pBt->db!=0 );
  assert( sqlite3_mutex_held(pPage->pBt->mutex) );
  assert( pPage->pgno==sqlite3PagerPagenumber(pPage->pDbPage) );
  assert( pPage == sqlite3PagerGetExtra(pPage->pDbPage) );
  assert( pPage->aData == sqlite3PagerGetData(pPage->pDbPage) );
  assert( pPage->isInit==0 );

  pBt = pPage->pBt;
  hdr = pPage->hdrOffset;
  data = pPage->aData;
  /* EVIDENCE-OF: R-28594-02890 The one-byte flag at offset 0 indicating
  ** the b-tree page type. */
  if( decodeFlags(pPage, data[hdr]) ){
    return SQLITE_CORRUPT_PGNO(pPage->pgno);
  }
  assert( pBt->pageSize>=512 && pBt->pageSize<=65536 );
  pPage->maskPage = (u16)(pBt->pageSize - 1);
  pPage->nOverflow = 0;
  usableSize = pBt->usableSize;
  pPage->cellOffset = cellOffset = hdr + 8 + pPage->childPtrSize;
  pPage->aDataEnd = &data[usableSize];
  pPage->aCellIdx = &data[cellOffset];
  pPage->aDataOfst = &data[pPage->childPtrSize];
  /* EVIDENCE-OF: R-58015-48175 The two-byte integer at offset 5 designates
  ** the start of the cell content area. A zero value for this integer is
  ** interpreted as 65536. */
  top = get2byteNotZero(&data[hdr+5]);
  /* EVIDENCE-OF: R-37002-32774 The two-byte integer at offset 3 gives the
  ** number of cells on the page. */
  pPage->nCell = get2byte(&data[hdr+3]);
  if( pPage->nCell>MX_CELL(pBt) ){
    /* To many cells for a single page.  The page must be corrupt */
    return SQLITE_CORRUPT_PGNO(pPage->pgno);
  }
  testcase( pPage->nCell==MX_CELL(pBt) );
  /* EVIDENCE-OF: R-24089-57979 If a page contains no cells (which is only
  ** possible for a root page of a table that contains no rows) then the
  ** offset to the cell content area will equal the page size minus the
  ** bytes of reserved space. */
  assert( pPage->nCell>0 || top==usableSize || CORRUPT_DB );

  /* A malformed database page might cause us to read past the end
  ** of page when parsing a cell.  
  **
  ** The following block of code checks early to see if a cell extends
  ** past the end of a page boundary and causes SQLITE_CORRUPT to be 
  ** returned if it does.
  */
  iCellFirst = cellOffset + 2*pPage->nCell;
  iCellLast = usableSize - 4;
  if( pBt->db->flags & SQLITE_CellSizeCk ){
    int i;            /* Index into the cell pointer array */
    int sz;           /* Size of a cell */

    if( !pPage->leaf ) iCellLast--;
    for(i=0; i<pPage->nCell; i++){
      pc = get2byteAligned(&data[cellOffset+i*2]);
      testcase( pc==iCellFirst );
      testcase( pc==iCellLast );
      if( pc<iCellFirst || pc>iCellLast ){
        return SQLITE_CORRUPT_PGNO(pPage->pgno);
      }
      sz = pPage->xCellSize(pPage, &data[pc]);
      testcase( pc+sz==usableSize );
      if( pc+sz>usableSize ){
        return SQLITE_CORRUPT_PGNO(pPage->pgno);
      }
    }
    if( !pPage->leaf ) iCellLast++;
  }  

  /* Compute the total free space on the page
  ** EVIDENCE-OF: R-23588-34450 The two-byte integer at offset 1 gives the
  ** start of the first freeblock on the page, or is zero if there are no
  ** freeblocks. */
  pc = get2byte(&data[hdr+1]);
  nFree = data[hdr+7] + top;  /* Init nFree to non-freeblock free space */
  if( pc>0 ){
    u32 next, size;
    if( pc<iCellFirst ){
      /* EVIDENCE-OF: R-55530-52930 In a well-formed b-tree page, there will
      ** always be at least one cell before the first freeblock.
      */
      return SQLITE_CORRUPT_PGNO(pPage->pgno); 
    }
    while( 1 ){
      if( pc>iCellLast ){
        /* Freeblock off the end of the page */
        return SQLITE_CORRUPT_PGNO(pPage->pgno);
      }
      next = get2byte(&data[pc]);
      size = get2byte(&data[pc+2]);
      nFree = nFree + size;
      if( next<=pc+size+3 ) break;
      pc = next;
    }
    if( next>0 ){
      /* Freeblock not in ascending order */
      return SQLITE_CORRUPT_PGNO(pPage->pgno);
    }
    if( pc+size>(unsigned int)usableSize ){
      /* Last freeblock extends past page end */
      return SQLITE_CORRUPT_PGNO(pPage->pgno);
    }
  }

  /* At this point, nFree contains the sum of the offset to the start
  ** of the cell-content area plus the number of free bytes within
  ** the cell-content area. If this is greater than the usable-size
  ** of the page, then the page must be corrupted. This check also
  ** serves to verify that the offset to the start of the cell-content
  ** area, according to the page header, lies within the page.
  */
  if( nFree>usableSize ){
    return SQLITE_CORRUPT_PGNO(pPage->pgno);
  }
  pPage->nFree = (u16)(nFree - iCellFirst);
  pPage->isInit = 1;
  return SQLITE_OK;
}

/*
** Set up a raw page so that it looks like a database page holding
** no entries.
*/
static void zeroPage(MemPage *pPage, int flags){
  unsigned char *data = pPage->aData;
  BtShared *pBt = pPage->pBt;
  u8 hdr = pPage->hdrOffset;
  u16 first;

  assert( sqlite3PagerPagenumber(pPage->pDbPage)==pPage->pgno );
  assert( sqlite3PagerGetExtra(pPage->pDbPage) == (void*)pPage );
  assert( sqlite3PagerGetData(pPage->pDbPage) == data );
  assert( sqlite3PagerIswriteable(pPage->pDbPage) );
  assert( sqlite3_mutex_held(pBt->mutex) );
  if( pBt->btsFlags & BTS_FAST_SECURE ){
    memset(&data[hdr], 0, pBt->usableSize - hdr);
  }
  data[hdr] = (char)flags;
  first = hdr + ((flags&PTF_LEAF)==0 ? 12 : 8);
  memset(&data[hdr+1], 0, 4);
  data[hdr+7] = 0;
  put2byte(&data[hdr+5], pBt->usableSize);
  pPage->nFree = (u16)(pBt->usableSize - first);
  decodeFlags(pPage, flags);
  pPage->cellOffset = first;
  pPage->aDataEnd = &data[pBt->usableSize];
  pPage->aCellIdx = &data[first];
  pPage->aDataOfst = &data[pPage->childPtrSize];
  pPage->nOverflow = 0;
  assert( pBt->pageSize>=512 && pBt->pageSize<=65536 );
  pPage->maskPage = (u16)(pBt->pageSize - 1);
  pPage->nCell = 0;
  pPage->isInit = 1;
}


/*
** Convert a DbPage obtained from the pager into a MemPage used by
** the btree layer.
*/
static MemPage *btreePageFromDbPage(DbPage *pDbPage, Pgno pgno, BtShared *pBt){
  MemPage *pPage = (MemPage*)sqlite3PagerGetExtra(pDbPage);
  if( pgno!=pPage->pgno ){
    pPage->aData = sqlite3PagerGetData(pDbPage);
    pPage->pDbPage = pDbPage;
    pPage->pBt = pBt;
    pPage->pgno = pgno;
    pPage->hdrOffset = pgno==1 ? 100 : 0;
  }
  assert( pPage->aData==sqlite3PagerGetData(pDbPage) );
  return pPage; 
}

/*
** Get a page from the pager.  Initialize the MemPage.pBt and
** MemPage.aData elements if needed.  See also: btreeGetUnusedPage().
**
** If the PAGER_GET_NOCONTENT flag is set, it means that we do not care
** about the content of the page at this time.  So do not go to the disk
** to fetch the content.  Just fill in the content with zeros for now.
** If in the future we call sqlite3PagerWrite() on this page, that
** means we have started to be concerned about content and the disk
** read should occur at that point.
*/
static int btreeGetPage(
  BtShared *pBt,       /* The btree */
  Pgno pgno,           /* Number of the page to fetch */
  MemPage **ppPage,    /* Return the page in this parameter */
  int flags            /* PAGER_GET_NOCONTENT or PAGER_GET_READONLY */
){
  int rc;
  DbPage *pDbPage;

  assert( flags==0 || flags==PAGER_GET_NOCONTENT || flags==PAGER_GET_READONLY );
  assert( sqlite3_mutex_held(pBt->mutex) );
  rc = sqlite3PagerGet(pBt->pPager, pgno, (DbPage**)&pDbPage, flags);
  if( rc ) return rc;
  *ppPage = btreePageFromDbPage(pDbPage, pgno, pBt);
  return SQLITE_OK;
}

/*
** Retrieve a page from the pager cache. If the requested page is not
** already in the pager cache return NULL. Initialize the MemPage.pBt and
** MemPage.aData elements if needed.
*/
static MemPage *btreePageLookup(BtShared *pBt, Pgno pgno){
  DbPage *pDbPage;
  assert( sqlite3_mutex_held(pBt->mutex) );
  pDbPage = sqlite3PagerLookup(pBt->pPager, pgno);
  if( pDbPage ){
    return btreePageFromDbPage(pDbPage, pgno, pBt);
  }
  return 0;
}

/*
** Return the size of the database file in pages. If there is any kind of
** error, return ((unsigned int)-1).
*/
static Pgno btreePagecount(BtShared *pBt){
  return pBt->nPage;
}
u32 sqlite3BtreeLastPage(Btree *p){
  assert( sqlite3BtreeHoldsMutex(p) );
  assert( ((p->pBt->nPage)&0x8000000)==0 );
  return btreePagecount(p->pBt);
}

/*
** Get a page from the pager and initialize it.
**
** If pCur!=0 then the page is being fetched as part of a moveToChild()
** call.  Do additional sanity checking on the page in this case.
** And if the fetch fails, this routine must decrement pCur->iPage.
**
** The page is fetched as read-write unless pCur is not NULL and is
** a read-only cursor.
**
** If an error occurs, then *ppPage is undefined. It
** may remain unchanged, or it may be set to an invalid value.
*/
static int getAndInitPage(
  BtShared *pBt,                  /* The database file */
  Pgno pgno,                      /* Number of the page to get */
  MemPage **ppPage,               /* Write the page pointer here */
  BtCursor *pCur,                 /* Cursor to receive the page, or NULL */
  int bReadOnly                   /* True for a read-only page */
){
  int rc;
  DbPage *pDbPage;
  assert( sqlite3_mutex_held(pBt->mutex) );
  assert( pCur==0 || ppPage==&pCur->pPage );
  assert( pCur==0 || bReadOnly==pCur->curPagerFlags );
  assert( pCur==0 || pCur->iPage>0 );

  if( pgno>btreePagecount(pBt) ){
    rc = SQLITE_CORRUPT_BKPT;
    goto getAndInitPage_error;
  }
  rc = sqlite3PagerGet(pBt->pPager, pgno, (DbPage**)&pDbPage, bReadOnly);
  if( rc ){
    goto getAndInitPage_error;
  }
  *ppPage = (MemPage*)sqlite3PagerGetExtra(pDbPage);
  if( (*ppPage)->isInit==0 ){
    btreePageFromDbPage(pDbPage, pgno, pBt);
    rc = btreeInitPage(*ppPage);
    if( rc!=SQLITE_OK ){
      releasePage(*ppPage);
      goto getAndInitPage_error;
    }
  }
  assert( (*ppPage)->pgno==pgno );
  assert( (*ppPage)->aData==sqlite3PagerGetData(pDbPage) );

  /* If obtaining a child page for a cursor, we must verify that the page is
  ** compatible with the root page. */
  if( pCur && ((*ppPage)->nCell<1 || (*ppPage)->intKey!=pCur->curIntKey) ){
    rc = SQLITE_CORRUPT_PGNO(pgno);
    releasePage(*ppPage);
    goto getAndInitPage_error;
  }
  return SQLITE_OK;

getAndInitPage_error:
  if( pCur ){
    pCur->iPage--;
    pCur->pPage = pCur->apPage[pCur->iPage];
  }
  testcase( pgno==0 );
  assert( pgno!=0 || rc==SQLITE_CORRUPT );
  return rc;
}

#ifndef SQLITE_OMIT_CONCURRENT
/* 
** Set the value of the MemPage.pgnoRoot variable, if it exists.
*/
static void setMempageRoot(MemPage *pPg, u32 pgnoRoot){
  pPg->pgnoRoot = pgnoRoot;
}
#else
# define setMempageRoot(x,y)
#endif

/*
** Release a MemPage.  This should be called once for each prior
** call to btreeGetPage.
**
** Page1 is a special case and must be released using releasePageOne().
*/
static void releasePageNotNull(MemPage *pPage){
  assert( pPage->aData );
  assert( pPage->pBt );
  assert( pPage->pDbPage!=0 );
  assert( sqlite3PagerGetExtra(pPage->pDbPage) == (void*)pPage );
  assert( sqlite3PagerGetData(pPage->pDbPage)==pPage->aData );
  assert( sqlite3_mutex_held(pPage->pBt->mutex) );
  sqlite3PagerUnrefNotNull(pPage->pDbPage);
}
static void releasePage(MemPage *pPage){
  if( pPage ) releasePageNotNull(pPage);
}
static void releasePageOne(MemPage *pPage){
  assert( pPage!=0 );
  assert( pPage->aData );
  assert( pPage->pBt );
  assert( pPage->pDbPage!=0 );
  assert( sqlite3PagerGetExtra(pPage->pDbPage) == (void*)pPage );
  assert( sqlite3PagerGetData(pPage->pDbPage)==pPage->aData );
  assert( sqlite3_mutex_held(pPage->pBt->mutex) );
  sqlite3PagerUnrefPageOne(pPage->pDbPage);
}

/*
** Get an unused page.
**
** This works just like btreeGetPage() with the addition:
**
**   *  If the page is already in use for some other purpose, immediately
**      release it and return an SQLITE_CURRUPT error.
**   *  Make sure the isInit flag is clear
*/
static int btreeGetUnusedPage(
  BtShared *pBt,       /* The btree */
  Pgno pgno,           /* Number of the page to fetch */
  MemPage **ppPage,    /* Return the page in this parameter */
  int flags            /* PAGER_GET_NOCONTENT or PAGER_GET_READONLY */
){
  int rc = btreeGetPage(pBt, pgno, ppPage, flags);
  if( rc==SQLITE_OK ){
    if( sqlite3PagerPageRefcount((*ppPage)->pDbPage)>1 ){
      releasePage(*ppPage);
      *ppPage = 0;
      return SQLITE_CORRUPT_BKPT;
    }
    (*ppPage)->isInit = 0;
  }else{
    *ppPage = 0;
  }
  return rc;
}


/*
** During a rollback, when the pager reloads information into the cache
** so that the cache is restored to its original state at the start of
** the transaction, for each page restored this routine is called.
**
** This routine needs to reset the extra data section at the end of the
** page to agree with the restored data.
*/
static void pageReinit(DbPage *pData){
  MemPage *pPage;
  pPage = (MemPage *)sqlite3PagerGetExtra(pData);
  assert( sqlite3PagerPageRefcount(pData)>0 );
  if( pPage->isInit ){
    assert( sqlite3_mutex_held(pPage->pBt->mutex) );
    pPage->isInit = 0;
    if( sqlite3PagerPageRefcount(pData)>1 ){
      /* pPage might not be a btree page;  it might be an overflow page
      ** or ptrmap page or a free page.  In those cases, the following
      ** call to btreeInitPage() will likely return SQLITE_CORRUPT.
      ** But no harm is done by this.  And it is very important that
      ** btreeInitPage() be called on every btree page so we make
      ** the call for every page that comes in for re-initing. */
      btreeInitPage(pPage);
    }
  }
}

/*
** Invoke the busy handler for a btree.
*/
static int btreeInvokeBusyHandler(void *pArg){
  BtShared *pBt = (BtShared*)pArg;
  assert( pBt->db );
  assert( sqlite3_mutex_held(pBt->db->mutex) );
  return sqlite3InvokeBusyHandler(&pBt->db->busyHandler);
}

/*
** Open a database file.
** 
** zFilename is the name of the database file.  If zFilename is NULL
** then an ephemeral database is created.  The ephemeral database might
** be exclusively in memory, or it might use a disk-based memory cache.
** Either way, the ephemeral database will be automatically deleted 
** when sqlite3BtreeClose() is called.
**
** If zFilename is ":memory:" then an in-memory database is created
** that is automatically destroyed when it is closed.
**
** The "flags" parameter is a bitmask that might contain bits like
** BTREE_OMIT_JOURNAL and/or BTREE_MEMORY.
**
** If the database is already opened in the same database connection
** and we are in shared cache mode, then the open will fail with an
** SQLITE_CONSTRAINT error.  We cannot allow two or more BtShared
** objects in the same database connection since doing so will lead
** to problems with locking.
*/
int sqlite3BtreeOpen(
  sqlite3_vfs *pVfs,      /* VFS to use for this b-tree */
  const char *zFilename,  /* Name of the file containing the BTree database */
  sqlite3 *db,            /* Associated database handle */
  Btree **ppBtree,        /* Pointer to new Btree object written here */
  int flags,              /* Options */
  int vfsFlags            /* Flags passed through to sqlite3_vfs.xOpen() */
){
  BtShared *pBt = 0;             /* Shared part of btree structure */
  Btree *p;                      /* Handle to return */
  sqlite3_mutex *mutexOpen = 0;  /* Prevents a race condition. Ticket #3537 */
  int rc = SQLITE_OK;            /* Result code from this function */
  u8 nReserve;                   /* Byte of unused space on each page */
  unsigned char zDbHeader[100];  /* Database header content */

  /* True if opening an ephemeral, temporary database */
  const int isTempDb = zFilename==0 || zFilename[0]==0;

  /* Set the variable isMemdb to true for an in-memory database, or 
  ** false for a file-based database.
  */
#ifdef SQLITE_OMIT_MEMORYDB
  const int isMemdb = 0;
#else
  const int isMemdb = (zFilename && strcmp(zFilename, ":memory:")==0)
                       || (isTempDb && sqlite3TempInMemory(db))
                       || (vfsFlags & SQLITE_OPEN_MEMORY)!=0;
#endif

  assert( db!=0 );
  assert( pVfs!=0 );
  assert( sqlite3_mutex_held(db->mutex) );
  assert( (flags&0xff)==flags );   /* flags fit in 8 bits */

  /* Only a BTREE_SINGLE database can be BTREE_UNORDERED */
  assert( (flags & BTREE_UNORDERED)==0 || (flags & BTREE_SINGLE)!=0 );

  /* A BTREE_SINGLE database is always a temporary and/or ephemeral */
  assert( (flags & BTREE_SINGLE)==0 || isTempDb );

  if( isMemdb ){
    flags |= BTREE_MEMORY;
  }
  if( (vfsFlags & SQLITE_OPEN_MAIN_DB)!=0 && (isMemdb || isTempDb) ){
    vfsFlags = (vfsFlags & ~SQLITE_OPEN_MAIN_DB) | SQLITE_OPEN_TEMP_DB;
  }
  p = sqlite3MallocZero(sizeof(Btree));
  if( !p ){
    return SQLITE_NOMEM_BKPT;
  }
  p->inTrans = TRANS_NONE;
  p->db = db;
#ifndef SQLITE_OMIT_SHARED_CACHE
  p->lock.pBtree = p;
  p->lock.iTable = 1;
#endif

#if !defined(SQLITE_OMIT_SHARED_CACHE) && !defined(SQLITE_OMIT_DISKIO)
  /*
  ** If this Btree is a candidate for shared cache, try to find an
  ** existing BtShared object that we can share with
  */
  if( isTempDb==0 && (isMemdb==0 || (vfsFlags&SQLITE_OPEN_URI)!=0) ){
    if( vfsFlags & SQLITE_OPEN_SHAREDCACHE ){
      int nFilename = sqlite3Strlen30(zFilename)+1;
      int nFullPathname = pVfs->mxPathname+1;
      char *zFullPathname = sqlite3Malloc(MAX(nFullPathname,nFilename));
      MUTEX_LOGIC( sqlite3_mutex *mutexShared; )

      p->sharable = 1;
      if( !zFullPathname ){
        sqlite3_free(p);
        return SQLITE_NOMEM_BKPT;
      }
      if( isMemdb ){
        memcpy(zFullPathname, zFilename, nFilename);
      }else{
        rc = sqlite3OsFullPathname(pVfs, zFilename,
                                   nFullPathname, zFullPathname);
        if( rc ){
          sqlite3_free(zFullPathname);
          sqlite3_free(p);
          return rc;
        }
      }
#if SQLITE_THREADSAFE
      mutexOpen = sqlite3MutexAlloc(SQLITE_MUTEX_STATIC_OPEN);
      sqlite3_mutex_enter(mutexOpen);
      mutexShared = sqlite3MutexAlloc(SQLITE_MUTEX_STATIC_MASTER);
      sqlite3_mutex_enter(mutexShared);
#endif
      for(pBt=GLOBAL(BtShared*,sqlite3SharedCacheList); pBt; pBt=pBt->pNext){
        assert( pBt->nRef>0 );
        if( 0==strcmp(zFullPathname, sqlite3PagerFilename(pBt->pPager, 0))
                 && sqlite3PagerVfs(pBt->pPager)==pVfs ){
          int iDb;
          for(iDb=db->nDb-1; iDb>=0; iDb--){
            Btree *pExisting = db->aDb[iDb].pBt;
            if( pExisting && pExisting->pBt==pBt ){
              sqlite3_mutex_leave(mutexShared);
              sqlite3_mutex_leave(mutexOpen);
              sqlite3_free(zFullPathname);
              sqlite3_free(p);
              return SQLITE_CONSTRAINT;
            }
          }
          p->pBt = pBt;
          pBt->nRef++;
          break;
        }
      }
      sqlite3_mutex_leave(mutexShared);
      sqlite3_free(zFullPathname);
    }
#ifdef SQLITE_DEBUG
    else{
      /* In debug mode, we mark all persistent databases as sharable
      ** even when they are not.  This exercises the locking code and
      ** gives more opportunity for asserts(sqlite3_mutex_held())
      ** statements to find locking problems.
      */
      p->sharable = 1;
    }
#endif
  }
#endif
  if( pBt==0 ){
    /*
    ** The following asserts make sure that structures used by the btree are
    ** the right size.  This is to guard against size changes that result
    ** when compiling on a different architecture.
    */
    assert( sizeof(i64)==8 );
    assert( sizeof(u64)==8 );
    assert( sizeof(u32)==4 );
    assert( sizeof(u16)==2 );
    assert( sizeof(Pgno)==4 );
  
    pBt = sqlite3MallocZero( sizeof(*pBt) );
    if( pBt==0 ){
      rc = SQLITE_NOMEM_BKPT;
      goto btree_open_out;
    }
    rc = sqlite3PagerOpen(pVfs, &pBt->pPager, zFilename,
                          sizeof(MemPage), flags, vfsFlags, pageReinit);
    if( rc==SQLITE_OK ){
      sqlite3PagerSetMmapLimit(pBt->pPager, db->szMmap);
      rc = sqlite3PagerReadFileheader(pBt->pPager,sizeof(zDbHeader),zDbHeader);
    }
    if( rc!=SQLITE_OK ){
      goto btree_open_out;
    }
    pBt->openFlags = (u8)flags;
    pBt->db = db;
    sqlite3PagerSetBusyhandler(pBt->pPager, btreeInvokeBusyHandler, pBt);
    p->pBt = pBt;
  
    pBt->pCursor = 0;
    pBt->pPage1 = 0;
    if( sqlite3PagerIsreadonly(pBt->pPager) ) pBt->btsFlags |= BTS_READ_ONLY;
#if defined(SQLITE_SECURE_DELETE)
    pBt->btsFlags |= BTS_SECURE_DELETE;
#elif defined(SQLITE_FAST_SECURE_DELETE)
    pBt->btsFlags |= BTS_OVERWRITE;
#endif
    /* EVIDENCE-OF: R-51873-39618 The page size for a database file is
    ** determined by the 2-byte integer located at an offset of 16 bytes from
    ** the beginning of the database file. */
    pBt->pageSize = (zDbHeader[16]<<8) | (zDbHeader[17]<<16);
    if( pBt->pageSize<512 || pBt->pageSize>SQLITE_MAX_PAGE_SIZE
         || ((pBt->pageSize-1)&pBt->pageSize)!=0 ){
      pBt->pageSize = 0;
#ifndef SQLITE_OMIT_AUTOVACUUM
      /* If the magic name ":memory:" will create an in-memory database, then
      ** leave the autoVacuum mode at 0 (do not auto-vacuum), even if
      ** SQLITE_DEFAULT_AUTOVACUUM is true. On the other hand, if
      ** SQLITE_OMIT_MEMORYDB has been defined, then ":memory:" is just a
      ** regular file-name. In this case the auto-vacuum applies as per normal.
      */
      if( zFilename && !isMemdb ){
        pBt->autoVacuum = (SQLITE_DEFAULT_AUTOVACUUM ? 1 : 0);
        pBt->incrVacuum = (SQLITE_DEFAULT_AUTOVACUUM==2 ? 1 : 0);
      }
#endif
      nReserve = 0;
    }else{
      /* EVIDENCE-OF: R-37497-42412 The size of the reserved region is
      ** determined by the one-byte unsigned integer found at an offset of 20
      ** into the database file header. */
      nReserve = zDbHeader[20];
      pBt->btsFlags |= BTS_PAGESIZE_FIXED;
#ifndef SQLITE_OMIT_AUTOVACUUM
      pBt->autoVacuum = (get4byte(&zDbHeader[36 + 4*4])?1:0);
      pBt->incrVacuum = (get4byte(&zDbHeader[36 + 7*4])?1:0);
#endif
    }
    rc = sqlite3PagerSetPagesize(pBt->pPager, &pBt->pageSize, nReserve);
    if( rc ) goto btree_open_out;
    pBt->usableSize = pBt->pageSize - nReserve;
    assert( (pBt->pageSize & 7)==0 );  /* 8-byte alignment of pageSize */
   
#if !defined(SQLITE_OMIT_SHARED_CACHE) && !defined(SQLITE_OMIT_DISKIO)
    /* Add the new BtShared object to the linked list sharable BtShareds.
    */
    pBt->nRef = 1;
    if( p->sharable ){
      MUTEX_LOGIC( sqlite3_mutex *mutexShared; )
      MUTEX_LOGIC( mutexShared = sqlite3MutexAlloc(SQLITE_MUTEX_STATIC_MASTER);)
      if( SQLITE_THREADSAFE && sqlite3GlobalConfig.bCoreMutex ){
        pBt->mutex = sqlite3MutexAlloc(SQLITE_MUTEX_FAST);
        if( pBt->mutex==0 ){
          rc = SQLITE_NOMEM_BKPT;
          goto btree_open_out;
        }
      }
      sqlite3_mutex_enter(mutexShared);
      pBt->pNext = GLOBAL(BtShared*,sqlite3SharedCacheList);
      GLOBAL(BtShared*,sqlite3SharedCacheList) = pBt;
      sqlite3_mutex_leave(mutexShared);
    }
#endif
  }

#if !defined(SQLITE_OMIT_SHARED_CACHE) && !defined(SQLITE_OMIT_DISKIO)
  /* If the new Btree uses a sharable pBtShared, then link the new
  ** Btree into the list of all sharable Btrees for the same connection.
  ** The list is kept in ascending order by pBt address.
  */
  if( p->sharable ){
    int i;
    Btree *pSib;
    for(i=0; i<db->nDb; i++){
      if( (pSib = db->aDb[i].pBt)!=0 && pSib->sharable ){
        while( pSib->pPrev ){ pSib = pSib->pPrev; }
        if( (uptr)p->pBt<(uptr)pSib->pBt ){
          p->pNext = pSib;
          p->pPrev = 0;
          pSib->pPrev = p;
        }else{
          while( pSib->pNext && (uptr)pSib->pNext->pBt<(uptr)p->pBt ){
            pSib = pSib->pNext;
          }
          p->pNext = pSib->pNext;
          p->pPrev = pSib;
          if( p->pNext ){
            p->pNext->pPrev = p;
          }
          pSib->pNext = p;
        }
        break;
      }
    }
  }
#endif
  *ppBtree = p;

btree_open_out:
  if( rc!=SQLITE_OK ){
    if( pBt && pBt->pPager ){
      sqlite3PagerClose(pBt->pPager, 0);
    }
    sqlite3_free(pBt);
    sqlite3_free(p);
    *ppBtree = 0;
  }else{
    sqlite3_file *pFile;

    /* If the B-Tree was successfully opened, set the pager-cache size to the
    ** default value. Except, when opening on an existing shared pager-cache,
    ** do not change the pager-cache size.
    */
    if( sqlite3BtreeSchema(p, 0, 0)==0 ){
      sqlite3PagerSetCachesize(p->pBt->pPager, SQLITE_DEFAULT_CACHE_SIZE);
    }

    pFile = sqlite3PagerFile(pBt->pPager);
    if( pFile->pMethods ){
      sqlite3OsFileControlHint(pFile, SQLITE_FCNTL_PDB, (void*)&pBt->db);
    }
  }
  if( mutexOpen ){
    assert( sqlite3_mutex_held(mutexOpen) );
    sqlite3_mutex_leave(mutexOpen);
  }
  assert( rc!=SQLITE_OK || sqlite3BtreeConnectionCount(*ppBtree)>0 );
  return rc;
}

/*
** Decrement the BtShared.nRef counter.  When it reaches zero,
** remove the BtShared structure from the sharing list.  Return
** true if the BtShared.nRef counter reaches zero and return
** false if it is still positive.
*/
static int removeFromSharingList(BtShared *pBt){
#ifndef SQLITE_OMIT_SHARED_CACHE
  MUTEX_LOGIC( sqlite3_mutex *pMaster; )
  BtShared *pList;
  int removed = 0;

  assert( sqlite3_mutex_notheld(pBt->mutex) );
  MUTEX_LOGIC( pMaster = sqlite3MutexAlloc(SQLITE_MUTEX_STATIC_MASTER); )
  sqlite3_mutex_enter(pMaster);
  pBt->nRef--;
  if( pBt->nRef<=0 ){
    if( GLOBAL(BtShared*,sqlite3SharedCacheList)==pBt ){
      GLOBAL(BtShared*,sqlite3SharedCacheList) = pBt->pNext;
    }else{
      pList = GLOBAL(BtShared*,sqlite3SharedCacheList);
      while( ALWAYS(pList) && pList->pNext!=pBt ){
        pList=pList->pNext;
      }
      if( ALWAYS(pList) ){
        pList->pNext = pBt->pNext;
      }
    }
    if( SQLITE_THREADSAFE ){
      sqlite3_mutex_free(pBt->mutex);
    }
    removed = 1;
  }
  sqlite3_mutex_leave(pMaster);
  return removed;
#else
  return 1;
#endif
}

/*
** Make sure pBt->pTmpSpace points to an allocation of 
** MX_CELL_SIZE(pBt) bytes with a 4-byte prefix for a left-child
** pointer.
*/
static void allocateTempSpace(BtShared *pBt){
  if( !pBt->pTmpSpace ){
    pBt->pTmpSpace = sqlite3PageMalloc( pBt->pageSize );

    /* One of the uses of pBt->pTmpSpace is to format cells before
    ** inserting them into a leaf page (function fillInCell()). If
    ** a cell is less than 4 bytes in size, it is rounded up to 4 bytes
    ** by the various routines that manipulate binary cells. Which
    ** can mean that fillInCell() only initializes the first 2 or 3
    ** bytes of pTmpSpace, but that the first 4 bytes are copied from
    ** it into a database page. This is not actually a problem, but it
    ** does cause a valgrind error when the 1 or 2 bytes of unitialized 
    ** data is passed to system call write(). So to avoid this error,
    ** zero the first 4 bytes of temp space here.
    **
    ** Also:  Provide four bytes of initialized space before the
    ** beginning of pTmpSpace as an area available to prepend the
    ** left-child pointer to the beginning of a cell.
    */
    if( pBt->pTmpSpace ){
      memset(pBt->pTmpSpace, 0, 8);
      pBt->pTmpSpace += 4;
    }
  }
}

/*
** Free the pBt->pTmpSpace allocation
*/
static void freeTempSpace(BtShared *pBt){
  if( pBt->pTmpSpace ){
    pBt->pTmpSpace -= 4;
    sqlite3PageFree(pBt->pTmpSpace);
    pBt->pTmpSpace = 0;
  }
}

/*
** Close an open database and invalidate all cursors.
*/
int sqlite3BtreeClose(Btree *p){
  BtShared *pBt = p->pBt;
  BtCursor *pCur;

  /* Close all cursors opened via this handle.  */
  assert( sqlite3_mutex_held(p->db->mutex) );
  sqlite3BtreeEnter(p);
  pCur = pBt->pCursor;
  while( pCur ){
    BtCursor *pTmp = pCur;
    pCur = pCur->pNext;
    if( pTmp->pBtree==p ){
      sqlite3BtreeCloseCursor(pTmp);
    }
  }

  /* Rollback any active transaction and free the handle structure.
  ** The call to sqlite3BtreeRollback() drops any table-locks held by
  ** this handle.
  */
  sqlite3BtreeRollback(p, SQLITE_OK, 0);
  sqlite3BtreeLeave(p);

  /* If there are still other outstanding references to the shared-btree
  ** structure, return now. The remainder of this procedure cleans 
  ** up the shared-btree.
  */
  assert( p->wantToLock==0 && p->locked==0 );
  if( !p->sharable || removeFromSharingList(pBt) ){
    /* The pBt is no longer on the sharing list, so we can access
    ** it without having to hold the mutex.
    **
    ** Clean out and delete the BtShared object.
    */
    assert( !pBt->pCursor );
    sqlite3PagerClose(pBt->pPager, p->db);
    if( pBt->xFreeSchema && pBt->pSchema ){
      pBt->xFreeSchema(pBt->pSchema);
    }
    sqlite3DbFree(0, pBt->pSchema);
    freeTempSpace(pBt);
    sqlite3_free(pBt);
  }

#ifndef SQLITE_OMIT_SHARED_CACHE
  assert( p->wantToLock==0 );
  assert( p->locked==0 );
  if( p->pPrev ) p->pPrev->pNext = p->pNext;
  if( p->pNext ) p->pNext->pPrev = p->pPrev;
#endif

  sqlite3_free(p);
  return SQLITE_OK;
}

/*
** Change the "soft" limit on the number of pages in the cache.
** Unused and unmodified pages will be recycled when the number of
** pages in the cache exceeds this soft limit.  But the size of the
** cache is allowed to grow larger than this limit if it contains
** dirty pages or pages still in active use.
*/
int sqlite3BtreeSetCacheSize(Btree *p, int mxPage){
  BtShared *pBt = p->pBt;
  assert( sqlite3_mutex_held(p->db->mutex) );
  sqlite3BtreeEnter(p);
  sqlite3PagerSetCachesize(pBt->pPager, mxPage);
  sqlite3BtreeLeave(p);
  return SQLITE_OK;
}

/*
** Change the "spill" limit on the number of pages in the cache.
** If the number of pages exceeds this limit during a write transaction,
** the pager might attempt to "spill" pages to the journal early in
** order to free up memory.
**
** The value returned is the current spill size.  If zero is passed
** as an argument, no changes are made to the spill size setting, so
** using mxPage of 0 is a way to query the current spill size.
*/
int sqlite3BtreeSetSpillSize(Btree *p, int mxPage){
  BtShared *pBt = p->pBt;
  int res;
  assert( sqlite3_mutex_held(p->db->mutex) );
  sqlite3BtreeEnter(p);
  res = sqlite3PagerSetSpillsize(pBt->pPager, mxPage);
  sqlite3BtreeLeave(p);
  return res;
}

#if SQLITE_MAX_MMAP_SIZE>0
/*
** Change the limit on the amount of the database file that may be
** memory mapped.
*/
int sqlite3BtreeSetMmapLimit(Btree *p, sqlite3_int64 szMmap){
  BtShared *pBt = p->pBt;
  assert( sqlite3_mutex_held(p->db->mutex) );
  sqlite3BtreeEnter(p);
  sqlite3PagerSetMmapLimit(pBt->pPager, szMmap);
  sqlite3BtreeLeave(p);
  return SQLITE_OK;
}
#endif /* SQLITE_MAX_MMAP_SIZE>0 */

/*
** Change the way data is synced to disk in order to increase or decrease
** how well the database resists damage due to OS crashes and power
** failures.  Level 1 is the same as asynchronous (no syncs() occur and
** there is a high probability of damage)  Level 2 is the default.  There
** is a very low but non-zero probability of damage.  Level 3 reduces the
** probability of damage to near zero but with a write performance reduction.
*/
#ifndef SQLITE_OMIT_PAGER_PRAGMAS
int sqlite3BtreeSetPagerFlags(
  Btree *p,              /* The btree to set the safety level on */
  unsigned pgFlags       /* Various PAGER_* flags */
){
  BtShared *pBt = p->pBt;
  assert( sqlite3_mutex_held(p->db->mutex) );
  sqlite3BtreeEnter(p);
  sqlite3PagerSetFlags(pBt->pPager, pgFlags);
  sqlite3BtreeLeave(p);
  return SQLITE_OK;
}
#endif

/*
** Change the default pages size and the number of reserved bytes per page.
** Or, if the page size has already been fixed, return SQLITE_READONLY 
** without changing anything.
**
** The page size must be a power of 2 between 512 and 65536.  If the page
** size supplied does not meet this constraint then the page size is not
** changed.
**
** Page sizes are constrained to be a power of two so that the region
** of the database file used for locking (beginning at PENDING_BYTE,
** the first byte past the 1GB boundary, 0x40000000) needs to occur
** at the beginning of a page.
**
** If parameter nReserve is less than zero, then the number of reserved
** bytes per page is left unchanged.
**
** If the iFix!=0 then the BTS_PAGESIZE_FIXED flag is set so that the page size
** and autovacuum mode can no longer be changed.
*/
int sqlite3BtreeSetPageSize(Btree *p, int pageSize, int nReserve, int iFix){
  int rc = SQLITE_OK;
  BtShared *pBt = p->pBt;
  assert( nReserve>=-1 && nReserve<=255 );
  sqlite3BtreeEnter(p);
#if SQLITE_HAS_CODEC
  if( nReserve>pBt->optimalReserve ) pBt->optimalReserve = (u8)nReserve;
#endif
  if( pBt->btsFlags & BTS_PAGESIZE_FIXED ){
    sqlite3BtreeLeave(p);
    return SQLITE_READONLY;
  }
  if( nReserve<0 ){
    nReserve = pBt->pageSize - pBt->usableSize;
  }
  assert( nReserve>=0 && nReserve<=255 );
  if( pageSize>=512 && pageSize<=SQLITE_MAX_PAGE_SIZE &&
        ((pageSize-1)&pageSize)==0 ){
    assert( (pageSize & 7)==0 );
    assert( !pBt->pCursor );
    pBt->pageSize = (u32)pageSize;
    freeTempSpace(pBt);
  }
  rc = sqlite3PagerSetPagesize(pBt->pPager, &pBt->pageSize, nReserve);
  pBt->usableSize = pBt->pageSize - (u16)nReserve;
  if( iFix ) pBt->btsFlags |= BTS_PAGESIZE_FIXED;
  sqlite3BtreeLeave(p);
  return rc;
}

/*
** Return the currently defined page size
*/
int sqlite3BtreeGetPageSize(Btree *p){
  return p->pBt->pageSize;
}

/*
** This function is similar to sqlite3BtreeGetReserve(), except that it
** may only be called if it is guaranteed that the b-tree mutex is already
** held.
**
** This is useful in one special case in the backup API code where it is
** known that the shared b-tree mutex is held, but the mutex on the 
** database handle that owns *p is not. In this case if sqlite3BtreeEnter()
** were to be called, it might collide with some other operation on the
** database handle that owns *p, causing undefined behavior.
*/
int sqlite3BtreeGetReserveNoMutex(Btree *p){
  int n;
  assert( sqlite3_mutex_held(p->pBt->mutex) );
  n = p->pBt->pageSize - p->pBt->usableSize;
  return n;
}

/*
** Return the number of bytes of space at the end of every page that
** are intentually left unused.  This is the "reserved" space that is
** sometimes used by extensions.
**
** If SQLITE_HAS_MUTEX is defined then the number returned is the
** greater of the current reserved space and the maximum requested
** reserve space.
*/
int sqlite3BtreeGetOptimalReserve(Btree *p){
  int n;
  sqlite3BtreeEnter(p);
  n = sqlite3BtreeGetReserveNoMutex(p);
#ifdef SQLITE_HAS_CODEC
  if( n<p->pBt->optimalReserve ) n = p->pBt->optimalReserve;
#endif
  sqlite3BtreeLeave(p);
  return n;
}


/*
** Set the maximum page count for a database if mxPage is positive.
** No changes are made if mxPage is 0 or negative.
** Regardless of the value of mxPage, return the maximum page count.
*/
int sqlite3BtreeMaxPageCount(Btree *p, int mxPage){
  int n;
  sqlite3BtreeEnter(p);
  n = sqlite3PagerMaxPageCount(p->pBt->pPager, mxPage);
  sqlite3BtreeLeave(p);
  return n;
}

/*
** Change the values for the BTS_SECURE_DELETE and BTS_OVERWRITE flags:
**
**    newFlag==0       Both BTS_SECURE_DELETE and BTS_OVERWRITE are cleared
**    newFlag==1       BTS_SECURE_DELETE set and BTS_OVERWRITE is cleared
**    newFlag==2       BTS_SECURE_DELETE cleared and BTS_OVERWRITE is set
**    newFlag==(-1)    No changes
**
** This routine acts as a query if newFlag is less than zero
**
** With BTS_OVERWRITE set, deleted content is overwritten by zeros, but
** freelist leaf pages are not written back to the database.  Thus in-page
** deleted content is cleared, but freelist deleted content is not.
**
** With BTS_SECURE_DELETE, operation is like BTS_OVERWRITE with the addition
** that freelist leaf pages are written back into the database, increasing
** the amount of disk I/O.
*/
int sqlite3BtreeSecureDelete(Btree *p, int newFlag){
  int b;
  if( p==0 ) return 0;
  sqlite3BtreeEnter(p);
  assert( BTS_OVERWRITE==BTS_SECURE_DELETE*2 );
  assert( BTS_FAST_SECURE==(BTS_OVERWRITE|BTS_SECURE_DELETE) );
  if( newFlag>=0 ){
    p->pBt->btsFlags &= ~BTS_FAST_SECURE;
    p->pBt->btsFlags |= BTS_SECURE_DELETE*newFlag;
  }
  b = (p->pBt->btsFlags & BTS_FAST_SECURE)/BTS_SECURE_DELETE;
  sqlite3BtreeLeave(p);
  return b;
}

/*
** Change the 'auto-vacuum' property of the database. If the 'autoVacuum'
** parameter is non-zero, then auto-vacuum mode is enabled. If zero, it
** is disabled. The default value for the auto-vacuum property is 
** determined by the SQLITE_DEFAULT_AUTOVACUUM macro.
*/
int sqlite3BtreeSetAutoVacuum(Btree *p, int autoVacuum){
#ifdef SQLITE_OMIT_AUTOVACUUM
  return SQLITE_READONLY;
#else
  BtShared *pBt = p->pBt;
  int rc = SQLITE_OK;
  u8 av = (u8)autoVacuum;

  sqlite3BtreeEnter(p);
  if( (pBt->btsFlags & BTS_PAGESIZE_FIXED)!=0 && (av ?1:0)!=pBt->autoVacuum ){
    rc = SQLITE_READONLY;
  }else{
    pBt->autoVacuum = av ?1:0;
    pBt->incrVacuum = av==2 ?1:0;
  }
  sqlite3BtreeLeave(p);
  return rc;
#endif
}

/*
** Return the value of the 'auto-vacuum' property. If auto-vacuum is 
** enabled 1 is returned. Otherwise 0.
*/
int sqlite3BtreeGetAutoVacuum(Btree *p){
#ifdef SQLITE_OMIT_AUTOVACUUM
  return BTREE_AUTOVACUUM_NONE;
#else
  int rc;
  sqlite3BtreeEnter(p);
  rc = (
    (!p->pBt->autoVacuum)?BTREE_AUTOVACUUM_NONE:
    (!p->pBt->incrVacuum)?BTREE_AUTOVACUUM_FULL:
    BTREE_AUTOVACUUM_INCR
  );
  sqlite3BtreeLeave(p);
  return rc;
#endif
}

/*
** If the user has not set the safety-level for this database connection
** using "PRAGMA synchronous", and if the safety-level is not already
** set to the value passed to this function as the second parameter,
** set it so.
*/
#if SQLITE_DEFAULT_SYNCHRONOUS!=SQLITE_DEFAULT_WAL_SYNCHRONOUS
static void setDefaultSyncFlag(BtShared *pBt, u8 safety_level){
  sqlite3 *db;
  Db *pDb;
  if( (db=pBt->db)!=0 && (pDb=db->aDb)!=0 ){
    while( pDb->pBt==0 || pDb->pBt->pBt!=pBt ){ pDb++; }
    if( pDb->bSyncSet==0 
     && pDb->safety_level!=safety_level 
     && pDb!=&db->aDb[1] 
    ){
      pDb->safety_level = safety_level;
      sqlite3PagerSetFlags(pBt->pPager,
          pDb->safety_level | (db->flags & PAGER_FLAGS_MASK));
    }
  }
}
#else
# define setDefaultSyncFlag(pBt,safety_level)
#endif

/*
** Get a reference to pPage1 of the database file.  This will
** also acquire a readlock on that file.
**
** SQLITE_OK is returned on success.  If the file is not a
** well-formed database file, then SQLITE_CORRUPT is returned.
** SQLITE_BUSY is returned if the database is locked.  SQLITE_NOMEM
** is returned if we run out of memory. 
*/
static int lockBtree(BtShared *pBt){
  int rc;              /* Result code from subfunctions */
  MemPage *pPage1;     /* Page 1 of the database file */
  int nPage;           /* Number of pages in the database */
  int nPageFile = 0;   /* Number of pages in the database file */
  int nPageHeader;     /* Number of pages in the database according to hdr */

  assert( sqlite3_mutex_held(pBt->mutex) );
  assert( pBt->pPage1==0 );
  rc = sqlite3PagerSharedLock(pBt->pPager);
  if( rc!=SQLITE_OK ) return rc;
  rc = btreeGetPage(pBt, 1, &pPage1, 0);
  if( rc!=SQLITE_OK ) return rc;

  /* Do some checking to help insure the file we opened really is
  ** a valid database file. 
  */
  nPage = nPageHeader = get4byte(28+(u8*)pPage1->aData);
  sqlite3PagerPagecount(pBt->pPager, &nPageFile);
  if( nPage==0 || memcmp(24+(u8*)pPage1->aData, 92+(u8*)pPage1->aData,4)!=0 ){
    nPage = nPageFile;
  }
  if( nPage>0 ){
    u32 pageSize;
    u32 usableSize;
    u8 *page1 = pPage1->aData;
    rc = SQLITE_NOTADB;
    /* EVIDENCE-OF: R-43737-39999 Every valid SQLite database file begins
    ** with the following 16 bytes (in hex): 53 51 4c 69 74 65 20 66 6f 72 6d
    ** 61 74 20 33 00. */
    if( memcmp(page1, zMagicHeader, 16)!=0 ){
      goto page1_init_failed;
    }

#ifdef SQLITE_OMIT_WAL
    if( page1[18]>1 ){
      pBt->btsFlags |= BTS_READ_ONLY;
    }
    if( page1[19]>1 ){
      goto page1_init_failed;
    }
#else
    if( page1[18]>2 ){
      pBt->btsFlags |= BTS_READ_ONLY;
    }
    if( page1[19]>2 ){
      goto page1_init_failed;
    }

    /* If the write version is set to 2, this database should be accessed
    ** in WAL mode. If the log is not already open, open it now. Then 
    ** return SQLITE_OK and return without populating BtShared.pPage1.
    ** The caller detects this and calls this function again. This is
    ** required as the version of page 1 currently in the page1 buffer
    ** may not be the latest version - there may be a newer one in the log
    ** file.
    */
    if( page1[19]==2 && (pBt->btsFlags & BTS_NO_WAL)==0 ){
      int isOpen = 0;
      rc = sqlite3PagerOpenWal(pBt->pPager, &isOpen);
      if( rc!=SQLITE_OK ){
        goto page1_init_failed;
      }else{
        setDefaultSyncFlag(pBt, SQLITE_DEFAULT_WAL_SYNCHRONOUS+1);
        if( isOpen==0 ){
          releasePageOne(pPage1);
          return SQLITE_OK;
        }
      }
      rc = SQLITE_NOTADB;
    }else{
      setDefaultSyncFlag(pBt, SQLITE_DEFAULT_SYNCHRONOUS+1);
    }
#endif

    /* EVIDENCE-OF: R-15465-20813 The maximum and minimum embedded payload
    ** fractions and the leaf payload fraction values must be 64, 32, and 32.
    **
    ** The original design allowed these amounts to vary, but as of
    ** version 3.6.0, we require them to be fixed.
    */
    if( memcmp(&page1[21], "\100\040\040",3)!=0 ){
      goto page1_init_failed;
    }
    /* EVIDENCE-OF: R-51873-39618 The page size for a database file is
    ** determined by the 2-byte integer located at an offset of 16 bytes from
    ** the beginning of the database file. */
    pageSize = (page1[16]<<8) | (page1[17]<<16);
    /* EVIDENCE-OF: R-25008-21688 The size of a page is a power of two
    ** between 512 and 65536 inclusive. */
    if( ((pageSize-1)&pageSize)!=0
     || pageSize>SQLITE_MAX_PAGE_SIZE 
     || pageSize<=256 
    ){
      goto page1_init_failed;
    }
    assert( (pageSize & 7)==0 );
    /* EVIDENCE-OF: R-59310-51205 The "reserved space" size in the 1-byte
    ** integer at offset 20 is the number of bytes of space at the end of
    ** each page to reserve for extensions. 
    **
    ** EVIDENCE-OF: R-37497-42412 The size of the reserved region is
    ** determined by the one-byte unsigned integer found at an offset of 20
    ** into the database file header. */
    usableSize = pageSize - page1[20];
    if( (u32)pageSize!=pBt->pageSize ){
      /* After reading the first page of the database assuming a page size
      ** of BtShared.pageSize, we have discovered that the page-size is
      ** actually pageSize. Unlock the database, leave pBt->pPage1 at
      ** zero and return SQLITE_OK. The caller will call this function
      ** again with the correct page-size.
      */
      releasePageOne(pPage1);
      pBt->usableSize = usableSize;
      pBt->pageSize = pageSize;
      freeTempSpace(pBt);
      rc = sqlite3PagerSetPagesize(pBt->pPager, &pBt->pageSize,
                                   pageSize-usableSize);
      return rc;
    }
    if( (pBt->db->flags & SQLITE_WriteSchema)==0 && nPage>nPageFile ){
      rc = SQLITE_CORRUPT_BKPT;
      goto page1_init_failed;
    }
    /* EVIDENCE-OF: R-28312-64704 However, the usable size is not allowed to
    ** be less than 480. In other words, if the page size is 512, then the
    ** reserved space size cannot exceed 32. */
    if( usableSize<480 ){
      goto page1_init_failed;
    }
    pBt->pageSize = pageSize;
    pBt->usableSize = usableSize;
#ifndef SQLITE_OMIT_AUTOVACUUM
    pBt->autoVacuum = (get4byte(&page1[36 + 4*4])?1:0);
    pBt->incrVacuum = (get4byte(&page1[36 + 7*4])?1:0);
#endif
  }

  /* maxLocal is the maximum amount of payload to store locally for
  ** a cell.  Make sure it is small enough so that at least minFanout
  ** cells can will fit on one page.  We assume a 10-byte page header.
  ** Besides the payload, the cell must store:
  **     2-byte pointer to the cell
  **     4-byte child pointer
  **     9-byte nKey value
  **     4-byte nData value
  **     4-byte overflow page pointer
  ** So a cell consists of a 2-byte pointer, a header which is as much as
  ** 17 bytes long, 0 to N bytes of payload, and an optional 4 byte overflow
  ** page pointer.
  */
  pBt->maxLocal = (u16)((pBt->usableSize-12)*64/255 - 23);
  pBt->minLocal = (u16)((pBt->usableSize-12)*32/255 - 23);
  pBt->maxLeaf = (u16)(pBt->usableSize - 35);
  pBt->minLeaf = (u16)((pBt->usableSize-12)*32/255 - 23);
  if( pBt->maxLocal>127 ){
    pBt->max1bytePayload = 127;
  }else{
    pBt->max1bytePayload = (u8)pBt->maxLocal;
  }
  assert( pBt->maxLeaf + 23 <= MX_CELL_SIZE(pBt) );
  pBt->pPage1 = pPage1;
  pBt->nPage = nPage;
  return SQLITE_OK;

page1_init_failed:
  releasePageOne(pPage1);
  pBt->pPage1 = 0;
  return rc;
}

#ifndef NDEBUG
/*
** Return the number of cursors open on pBt. This is for use
** in assert() expressions, so it is only compiled if NDEBUG is not
** defined.
**
** Only write cursors are counted if wrOnly is true.  If wrOnly is
** false then all cursors are counted.
**
** For the purposes of this routine, a cursor is any cursor that
** is capable of reading or writing to the database.  Cursors that
** have been tripped into the CURSOR_FAULT state are not counted.
*/
static int countValidCursors(BtShared *pBt, int wrOnly){
  BtCursor *pCur;
  int r = 0;
  for(pCur=pBt->pCursor; pCur; pCur=pCur->pNext){
    if( (wrOnly==0 || (pCur->curFlags & BTCF_WriteFlag)!=0)
     && pCur->eState!=CURSOR_FAULT ) r++; 
  }
  return r;
}
#endif

/*
** If there are no outstanding cursors and we are not in the middle
** of a transaction but there is a read lock on the database, then
** this routine unrefs the first page of the database file which 
** has the effect of releasing the read lock.
**
** If there is a transaction in progress, this routine is a no-op.
*/
static void unlockBtreeIfUnused(BtShared *pBt){
  assert( sqlite3_mutex_held(pBt->mutex) );
  assert( countValidCursors(pBt,0)==0 || pBt->inTransaction>TRANS_NONE );
  if( pBt->inTransaction==TRANS_NONE && pBt->pPage1!=0 ){
    MemPage *pPage1 = pBt->pPage1;
    assert( pPage1->aData );
    assert( sqlite3PagerRefcount(pBt->pPager)==1 );
    pBt->pPage1 = 0;
    releasePageOne(pPage1);
  }
}

/*
** If pBt points to an empty file then convert that empty file
** into a new empty database by initializing the first page of
** the database.
*/
static int newDatabase(BtShared *pBt){
  MemPage *pP1;
  unsigned char *data;
  int rc;

  assert( sqlite3_mutex_held(pBt->mutex) );
  if( pBt->nPage>0 ){
    return SQLITE_OK;
  }
  pP1 = pBt->pPage1;
  assert( pP1!=0 );
  data = pP1->aData;
  rc = sqlite3PagerWrite(pP1->pDbPage);
  if( rc ) return rc;
  memcpy(data, zMagicHeader, sizeof(zMagicHeader));
  assert( sizeof(zMagicHeader)==16 );
  data[16] = (u8)((pBt->pageSize>>8)&0xff);
  data[17] = (u8)((pBt->pageSize>>16)&0xff);
  data[18] = 1;
  data[19] = 1;
  assert( pBt->usableSize<=pBt->pageSize && pBt->usableSize+255>=pBt->pageSize);
  data[20] = (u8)(pBt->pageSize - pBt->usableSize);
  data[21] = 64;
  data[22] = 32;
  data[23] = 32;
  memset(&data[24], 0, 100-24);
  zeroPage(pP1, PTF_INTKEY|PTF_LEAF|PTF_LEAFDATA );
  pBt->btsFlags |= BTS_PAGESIZE_FIXED;
#ifndef SQLITE_OMIT_AUTOVACUUM
  assert( pBt->autoVacuum==1 || pBt->autoVacuum==0 );
  assert( pBt->incrVacuum==1 || pBt->incrVacuum==0 );
  put4byte(&data[36 + 4*4], pBt->autoVacuum);
  put4byte(&data[36 + 7*4], pBt->incrVacuum);
#endif
  pBt->nPage = 1;
  data[31] = 1;
  return SQLITE_OK;
}

/*
** Initialize the first page of the database file (creating a database
** consisting of a single page and no schema objects). Return SQLITE_OK
** if successful, or an SQLite error code otherwise.
*/
int sqlite3BtreeNewDb(Btree *p){
  int rc;
  sqlite3BtreeEnter(p);
  p->pBt->nPage = 0;
  rc = newDatabase(p->pBt);
  sqlite3BtreeLeave(p);
  return rc;
}

/*
** Attempt to start a new transaction. A write-transaction
** is started if the second argument is nonzero, otherwise a read-
** transaction.  If the second argument is 2 or more and exclusive
** transaction is started, meaning that no other process is allowed
** to access the database.  A preexisting transaction may not be
** upgraded to exclusive by calling this routine a second time - the
** exclusivity flag only works for a new transaction.
**
** A write-transaction must be started before attempting any 
** changes to the database.  None of the following routines 
** will work unless a transaction is started first:
**
**      sqlite3BtreeCreateTable()
**      sqlite3BtreeCreateIndex()
**      sqlite3BtreeClearTable()
**      sqlite3BtreeDropTable()
**      sqlite3BtreeInsert()
**      sqlite3BtreeDelete()
**      sqlite3BtreeUpdateMeta()
**
** If an initial attempt to acquire the lock fails because of lock contention
** and the database was previously unlocked, then invoke the busy handler
** if there is one.  But if there was previously a read-lock, do not
** invoke the busy handler - just return SQLITE_BUSY.  SQLITE_BUSY is 
** returned when there is already a read-lock in order to avoid a deadlock.
**
** Suppose there are two processes A and B.  A has a read lock and B has
** a reserved lock.  B tries to promote to exclusive but is blocked because
** of A's read lock.  A tries to promote to reserved but is blocked by B.
** One or the other of the two processes must give way or there can be
** no progress.  By returning SQLITE_BUSY and not invoking the busy callback
** when A already has a read lock, we encourage A to give up and let B
** proceed.
*/
int sqlite3BtreeBeginTrans(Btree *p, int wrflag){
  BtShared *pBt = p->pBt;
  int rc = SQLITE_OK;
  int bConcurrent = (p->db->bConcurrent && !ISAUTOVACUUM);

  sqlite3BtreeEnter(p);
  btreeIntegrity(p);

  /* If the btree is already in a write-transaction, or it
  ** is already in a read-transaction and a read-transaction
  ** is requested, this is a no-op.
  */
  if( p->inTrans==TRANS_WRITE || (p->inTrans==TRANS_READ && !wrflag) ){
    goto trans_begun;
  }
  assert( pBt->inTransaction==TRANS_WRITE || IfNotOmitAV(pBt->bDoTruncate)==0 );

  /* Write transactions are not possible on a read-only database */
  if( (pBt->btsFlags & BTS_READ_ONLY)!=0 && wrflag ){
    rc = SQLITE_READONLY;
    goto trans_begun;
  }

#ifndef SQLITE_OMIT_SHARED_CACHE
  {
    sqlite3 *pBlock = 0;
    /* If another database handle has already opened a write transaction 
    ** on this shared-btree structure and a second write transaction is
    ** requested, return SQLITE_LOCKED.
    */
    if( (wrflag && pBt->inTransaction==TRANS_WRITE)
     || (pBt->btsFlags & BTS_PENDING)!=0
    ){
      pBlock = pBt->pWriter->db;
    }else if( wrflag>1 ){
      BtLock *pIter;
      for(pIter=pBt->pLock; pIter; pIter=pIter->pNext){
        if( pIter->pBtree!=p ){
          pBlock = pIter->pBtree->db;
          break;
        }
      }
    }
    if( pBlock ){
      sqlite3ConnectionBlocked(p->db, pBlock);
      rc = SQLITE_LOCKED_SHAREDCACHE;
      goto trans_begun;
    }
  }
#endif

  /* Any read-only or read-write transaction implies a read-lock on 
  ** page 1. So if some other shared-cache client already has a write-lock 
  ** on page 1, the transaction cannot be opened. */
  rc = querySharedCacheTableLock(p, MASTER_ROOT, READ_LOCK);
  if( SQLITE_OK!=rc ) goto trans_begun;

  pBt->btsFlags &= ~BTS_INITIALLY_EMPTY;
  if( pBt->nPage==0 ) pBt->btsFlags |= BTS_INITIALLY_EMPTY;
  do {
    /* Call lockBtree() until either pBt->pPage1 is populated or
    ** lockBtree() returns something other than SQLITE_OK. lockBtree()
    ** may return SQLITE_OK but leave pBt->pPage1 set to 0 if after
    ** reading page 1 it discovers that the page-size of the database 
    ** file is not pBt->pageSize. In this case lockBtree() will update
    ** pBt->pageSize to the page-size of the file on disk.
    */
    while( pBt->pPage1==0 && SQLITE_OK==(rc = lockBtree(pBt)) );

    if( rc==SQLITE_OK && wrflag ){
      if( (pBt->btsFlags & BTS_READ_ONLY)!=0 ){
        rc = SQLITE_READONLY;
      }else{
        int exFlag = bConcurrent ? -1 : (wrflag>1);
        rc = sqlite3PagerBegin(pBt->pPager, exFlag, sqlite3TempInMemory(p->db));
        if( rc==SQLITE_OK ){
          rc = newDatabase(pBt);
        }
      }
    }
  
    if( rc!=SQLITE_OK ){
      unlockBtreeIfUnused(pBt);
    }
  }while( (rc&0xFF)==SQLITE_BUSY && pBt->inTransaction==TRANS_NONE &&
          btreeInvokeBusyHandler(pBt) );

  if( rc==SQLITE_OK ){
    if( p->inTrans==TRANS_NONE ){
      pBt->nTransaction++;
#ifndef SQLITE_OMIT_SHARED_CACHE
      if( p->sharable ){
        assert( p->lock.pBtree==p && p->lock.iTable==1 );
        p->lock.eLock = READ_LOCK;
        p->lock.pNext = pBt->pLock;
        pBt->pLock = &p->lock;
      }
#endif
    }
    p->inTrans = (wrflag?TRANS_WRITE:TRANS_READ);
    if( p->inTrans>pBt->inTransaction ){
      pBt->inTransaction = p->inTrans;
    }
    if( wrflag ){
      MemPage *pPage1 = pBt->pPage1;
#ifndef SQLITE_OMIT_SHARED_CACHE
      assert( !pBt->pWriter );
      pBt->pWriter = p;
      pBt->btsFlags &= ~BTS_EXCLUSIVE;
      if( wrflag>1 ) pBt->btsFlags |= BTS_EXCLUSIVE;
#endif

      /* If the db-size header field is incorrect (as it may be if an old
      ** client has been writing the database file), update it now. Doing
      ** this sooner rather than later means the database size can safely 
      ** re-read the database size from page 1 if a savepoint or transaction
      ** rollback occurs within the transaction.
      */
      if( pBt->nPage!=get4byte(&pPage1->aData[28]) ){
        rc = sqlite3PagerWrite(pPage1->pDbPage);
        if( rc==SQLITE_OK ){
          put4byte(&pPage1->aData[28], pBt->nPage);
        }
      }
    }
  }


trans_begun:
#ifndef SQLITE_OMIT_CONCURRENT
  if( bConcurrent && rc==SQLITE_OK && sqlite3PagerIsWal(pBt->pPager) ){
    rc = sqlite3PagerBeginConcurrent(pBt->pPager);
    if( rc==SQLITE_OK && wrflag ){
      rc = btreePtrmapAllocate(pBt);
    }
  }
#endif

  if( rc==SQLITE_OK && wrflag ){
    /* This call makes sure that the pager has the correct number of
    ** open savepoints. If the second parameter is greater than 0 and
    ** the sub-journal is not already open, then it will be opened here.
    */
    int nSavepoint = p->db->nSavepoint;
    rc = sqlite3PagerOpenSavepoint(pBt->pPager, nSavepoint);
    if( rc==SQLITE_OK && nSavepoint ){
      rc = btreePtrmapBegin(pBt, nSavepoint);
    }
  }

  btreeIntegrity(p);
  sqlite3BtreeLeave(p);
  return rc;
}

#ifndef SQLITE_OMIT_AUTOVACUUM

/*
** Set the pointer-map entries for all children of page pPage. Also, if
** pPage contains cells that point to overflow pages, set the pointer
** map entries for the overflow pages as well.
*/
static int setChildPtrmaps(MemPage *pPage){
  int i;                             /* Counter variable */
  int nCell;                         /* Number of cells in page pPage */
  int rc;                            /* Return code */
  BtShared *pBt = pPage->pBt;
  Pgno pgno = pPage->pgno;

  assert( sqlite3_mutex_held(pPage->pBt->mutex) );
  rc = pPage->isInit ? SQLITE_OK : btreeInitPage(pPage);
  if( rc!=SQLITE_OK ) return rc;
  nCell = pPage->nCell;

  for(i=0; i<nCell; i++){
    u8 *pCell = findCell(pPage, i);

    ptrmapPutOvflPtr(pPage, pCell, &rc);

    if( !pPage->leaf ){
      Pgno childPgno = get4byte(pCell);
      ptrmapPut(pBt, childPgno, PTRMAP_BTREE, pgno, &rc);
    }
  }

  if( !pPage->leaf ){
    Pgno childPgno = get4byte(&pPage->aData[pPage->hdrOffset+8]);
    ptrmapPut(pBt, childPgno, PTRMAP_BTREE, pgno, &rc);
  }

  return rc;
}

/*
** Somewhere on pPage is a pointer to page iFrom.  Modify this pointer so
** that it points to iTo. Parameter eType describes the type of pointer to
** be modified, as  follows:
**
** PTRMAP_BTREE:     pPage is a btree-page. The pointer points at a child 
**                   page of pPage.
**
** PTRMAP_OVERFLOW1: pPage is a btree-page. The pointer points at an overflow
**                   page pointed to by one of the cells on pPage.
**
** PTRMAP_OVERFLOW2: pPage is an overflow-page. The pointer points at the next
**                   overflow page in the list.
*/
static int modifyPagePointer(MemPage *pPage, Pgno iFrom, Pgno iTo, u8 eType){
  assert( sqlite3_mutex_held(pPage->pBt->mutex) );
  assert( sqlite3PagerIswriteable(pPage->pDbPage) );
  if( eType==PTRMAP_OVERFLOW2 ){
    /* The pointer is always the first 4 bytes of the page in this case.  */
    if( get4byte(pPage->aData)!=iFrom ){
      return SQLITE_CORRUPT_PGNO(pPage->pgno);
    }
    put4byte(pPage->aData, iTo);
  }else{
    int i;
    int nCell;
    int rc;

    rc = pPage->isInit ? SQLITE_OK : btreeInitPage(pPage);
    if( rc ) return rc;
    nCell = pPage->nCell;

    for(i=0; i<nCell; i++){
      u8 *pCell = findCell(pPage, i);
      if( eType==PTRMAP_OVERFLOW1 ){
        CellInfo info;
        pPage->xParseCell(pPage, pCell, &info);
        if( info.nLocal<info.nPayload ){
          if( pCell+info.nSize > pPage->aData+pPage->pBt->usableSize ){
            return SQLITE_CORRUPT_PGNO(pPage->pgno);
          }
          if( iFrom==get4byte(pCell+info.nSize-4) ){
            put4byte(pCell+info.nSize-4, iTo);
            break;
          }
        }
      }else{
        if( get4byte(pCell)==iFrom ){
          put4byte(pCell, iTo);
          break;
        }
      }
    }
  
    if( i==nCell ){
      if( eType!=PTRMAP_BTREE || 
          get4byte(&pPage->aData[pPage->hdrOffset+8])!=iFrom ){
        return SQLITE_CORRUPT_PGNO(pPage->pgno);
      }
      put4byte(&pPage->aData[pPage->hdrOffset+8], iTo);
    }
  }
  return SQLITE_OK;
}


/*
** Move the open database page pDbPage to location iFreePage in the 
** database. The pDbPage reference remains valid.
**
** The isCommit flag indicates that there is no need to remember that
** the journal needs to be sync()ed before database page pDbPage->pgno 
** can be written to. The caller has already promised not to write to that
** page.
*/
static int relocatePage(
  BtShared *pBt,           /* Btree */
  MemPage *pDbPage,        /* Open page to move */
  u8 eType,                /* Pointer map 'type' entry for pDbPage */
  Pgno iPtrPage,           /* Pointer map 'page-no' entry for pDbPage */
  Pgno iFreePage,          /* The location to move pDbPage to */
  int isCommit             /* isCommit flag passed to sqlite3PagerMovepage */
){
  MemPage *pPtrPage;   /* The page that contains a pointer to pDbPage */
  Pgno iDbPage = pDbPage->pgno;
  Pager *pPager = pBt->pPager;
  int rc;

  assert( eType==PTRMAP_OVERFLOW2 || eType==PTRMAP_OVERFLOW1 || 
      eType==PTRMAP_BTREE || eType==PTRMAP_ROOTPAGE );
  assert( sqlite3_mutex_held(pBt->mutex) );
  assert( pDbPage->pBt==pBt );

  /* Move page iDbPage from its current location to page number iFreePage */
  TRACE(("AUTOVACUUM: Moving %d to free page %d (ptr page %d type %d)\n", 
      iDbPage, iFreePage, iPtrPage, eType));
  rc = sqlite3PagerMovepage(pPager, pDbPage->pDbPage, iFreePage, isCommit);
  if( rc!=SQLITE_OK ){
    return rc;
  }
  pDbPage->pgno = iFreePage;

  /* If pDbPage was a btree-page, then it may have child pages and/or cells
  ** that point to overflow pages. The pointer map entries for all these
  ** pages need to be changed.
  **
  ** If pDbPage is an overflow page, then the first 4 bytes may store a
  ** pointer to a subsequent overflow page. If this is the case, then
  ** the pointer map needs to be updated for the subsequent overflow page.
  */
  if( eType==PTRMAP_BTREE || eType==PTRMAP_ROOTPAGE ){
    rc = setChildPtrmaps(pDbPage);
    if( rc!=SQLITE_OK ){
      return rc;
    }
  }else{
    Pgno nextOvfl = get4byte(pDbPage->aData);
    if( nextOvfl!=0 ){
      ptrmapPut(pBt, nextOvfl, PTRMAP_OVERFLOW2, iFreePage, &rc);
      if( rc!=SQLITE_OK ){
        return rc;
      }
    }
  }

  /* Fix the database pointer on page iPtrPage that pointed at iDbPage so
  ** that it points at iFreePage. Also fix the pointer map entry for
  ** iPtrPage.
  */
  if( eType!=PTRMAP_ROOTPAGE ){
    rc = btreeGetPage(pBt, iPtrPage, &pPtrPage, 0);
    if( rc!=SQLITE_OK ){
      return rc;
    }
    rc = sqlite3PagerWrite(pPtrPage->pDbPage);
    if( rc!=SQLITE_OK ){
      releasePage(pPtrPage);
      return rc;
    }
    rc = modifyPagePointer(pPtrPage, iDbPage, iFreePage, eType);
    releasePage(pPtrPage);
    if( rc==SQLITE_OK ){
      ptrmapPut(pBt, iFreePage, eType, iPtrPage, &rc);
    }
  }
  return rc;
}

/* Forward declaration required by incrVacuumStep(). */
static int allocateBtreePage(BtShared *, MemPage **, Pgno *, Pgno, u8);

/*
** Perform a single step of an incremental-vacuum. If successful, return
** SQLITE_OK. If there is no work to do (and therefore no point in 
** calling this function again), return SQLITE_DONE. Or, if an error 
** occurs, return some other error code.
**
** More specifically, this function attempts to re-organize the database so 
** that the last page of the file currently in use is no longer in use.
**
** Parameter nFin is the number of pages that this database would contain
** were this function called until it returns SQLITE_DONE.
**
** If the bCommit parameter is non-zero, this function assumes that the 
** caller will keep calling incrVacuumStep() until it returns SQLITE_DONE 
** or an error. bCommit is passed true for an auto-vacuum-on-commit 
** operation, or false for an incremental vacuum.
*/
static int incrVacuumStep(BtShared *pBt, Pgno nFin, Pgno iLastPg, int bCommit){
  Pgno nFreeList;           /* Number of pages still on the free-list */
  int rc;

  assert( sqlite3_mutex_held(pBt->mutex) );
  assert( iLastPg>nFin );

  if( !PTRMAP_ISPAGE(pBt, iLastPg) && iLastPg!=PENDING_BYTE_PAGE(pBt) ){
    u8 eType;
    Pgno iPtrPage;

    nFreeList = get4byte(&pBt->pPage1->aData[36]);
    if( nFreeList==0 ){
      return SQLITE_DONE;
    }

    rc = ptrmapGet(pBt, iLastPg, &eType, &iPtrPage);
    if( rc!=SQLITE_OK ){
      return rc;
    }
    if( eType==PTRMAP_ROOTPAGE ){
      return SQLITE_CORRUPT_BKPT;
    }

    if( eType==PTRMAP_FREEPAGE ){
      if( bCommit==0 ){
        /* Remove the page from the files free-list. This is not required
        ** if bCommit is non-zero. In that case, the free-list will be
        ** truncated to zero after this function returns, so it doesn't 
        ** matter if it still contains some garbage entries.
        */
        Pgno iFreePg;
        MemPage *pFreePg;
        rc = allocateBtreePage(pBt, &pFreePg, &iFreePg, iLastPg, BTALLOC_EXACT);
        if( rc!=SQLITE_OK ){
          return rc;
        }
        assert( iFreePg==iLastPg );
        releasePage(pFreePg);
      }
    } else {
      Pgno iFreePg;             /* Index of free page to move pLastPg to */
      MemPage *pLastPg;
      u8 eMode = BTALLOC_ANY;   /* Mode parameter for allocateBtreePage() */
      Pgno iNear = 0;           /* nearby parameter for allocateBtreePage() */

      rc = btreeGetPage(pBt, iLastPg, &pLastPg, 0);
      if( rc!=SQLITE_OK ){
        return rc;
      }

      /* If bCommit is zero, this loop runs exactly once and page pLastPg
      ** is swapped with the first free page pulled off the free list.
      **
      ** On the other hand, if bCommit is greater than zero, then keep
      ** looping until a free-page located within the first nFin pages
      ** of the file is found.
      */
      if( bCommit==0 ){
        eMode = BTALLOC_LE;
        iNear = nFin;
      }
      do {
        MemPage *pFreePg;
        rc = allocateBtreePage(pBt, &pFreePg, &iFreePg, iNear, eMode);
        if( rc!=SQLITE_OK ){
          releasePage(pLastPg);
          return rc;
        }
        releasePage(pFreePg);
      }while( bCommit && iFreePg>nFin );
      assert( iFreePg<iLastPg );
      
      rc = relocatePage(pBt, pLastPg, eType, iPtrPage, iFreePg, bCommit);
      releasePage(pLastPg);
      if( rc!=SQLITE_OK ){
        return rc;
      }
    }
  }

  if( bCommit==0 ){
    do {
      iLastPg--;
    }while( iLastPg==PENDING_BYTE_PAGE(pBt) || PTRMAP_ISPAGE(pBt, iLastPg) );
    pBt->bDoTruncate = 1;
    pBt->nPage = iLastPg;
  }
  return SQLITE_OK;
}

/*
** The database opened by the first argument is an auto-vacuum database
** nOrig pages in size containing nFree free pages. Return the expected 
** size of the database in pages following an auto-vacuum operation.
*/
static Pgno finalDbSize(BtShared *pBt, Pgno nOrig, Pgno nFree){
  int nEntry;                     /* Number of entries on one ptrmap page */
  Pgno nPtrmap;                   /* Number of PtrMap pages to be freed */
  Pgno nFin;                      /* Return value */

  nEntry = pBt->usableSize/5;
  nPtrmap = (nFree-nOrig+PTRMAP_PAGENO(pBt, nOrig)+nEntry)/nEntry;
  nFin = nOrig - nFree - nPtrmap;
  if( nOrig>PENDING_BYTE_PAGE(pBt) && nFin<PENDING_BYTE_PAGE(pBt) ){
    nFin--;
  }
  while( PTRMAP_ISPAGE(pBt, nFin) || nFin==PENDING_BYTE_PAGE(pBt) ){
    nFin--;
  }

  return nFin;
}

/*
** A write-transaction must be opened before calling this function.
** It performs a single unit of work towards an incremental vacuum.
**
** If the incremental vacuum is finished after this function has run,
** SQLITE_DONE is returned. If it is not finished, but no error occurred,
** SQLITE_OK is returned. Otherwise an SQLite error code. 
*/
int sqlite3BtreeIncrVacuum(Btree *p){
  int rc;
  BtShared *pBt = p->pBt;

  sqlite3BtreeEnter(p);
  assert( pBt->inTransaction==TRANS_WRITE && p->inTrans==TRANS_WRITE );
  if( !pBt->autoVacuum ){
    rc = SQLITE_DONE;
  }else{
    Pgno nOrig = btreePagecount(pBt);
    Pgno nFree = get4byte(&pBt->pPage1->aData[36]);
    Pgno nFin = finalDbSize(pBt, nOrig, nFree);

    if( nOrig<nFin ){
      rc = SQLITE_CORRUPT_BKPT;
    }else if( nFree>0 ){
      rc = saveAllCursors(pBt, 0, 0);
      if( rc==SQLITE_OK ){
        invalidateAllOverflowCache(pBt);
        rc = incrVacuumStep(pBt, nFin, nOrig, 0);
      }
      if( rc==SQLITE_OK ){
        rc = sqlite3PagerWrite(pBt->pPage1->pDbPage);
        put4byte(&pBt->pPage1->aData[28], pBt->nPage);
      }
    }else{
      rc = SQLITE_DONE;
    }
  }
  sqlite3BtreeLeave(p);
  return rc;
}

/*
** This routine is called prior to sqlite3PagerCommit when a transaction
** is committed for an auto-vacuum database.
**
** If SQLITE_OK is returned, then *pnTrunc is set to the number of pages
** the database file should be truncated to during the commit process. 
** i.e. the database has been reorganized so that only the first *pnTrunc
** pages are in use.
*/
static int autoVacuumCommit(BtShared *pBt){
  int rc = SQLITE_OK;
  Pager *pPager = pBt->pPager;
  VVA_ONLY( int nRef = sqlite3PagerRefcount(pPager); )

  assert( sqlite3_mutex_held(pBt->mutex) );
  invalidateAllOverflowCache(pBt);
  assert(pBt->autoVacuum);
  if( !pBt->incrVacuum ){
    Pgno nFin;         /* Number of pages in database after autovacuuming */
    Pgno nFree;        /* Number of pages on the freelist initially */
    Pgno iFree;        /* The next page to be freed */
    Pgno nOrig;        /* Database size before freeing */

    nOrig = btreePagecount(pBt);
    if( PTRMAP_ISPAGE(pBt, nOrig) || nOrig==PENDING_BYTE_PAGE(pBt) ){
      /* It is not possible to create a database for which the final page
      ** is either a pointer-map page or the pending-byte page. If one
      ** is encountered, this indicates corruption.
      */
      return SQLITE_CORRUPT_BKPT;
    }

    nFree = get4byte(&pBt->pPage1->aData[36]);
    nFin = finalDbSize(pBt, nOrig, nFree);
    if( nFin>nOrig ) return SQLITE_CORRUPT_BKPT;
    if( nFin<nOrig ){
      rc = saveAllCursors(pBt, 0, 0);
    }
    for(iFree=nOrig; iFree>nFin && rc==SQLITE_OK; iFree--){
      rc = incrVacuumStep(pBt, nFin, iFree, 1);
    }
    if( (rc==SQLITE_DONE || rc==SQLITE_OK) && nFree>0 ){
      rc = sqlite3PagerWrite(pBt->pPage1->pDbPage);
      put4byte(&pBt->pPage1->aData[32], 0);
      put4byte(&pBt->pPage1->aData[36], 0);
      put4byte(&pBt->pPage1->aData[28], nFin);
      pBt->bDoTruncate = 1;
      pBt->nPage = nFin;
    }
    if( rc!=SQLITE_OK ){
      sqlite3PagerRollback(pPager);
    }
  }

  assert( nRef>=sqlite3PagerRefcount(pPager) );
  return rc;
}

#else /* ifndef SQLITE_OMIT_AUTOVACUUM */
# define setChildPtrmaps(x) SQLITE_OK
#endif

#ifndef SQLITE_OMIT_CONCURRENT
/*
** This function is called as part of merging an CONCURRENT transaction with
** the snapshot at the head of the wal file. It relocates all pages in the
** range iFirst..iLast, inclusive. It is assumed that the BtreePtrmap 
** structure at BtShared.pMap contains the location of the pointers to each
** page in the range.
**
** If pnCurrent is NULL, then all pages in the range are moved to currently
** free locations (i.e. free-list entries) within the database file before page
** iFirst.
**
** Or, if pnCurrent is not NULL, then it points to a value containing the
** current size of the database file in pages. In this case, all pages are
** relocated to the end of the database file - page iFirst is relocated to
** page (*pnCurrent+1), page iFirst+1 to page (*pnCurrent+2), and so on.
** Value *pnCurrent is set to the new size of the database before this 
** function returns.
**
** If no error occurs, SQLITE_OK is returned. Otherwise, an SQLite error code.
*/
static int btreeRelocateRange(
  BtShared *pBt,                  /* B-tree handle */
  Pgno iFirst,                    /* First page to relocate */
  Pgno iLast,                     /* Last page to relocate */
  Pgno *pnCurrent                 /* If not NULL, IN/OUT: Database size */
){
  int rc = SQLITE_OK;
  BtreePtrmap *pMap = pBt->pMap;
  Pgno iPg;

  for(iPg=iFirst; iPg<=iLast && rc==SQLITE_OK; iPg++){
    MemPage *pFree = 0;     /* Page allocated from free-list */
    MemPage *pPg = 0;
    Pgno iNew;              /* New page number for pPg */
    PtrmapEntry *pEntry;    /* Pointer map entry for page iPg */

    if( iPg==PENDING_BYTE_PAGE(pBt) ) continue;
    pEntry = &pMap->aPtr[iPg - pMap->iFirst];

    if( pEntry->eType==PTRMAP_FREEPAGE ){
      Pgno dummy;
      rc = allocateBtreePage(pBt, &pFree, &dummy, iPg, BTALLOC_EXACT);
      releasePage(pFree);
      assert( rc!=SQLITE_OK || dummy==iPg );
    }else if( pnCurrent ){
      btreeGetPage(pBt, iPg, &pPg, 0);
      assert( sqlite3PagerIswriteable(pPg->pDbPage) );
      assert( sqlite3PagerPageRefcount(pPg->pDbPage)==1 );
      iNew = ++(*pnCurrent);
      if( iNew==PENDING_BYTE_PAGE(pBt) ) iNew = ++(*pnCurrent);
      rc = relocatePage(pBt, pPg, pEntry->eType, pEntry->parent, iNew, 1);
      releasePageNotNull(pPg);
    }else{
      rc = allocateBtreePage(pBt, &pFree, &iNew, iFirst-1, BTALLOC_LE);
      assert( rc!=SQLITE_OK || iNew<iFirst );
      if( rc==SQLITE_OK ){
        releasePage(pFree);
        btreeGetPage(pBt, iPg, &pPg, 0);
        rc = relocatePage(pBt, pPg, pEntry->eType, pEntry->parent,iNew,1);
        releasePage(pPg);
      }
    }
  }
  return rc;
}

/* !defined(SQLITE_OMIT_CONCURRENT)
**
** The b-tree handle passed as the only argument is about to commit an
** CONCURRENT transaction. At this point it is guaranteed that this is 
** possible - the wal WRITER lock is held and it is known that there are 
** no conflicts with committed transactions.
*/
static int btreeFixUnlocked(Btree *p){
  BtShared *pBt = p->pBt;
  MemPage *pPage1 = pBt->pPage1;
  u8 *p1 = pPage1->aData;
  Pager *pPager = pBt->pPager;
  int rc = SQLITE_OK;

  /* If page 1 of the database is not writable, then no pages were allocated
  ** or freed by this transaction. In this case no special handling is 
  ** required. Otherwise, if page 1 is dirty, proceed.  */
  BtreePtrmap *pMap = pBt->pMap;
  Pgno iTrunk = get4byte(&p1[32]);
  Pgno nPage = btreePagecount(pBt);
  u32 nFree = get4byte(&p1[36]);

  assert( pBt->pMap );
  rc = sqlite3PagerUpgradeSnapshot(pPager, pPage1->pDbPage);
  assert( p1==pPage1->aData );

  if( rc==SQLITE_OK ){
    Pgno nHPage = get4byte(&p1[28]);
    Pgno nFin = nHPage;         /* Size of db after transaction merge */

    if( sqlite3PagerIswriteable(pPage1->pDbPage) ){
      Pgno iHTrunk = get4byte(&p1[32]);
      u32 nHFree = get4byte(&p1[36]);

      /* Attach the head database free list to the end of the current
      ** transactions free-list (if any).  */
      if( iTrunk!=0 ){
        put4byte(&p1[36], nHFree + nFree);
        put4byte(&p1[32], iTrunk);
        while( iTrunk ){
          DbPage *pTrunk = sqlite3PagerLookup(pPager, iTrunk);
          iTrunk = get4byte((u8*)pTrunk->pData);
          if( iTrunk==0 ){
            put4byte((u8*)pTrunk->pData, iHTrunk);
          }
          sqlite3PagerUnref(pTrunk);
        };
      }

      if( nHPage<(pMap->iFirst-1) ){
        /* The database consisted of (pMap->iFirst-1) pages when the current
        ** concurrent transaction was opened. And an concurrent transaction may
        ** not be executed on an auto-vacuum database - so the db should 
        ** not have shrunk since the transaction was opened. Therefore nHPage
        ** should be set to (pMap->iFirst-1) or greater. */
        rc = SQLITE_CORRUPT_BKPT;
      }else{
        /* The current transaction allocated pages pMap->iFirst through
        ** nPage (inclusive) at the end of the database file. Meanwhile,
        ** other transactions have allocated (iFirst..nHPage). So move
        ** pages (iFirst..MIN(nPage,nHPage)) to (MAX(nPage,nHPage)+1).  */
        Pgno iLast = MIN(nPage, nHPage);    /* Last page to move */
        Pgno nCurrent;                      /* Current size of db */
        nCurrent = MAX(nPage, nHPage);
        rc = btreeRelocateRange(pBt, pMap->iFirst, iLast, &nCurrent);

        /* There are now no collisions with the snapshot at the head of the
        ** database file. So at this point it would be possible to write
        ** the transaction out to disk. Before doing so though, attempt to
        ** relocate some of the new pages to free locations within the body
        ** of the database file (i.e. free-list entries). */
        if( rc==SQLITE_OK ){
          assert( nCurrent!=PENDING_BYTE_PAGE(pBt) );
          sqlite3PagerSetDbsize(pBt->pPager, nCurrent);
          nFree = get4byte(&p1[36]);
          nFin = nCurrent-nFree;
          if( nCurrent>PENDING_BYTE_PAGE(pBt) && nFin<=PENDING_BYTE_PAGE(pBt) ){
            nFin--;
          }
          nFin = MAX(nFin, nHPage);
          rc = btreeRelocateRange(pBt, nFin+1, nCurrent, 0);
        }

        put4byte(&p1[28], nFin);
      }
    }
    sqlite3PagerSetDbsize(pPager, nFin);
  }

  return rc;
}
#else
# define btreeFixUnlocked(X)  SQLITE_OK
#endif /* SQLITE_OMIT_CONCURRENT */

/*
** This routine does the first phase of a two-phase commit.  This routine
** causes a rollback journal to be created (if it does not already exist)
** and populated with enough information so that if a power loss occurs
** the database can be restored to its original state by playing back
** the journal.  Then the contents of the journal are flushed out to
** the disk.  After the journal is safely on oxide, the changes to the
** database are written into the database file and flushed to oxide.
** At the end of this call, the rollback journal still exists on the
** disk and we are still holding all locks, so the transaction has not
** committed.  See sqlite3BtreeCommitPhaseTwo() for the second phase of the
** commit process.
**
** This call is a no-op if no write-transaction is currently active on pBt.
**
** Otherwise, sync the database file for the btree pBt. zMaster points to
** the name of a master journal file that should be written into the
** individual journal file, or is NULL, indicating no master journal file 
** (single database transaction).
**
** When this is called, the master journal should already have been
** created, populated with this journal pointer and synced to disk.
**
** Once this is routine has returned, the only thing required to commit
** the write-transaction for this database file is to delete the journal.
*/
int sqlite3BtreeCommitPhaseOne(Btree *p, const char *zMaster){
  int rc = SQLITE_OK;
  if( p->inTrans==TRANS_WRITE ){
    BtShared *pBt = p->pBt;
    sqlite3BtreeEnter(p);

#ifndef SQLITE_OMIT_AUTOVACUUM
    if( pBt->autoVacuum ){
      assert( ISCONCURRENT==0 );
      rc = autoVacuumCommit(pBt);
      if( rc!=SQLITE_OK ){
        sqlite3BtreeLeave(p);
        return rc;
      }
    }
    if( pBt->bDoTruncate ){
      sqlite3PagerTruncateImage(pBt->pPager, pBt->nPage);
    }
#endif
    if( rc==SQLITE_OK && ISCONCURRENT ){
      rc = btreeFixUnlocked(p);
    }
    if( rc==SQLITE_OK ){
      rc = sqlite3PagerCommitPhaseOne(pBt->pPager, zMaster, 0);
    }
    sqlite3BtreeLeave(p);
  }
  return rc;
}

/*
** This function is called from both BtreeCommitPhaseTwo() and BtreeRollback()
** at the conclusion of a transaction.
*/
static void btreeEndTransaction(Btree *p){
  BtShared *pBt = p->pBt;
  sqlite3 *db = p->db;
  assert( sqlite3BtreeHoldsMutex(p) );

#ifndef SQLITE_OMIT_AUTOVACUUM
  pBt->bDoTruncate = 0;
#endif
  if( p->inTrans>TRANS_NONE && db->nVdbeRead>1 ){
    /* If there are other active statements that belong to this database
    ** handle, downgrade to a read-only transaction. The other statements
    ** may still be reading from the database.  */
    downgradeAllSharedCacheTableLocks(p);
    p->inTrans = TRANS_READ;
  }else{
    /* If the handle had any kind of transaction open, decrement the 
    ** transaction count of the shared btree. If the transaction count 
    ** reaches 0, set the shared state to TRANS_NONE. The unlockBtreeIfUnused()
    ** call below will unlock the pager.  */
    if( p->inTrans!=TRANS_NONE ){
      clearAllSharedCacheTableLocks(p);
      pBt->nTransaction--;
      if( 0==pBt->nTransaction ){
        pBt->inTransaction = TRANS_NONE;
      }
    }

    /* Set the current transaction state to TRANS_NONE and unlock the 
    ** pager if this call closed the only read or write transaction.  */
    p->inTrans = TRANS_NONE;
    unlockBtreeIfUnused(pBt);
  }

  /* If this was an CONCURRENT transaction, delete the pBt->pMap object.
  ** Also call PagerEndConcurrent() to ensure that the pager has discarded
  ** the record of all pages read within the transaction.  */
  btreePtrmapDelete(pBt);
  sqlite3PagerEndConcurrent(pBt->pPager);
  btreeIntegrity(p);
}

/*
** Commit the transaction currently in progress.
**
** This routine implements the second phase of a 2-phase commit.  The
** sqlite3BtreeCommitPhaseOne() routine does the first phase and should
** be invoked prior to calling this routine.  The sqlite3BtreeCommitPhaseOne()
** routine did all the work of writing information out to disk and flushing the
** contents so that they are written onto the disk platter.  All this
** routine has to do is delete or truncate or zero the header in the
** the rollback journal (which causes the transaction to commit) and
** drop locks.
**
** Normally, if an error occurs while the pager layer is attempting to 
** finalize the underlying journal file, this function returns an error and
** the upper layer will attempt a rollback. However, if the second argument
** is non-zero then this b-tree transaction is part of a multi-file 
** transaction. In this case, the transaction has already been committed 
** (by deleting a master journal file) and the caller will ignore this 
** functions return code. So, even if an error occurs in the pager layer,
** reset the b-tree objects internal state to indicate that the write
** transaction has been closed. This is quite safe, as the pager will have
** transitioned to the error state.
**
** This will release the write lock on the database file.  If there
** are no active cursors, it also releases the read lock.
*/
int sqlite3BtreeCommitPhaseTwo(Btree *p, int bCleanup){

  if( p->inTrans==TRANS_NONE ) return SQLITE_OK;
  sqlite3BtreeEnter(p);
  btreeIntegrity(p);

  /* If the handle has a write-transaction open, commit the shared-btrees 
  ** transaction and set the shared state to TRANS_READ.
  */
  if( p->inTrans==TRANS_WRITE ){
    int rc;
    BtShared *pBt = p->pBt;
    assert( pBt->inTransaction==TRANS_WRITE );
    assert( pBt->nTransaction>0 );
    rc = sqlite3PagerCommitPhaseTwo(pBt->pPager);
    if( rc!=SQLITE_OK && bCleanup==0 ){
      sqlite3BtreeLeave(p);
      return rc;
    }
    p->iDataVersion--;  /* Compensate for pPager->iDataVersion++; */
    pBt->inTransaction = TRANS_READ;
    btreeClearHasContent(pBt);
  }

  btreeEndTransaction(p);
  sqlite3BtreeLeave(p);
  return SQLITE_OK;
}

/*
** Do both phases of a commit.
*/
int sqlite3BtreeCommit(Btree *p){
  int rc;
  sqlite3BtreeEnter(p);
  rc = sqlite3BtreeCommitPhaseOne(p, 0);
  if( rc==SQLITE_OK ){
    rc = sqlite3BtreeCommitPhaseTwo(p, 0);
  }
  sqlite3BtreeLeave(p);
  return rc;
}

/*
** This routine sets the state to CURSOR_FAULT and the error
** code to errCode for every cursor on any BtShared that pBtree
** references.  Or if the writeOnly flag is set to 1, then only
** trip write cursors and leave read cursors unchanged.
**
** Every cursor is a candidate to be tripped, including cursors
** that belong to other database connections that happen to be
** sharing the cache with pBtree.
**
** This routine gets called when a rollback occurs. If the writeOnly
** flag is true, then only write-cursors need be tripped - read-only
** cursors save their current positions so that they may continue 
** following the rollback. Or, if writeOnly is false, all cursors are 
** tripped. In general, writeOnly is false if the transaction being
** rolled back modified the database schema. In this case b-tree root
** pages may be moved or deleted from the database altogether, making
** it unsafe for read cursors to continue.
**
** If the writeOnly flag is true and an error is encountered while 
** saving the current position of a read-only cursor, all cursors, 
** including all read-cursors are tripped.
**
** SQLITE_OK is returned if successful, or if an error occurs while
** saving a cursor position, an SQLite error code.
*/
int sqlite3BtreeTripAllCursors(Btree *pBtree, int errCode, int writeOnly){
  BtCursor *p;
  int rc = SQLITE_OK;

  assert( (writeOnly==0 || writeOnly==1) && BTCF_WriteFlag==1 );
  if( pBtree ){
    sqlite3BtreeEnter(pBtree);
    for(p=pBtree->pBt->pCursor; p; p=p->pNext){
      if( writeOnly && (p->curFlags & BTCF_WriteFlag)==0 ){
        if( p->eState==CURSOR_VALID || p->eState==CURSOR_SKIPNEXT ){
          rc = saveCursorPosition(p);
          if( rc!=SQLITE_OK ){
            (void)sqlite3BtreeTripAllCursors(pBtree, rc, 0);
            break;
          }
        }
      }else{
        sqlite3BtreeClearCursor(p);
        p->eState = CURSOR_FAULT;
        p->skipNext = errCode;
      }
      btreeReleaseAllCursorPages(p);
    }
    sqlite3BtreeLeave(pBtree);
  }
  return rc;
}

/*
** Rollback the transaction in progress.
**
** If tripCode is not SQLITE_OK then cursors will be invalidated (tripped).
** Only write cursors are tripped if writeOnly is true but all cursors are
** tripped if writeOnly is false.  Any attempt to use
** a tripped cursor will result in an error.
**
** This will release the write lock on the database file.  If there
** are no active cursors, it also releases the read lock.
*/
int sqlite3BtreeRollback(Btree *p, int tripCode, int writeOnly){
  int rc;
  BtShared *pBt = p->pBt;
  MemPage *pPage1;

  assert( writeOnly==1 || writeOnly==0 );
  assert( tripCode==SQLITE_ABORT_ROLLBACK || tripCode==SQLITE_OK );
  sqlite3BtreeEnter(p);
  if( tripCode==SQLITE_OK ){
    rc = tripCode = saveAllCursors(pBt, 0, 0);
    if( rc ) writeOnly = 0;
  }else{
    rc = SQLITE_OK;
  }
  if( tripCode ){
    int rc2 = sqlite3BtreeTripAllCursors(p, tripCode, writeOnly);
    assert( rc==SQLITE_OK || (writeOnly==0 && rc2==SQLITE_OK) );
    if( rc2!=SQLITE_OK ) rc = rc2;
  }
  btreeIntegrity(p);

  if( p->inTrans==TRANS_WRITE ){
    int rc2;

    assert( TRANS_WRITE==pBt->inTransaction );
    rc2 = sqlite3PagerRollback(pBt->pPager);
    if( rc2!=SQLITE_OK ){
      rc = rc2;
    }

    /* The rollback may have destroyed the pPage1->aData value.  So
    ** call btreeGetPage() on page 1 again to make
    ** sure pPage1->aData is set correctly. */
    if( btreeGetPage(pBt, 1, &pPage1, 0)==SQLITE_OK ){
      int nPage = get4byte(28+(u8*)pPage1->aData);
      testcase( nPage==0 );
      if( nPage==0 ) sqlite3PagerPagecount(pBt->pPager, &nPage);
      testcase( pBt->nPage!=nPage );
      pBt->nPage = nPage;
      releasePageOne(pPage1);
    }
    assert( countValidCursors(pBt, 1)==0 );
    pBt->inTransaction = TRANS_READ;
    btreeClearHasContent(pBt);
  }

  btreeEndTransaction(p);
  sqlite3BtreeLeave(p);
  return rc;
}

/*
** Start a statement subtransaction. The subtransaction can be rolled
** back independently of the main transaction. You must start a transaction 
** before starting a subtransaction. The subtransaction is ended automatically 
** if the main transaction commits or rolls back.
**
** Statement subtransactions are used around individual SQL statements
** that are contained within a BEGIN...COMMIT block.  If a constraint
** error occurs within the statement, the effect of that one statement
** can be rolled back without having to rollback the entire transaction.
**
** A statement sub-transaction is implemented as an anonymous savepoint. The
** value passed as the second parameter is the total number of savepoints,
** including the new anonymous savepoint, open on the B-Tree. i.e. if there
** are no active savepoints and no other statement-transactions open,
** iStatement is 1. This anonymous savepoint can be released or rolled back
** using the sqlite3BtreeSavepoint() function.
*/
int sqlite3BtreeBeginStmt(Btree *p, int iStatement){
  int rc;
  BtShared *pBt = p->pBt;
  sqlite3BtreeEnter(p);
  assert( p->inTrans==TRANS_WRITE );
  assert( (pBt->btsFlags & BTS_READ_ONLY)==0 );
  assert( iStatement>0 );
  assert( iStatement>p->db->nSavepoint );
  assert( pBt->inTransaction==TRANS_WRITE );
  /* At the pager level, a statement transaction is a savepoint with
  ** an index greater than all savepoints created explicitly using
  ** SQL statements. It is illegal to open, release or rollback any
  ** such savepoints while the statement transaction savepoint is active.
  */
  rc = sqlite3PagerOpenSavepoint(pBt->pPager, iStatement);
  if( rc==SQLITE_OK ){
    rc = btreePtrmapBegin(pBt, iStatement);
  }
  sqlite3BtreeLeave(p);
  return rc;
}

/*
** The second argument to this function, op, is always SAVEPOINT_ROLLBACK
** or SAVEPOINT_RELEASE. This function either releases or rolls back the
** savepoint identified by parameter iSavepoint, depending on the value 
** of op.
**
** Normally, iSavepoint is greater than or equal to zero. However, if op is
** SAVEPOINT_ROLLBACK, then iSavepoint may also be -1. In this case the 
** contents of the entire transaction are rolled back. This is different
** from a normal transaction rollback, as no locks are released and the
** transaction remains open.
*/
int sqlite3BtreeSavepoint(Btree *p, int op, int iSavepoint){
  int rc = SQLITE_OK;
  if( p && p->inTrans==TRANS_WRITE ){
    BtShared *pBt = p->pBt;
    assert( op==SAVEPOINT_RELEASE || op==SAVEPOINT_ROLLBACK );
    assert( iSavepoint>=0 || (iSavepoint==-1 && op==SAVEPOINT_ROLLBACK) );
    sqlite3BtreeEnter(p);
    btreePtrmapEnd(pBt, op, iSavepoint);
    if( op==SAVEPOINT_ROLLBACK ){
      rc = saveAllCursors(pBt, 0, 0);
    }
    if( rc==SQLITE_OK ){
      rc = sqlite3PagerSavepoint(pBt->pPager, op, iSavepoint);
    }
    if( rc==SQLITE_OK ){
      if( iSavepoint<0 && (pBt->btsFlags & BTS_INITIALLY_EMPTY)!=0 ){
        pBt->nPage = 0;
      }
      rc = newDatabase(pBt);
      pBt->nPage = get4byte(28 + pBt->pPage1->aData);

      /* The database size was written into the offset 28 of the header
      ** when the transaction started, so we know that the value at offset
      ** 28 is nonzero. */
      assert( pBt->nPage>0 );
    }
    sqlite3BtreeLeave(p);
  }
  return rc;
}

/*
** Create a new cursor for the BTree whose root is on the page
** iTable. If a read-only cursor is requested, it is assumed that
** the caller already has at least a read-only transaction open
** on the database already. If a write-cursor is requested, then
** the caller is assumed to have an open write transaction.
**
** If the BTREE_WRCSR bit of wrFlag is clear, then the cursor can only
** be used for reading.  If the BTREE_WRCSR bit is set, then the cursor
** can be used for reading or for writing if other conditions for writing
** are also met.  These are the conditions that must be met in order
** for writing to be allowed:
**
** 1:  The cursor must have been opened with wrFlag containing BTREE_WRCSR
**
** 2:  Other database connections that share the same pager cache
**     but which are not in the READ_UNCOMMITTED state may not have
**     cursors open with wrFlag==0 on the same table.  Otherwise
**     the changes made by this write cursor would be visible to
**     the read cursors in the other database connection.
**
** 3:  The database must be writable (not on read-only media)
**
** 4:  There must be an active transaction.
**
** The BTREE_FORDELETE bit of wrFlag may optionally be set if BTREE_WRCSR
** is set.  If FORDELETE is set, that is a hint to the implementation that
** this cursor will only be used to seek to and delete entries of an index
** as part of a larger DELETE statement.  The FORDELETE hint is not used by
** this implementation.  But in a hypothetical alternative storage engine 
** in which index entries are automatically deleted when corresponding table
** rows are deleted, the FORDELETE flag is a hint that all SEEK and DELETE
** operations on this cursor can be no-ops and all READ operations can 
** return a null row (2-bytes: 0x01 0x00).
**
** No checking is done to make sure that page iTable really is the
** root page of a b-tree.  If it is not, then the cursor acquired
** will not work correctly.
**
** It is assumed that the sqlite3BtreeCursorZero() has been called
** on pCur to initialize the memory space prior to invoking this routine.
*/
static int btreeCursor(
  Btree *p,                              /* The btree */
  int iTable,                            /* Root page of table to open */
  int wrFlag,                            /* 1 to write. 0 read-only */
  struct KeyInfo *pKeyInfo,              /* First arg to comparison function */
  BtCursor *pCur                         /* Space for new cursor */
){
  BtShared *pBt = p->pBt;                /* Shared b-tree handle */
  BtCursor *pX;                          /* Looping over other all cursors */

  assert( sqlite3BtreeHoldsMutex(p) );
  assert( wrFlag==0 
       || wrFlag==BTREE_WRCSR 
       || wrFlag==(BTREE_WRCSR|BTREE_FORDELETE) 
  );

  /* The following assert statements verify that if this is a sharable 
  ** b-tree database, the connection is holding the required table locks, 
  ** and that no other connection has any open cursor that conflicts with 
  ** this lock.  */
  assert( hasSharedCacheTableLock(p, iTable, pKeyInfo!=0, (wrFlag?2:1)) );
  assert( wrFlag==0 || !hasReadConflicts(p, iTable) );

  /* Assert that the caller has opened the required transaction. */
  assert( p->inTrans>TRANS_NONE );
  assert( wrFlag==0 || p->inTrans==TRANS_WRITE );
  assert( pBt->pPage1 && pBt->pPage1->aData );
  assert( wrFlag==0 || (pBt->btsFlags & BTS_READ_ONLY)==0 );

  if( wrFlag ){
    allocateTempSpace(pBt);
    if( pBt->pTmpSpace==0 ) return SQLITE_NOMEM_BKPT;
  }
  if( iTable==1 && btreePagecount(pBt)==0 ){
    assert( wrFlag==0 );
    iTable = 0;
  }

  /* Now that no other errors can occur, finish filling in the BtCursor
  ** variables and link the cursor into the BtShared list.  */
  pCur->pgnoRoot = (Pgno)iTable;
  pCur->iPage = -1;
  pCur->pKeyInfo = pKeyInfo;
  pCur->pBtree = p;
  pCur->pBt = pBt;
  pCur->curFlags = wrFlag ? BTCF_WriteFlag : 0;
  pCur->curPagerFlags = wrFlag ? 0 : PAGER_GET_READONLY;
  /* If there are two or more cursors on the same btree, then all such
  ** cursors *must* have the BTCF_Multiple flag set. */
  for(pX=pBt->pCursor; pX; pX=pX->pNext){
    if( pX->pgnoRoot==(Pgno)iTable ){
      pX->curFlags |= BTCF_Multiple;
      pCur->curFlags |= BTCF_Multiple;
    }
  }
  pCur->pNext = pBt->pCursor;
  pBt->pCursor = pCur;
  pCur->eState = CURSOR_INVALID;
  return SQLITE_OK;
}
int sqlite3BtreeCursor(
  Btree *p,                                   /* The btree */
  int iTable,                                 /* Root page of table to open */
  int wrFlag,                                 /* 1 to write. 0 read-only */
  struct KeyInfo *pKeyInfo,                   /* First arg to xCompare() */
  BtCursor *pCur                              /* Write new cursor here */
){
  int rc;
  if( iTable<1 ){
    rc = SQLITE_CORRUPT_BKPT;
  }else{
    sqlite3BtreeEnter(p);
    rc = btreeCursor(p, iTable, wrFlag, pKeyInfo, pCur);
    sqlite3BtreeLeave(p);
  }
  return rc;
}

/*
** Return the size of a BtCursor object in bytes.
**
** This interfaces is needed so that users of cursors can preallocate
** sufficient storage to hold a cursor.  The BtCursor object is opaque
** to users so they cannot do the sizeof() themselves - they must call
** this routine.
*/
int sqlite3BtreeCursorSize(void){
  return ROUND8(sizeof(BtCursor));
}

/*
** Initialize memory that will be converted into a BtCursor object.
**
** The simple approach here would be to memset() the entire object
** to zero.  But it turns out that the apPage[] and aiIdx[] arrays
** do not need to be zeroed and they are large, so we can save a lot
** of run-time by skipping the initialization of those elements.
*/
void sqlite3BtreeCursorZero(BtCursor *p){
  memset(p, 0, offsetof(BtCursor, iPage));
}

/*
** Close a cursor.  The read lock on the database file is released
** when the last cursor is closed.
*/
int sqlite3BtreeCloseCursor(BtCursor *pCur){
  Btree *pBtree = pCur->pBtree;
  if( pBtree ){
    BtShared *pBt = pCur->pBt;
    sqlite3BtreeEnter(pBtree);
    assert( pBt->pCursor!=0 );
    if( pBt->pCursor==pCur ){
      pBt->pCursor = pCur->pNext;
    }else{
      BtCursor *pPrev = pBt->pCursor;
      do{
        if( pPrev->pNext==pCur ){
          pPrev->pNext = pCur->pNext;
          break;
        }
        pPrev = pPrev->pNext;
      }while( ALWAYS(pPrev) );
    }
    btreeReleaseAllCursorPages(pCur);
    unlockBtreeIfUnused(pBt);
    sqlite3_free(pCur->aOverflow);
    sqlite3_free(pCur->pKey);
    sqlite3BtreeLeave(pBtree);
  }
  return SQLITE_OK;
}

/*
** Make sure the BtCursor* given in the argument has a valid
** BtCursor.info structure.  If it is not already valid, call
** btreeParseCell() to fill it in.
**
** BtCursor.info is a cache of the information in the current cell.
** Using this cache reduces the number of calls to btreeParseCell().
*/
#ifndef NDEBUG
  static void assertCellInfo(BtCursor *pCur){
    CellInfo info;
    memset(&info, 0, sizeof(info));
    btreeParseCell(pCur->pPage, pCur->ix, &info);
    assert( CORRUPT_DB || memcmp(&info, &pCur->info, sizeof(info))==0 );
  }
#else
  #define assertCellInfo(x)
#endif
static SQLITE_NOINLINE void getCellInfo(BtCursor *pCur){
  if( pCur->info.nSize==0 ){
    pCur->curFlags |= BTCF_ValidNKey;
    btreeParseCell(pCur->pPage,pCur->ix,&pCur->info);
  }else{
    assertCellInfo(pCur);
  }
}

#ifndef NDEBUG  /* The next routine used only within assert() statements */
/*
** Return true if the given BtCursor is valid.  A valid cursor is one
** that is currently pointing to a row in a (non-empty) table.
** This is a verification routine is used only within assert() statements.
*/
int sqlite3BtreeCursorIsValid(BtCursor *pCur){
  return pCur && pCur->eState==CURSOR_VALID;
}
#endif /* NDEBUG */
int sqlite3BtreeCursorIsValidNN(BtCursor *pCur){
  assert( pCur!=0 );
  return pCur->eState==CURSOR_VALID;
}

/*
** Return the value of the integer key or "rowid" for a table btree.
** This routine is only valid for a cursor that is pointing into a
** ordinary table btree.  If the cursor points to an index btree or
** is invalid, the result of this routine is undefined.
*/
i64 sqlite3BtreeIntegerKey(BtCursor *pCur){
  assert( cursorHoldsMutex(pCur) );
  assert( pCur->eState==CURSOR_VALID );
  assert( pCur->curIntKey );
  getCellInfo(pCur);
  return pCur->info.nKey;
}

/*
** Return the number of bytes of payload for the entry that pCur is
** currently pointing to.  For table btrees, this will be the amount
** of data.  For index btrees, this will be the size of the key.
**
** The caller must guarantee that the cursor is pointing to a non-NULL
** valid entry.  In other words, the calling procedure must guarantee
** that the cursor has Cursor.eState==CURSOR_VALID.
*/
u32 sqlite3BtreePayloadSize(BtCursor *pCur){
  assert( cursorHoldsMutex(pCur) );
  assert( pCur->eState==CURSOR_VALID );
  getCellInfo(pCur);
  return pCur->info.nPayload;
}

/*
** Given the page number of an overflow page in the database (parameter
** ovfl), this function finds the page number of the next page in the 
** linked list of overflow pages. If possible, it uses the auto-vacuum
** pointer-map data instead of reading the content of page ovfl to do so. 
**
** If an error occurs an SQLite error code is returned. Otherwise:
**
** The page number of the next overflow page in the linked list is 
** written to *pPgnoNext. If page ovfl is the last page in its linked 
** list, *pPgnoNext is set to zero. 
**
** If ppPage is not NULL, and a reference to the MemPage object corresponding
** to page number pOvfl was obtained, then *ppPage is set to point to that
** reference. It is the responsibility of the caller to call releasePage()
** on *ppPage to free the reference. In no reference was obtained (because
** the pointer-map was used to obtain the value for *pPgnoNext), then
** *ppPage is set to zero.
*/
static int getOverflowPage(
  BtShared *pBt,               /* The database file */
  Pgno ovfl,                   /* Current overflow page number */
  MemPage **ppPage,            /* OUT: MemPage handle (may be NULL) */
  Pgno *pPgnoNext              /* OUT: Next overflow page number */
){
  Pgno next = 0;
  MemPage *pPage = 0;
  int rc = SQLITE_OK;

  assert( sqlite3_mutex_held(pBt->mutex) );
  assert(pPgnoNext);

#ifndef SQLITE_OMIT_AUTOVACUUM
  /* Try to find the next page in the overflow list using the
  ** autovacuum pointer-map pages. Guess that the next page in 
  ** the overflow list is page number (ovfl+1). If that guess turns 
  ** out to be wrong, fall back to loading the data of page 
  ** number ovfl to determine the next page number.
  */
  if( pBt->autoVacuum ){
    Pgno pgno;
    Pgno iGuess = ovfl+1;
    u8 eType;

    while( PTRMAP_ISPAGE(pBt, iGuess) || iGuess==PENDING_BYTE_PAGE(pBt) ){
      iGuess++;
    }

    if( iGuess<=btreePagecount(pBt) ){
      rc = ptrmapGet(pBt, iGuess, &eType, &pgno);
      if( rc==SQLITE_OK && eType==PTRMAP_OVERFLOW2 && pgno==ovfl ){
        next = iGuess;
        rc = SQLITE_DONE;
      }
    }
  }
#endif

  assert( next==0 || rc==SQLITE_DONE );
  if( rc==SQLITE_OK ){
    rc = btreeGetPage(pBt, ovfl, &pPage, (ppPage==0) ? PAGER_GET_READONLY : 0);
    assert( rc==SQLITE_OK || pPage==0 );
    if( rc==SQLITE_OK ){
      next = get4byte(pPage->aData);
    }
  }

  *pPgnoNext = next;
  if( ppPage ){
    *ppPage = pPage;
  }else{
    releasePage(pPage);
  }
  return (rc==SQLITE_DONE ? SQLITE_OK : rc);
}

/*
** Copy data from a buffer to a page, or from a page to a buffer.
**
** pPayload is a pointer to data stored on database page pDbPage.
** If argument eOp is false, then nByte bytes of data are copied
** from pPayload to the buffer pointed at by pBuf. If eOp is true,
** then sqlite3PagerWrite() is called on pDbPage and nByte bytes
** of data are copied from the buffer pBuf to pPayload.
**
** SQLITE_OK is returned on success, otherwise an error code.
*/
static int copyPayload(
  void *pPayload,           /* Pointer to page data */
  void *pBuf,               /* Pointer to buffer */
  int nByte,                /* Number of bytes to copy */
  int eOp,                  /* 0 -> copy from page, 1 -> copy to page */
  DbPage *pDbPage           /* Page containing pPayload */
){
  if( eOp ){
    /* Copy data from buffer to page (a write operation) */
    int rc = sqlite3PagerWrite(pDbPage);
    if( rc!=SQLITE_OK ){
      return rc;
    }
    memcpy(pPayload, pBuf, nByte);
  }else{
    /* Copy data from page to buffer (a read operation) */
    memcpy(pBuf, pPayload, nByte);
  }
  return SQLITE_OK;
}

/*
** This function is used to read or overwrite payload information
** for the entry that the pCur cursor is pointing to. The eOp
** argument is interpreted as follows:
**
**   0: The operation is a read. Populate the overflow cache.
**   1: The operation is a write. Populate the overflow cache.
**
** A total of "amt" bytes are read or written beginning at "offset".
** Data is read to or from the buffer pBuf.
**
** The content being read or written might appear on the main page
** or be scattered out on multiple overflow pages.
**
** If the current cursor entry uses one or more overflow pages
** this function may allocate space for and lazily populate
** the overflow page-list cache array (BtCursor.aOverflow). 
** Subsequent calls use this cache to make seeking to the supplied offset 
** more efficient.
**
** Once an overflow page-list cache has been allocated, it must be
** invalidated if some other cursor writes to the same table, or if
** the cursor is moved to a different row. Additionally, in auto-vacuum
** mode, the following events may invalidate an overflow page-list cache.
**
**   * An incremental vacuum,
**   * A commit in auto_vacuum="full" mode,
**   * Creating a table (may require moving an overflow page).
*/
static int accessPayload(
  BtCursor *pCur,      /* Cursor pointing to entry to read from */
  u32 offset,          /* Begin reading this far into payload */
  u32 amt,             /* Read this many bytes */
  unsigned char *pBuf, /* Write the bytes into this buffer */ 
  int eOp              /* zero to read. non-zero to write. */
){
  unsigned char *aPayload;
  int rc = SQLITE_OK;
  int iIdx = 0;
  MemPage *pPage = pCur->pPage;               /* Btree page of current entry */
  BtShared *pBt = pCur->pBt;                  /* Btree this cursor belongs to */
#ifdef SQLITE_DIRECT_OVERFLOW_READ
  unsigned char * const pBufStart = pBuf;     /* Start of original out buffer */
#endif

  assert( pPage );
  assert( eOp==0 || eOp==1 );
  assert( pCur->eState==CURSOR_VALID );
  assert( pCur->ix<pPage->nCell );
  assert( cursorHoldsMutex(pCur) );

  getCellInfo(pCur);
  aPayload = pCur->info.pPayload;
  assert( offset+amt <= pCur->info.nPayload );

  assert( aPayload > pPage->aData );
  if( (uptr)(aPayload - pPage->aData) > (pBt->usableSize - pCur->info.nLocal) ){
    /* Trying to read or write past the end of the data is an error.  The
    ** conditional above is really:
    **    &aPayload[pCur->info.nLocal] > &pPage->aData[pBt->usableSize]
    ** but is recast into its current form to avoid integer overflow problems
    */
    return SQLITE_CORRUPT_PGNO(pPage->pgno);
  }

  /* Check if data must be read/written to/from the btree page itself. */
  if( offset<pCur->info.nLocal ){
    int a = amt;
    if( a+offset>pCur->info.nLocal ){
      a = pCur->info.nLocal - offset;
    }
    rc = copyPayload(&aPayload[offset], pBuf, a, eOp, pPage->pDbPage);
    offset = 0;
    pBuf += a;
    amt -= a;
  }else{
    offset -= pCur->info.nLocal;
  }


  if( rc==SQLITE_OK && amt>0 ){
    const u32 ovflSize = pBt->usableSize - 4;  /* Bytes content per ovfl page */
    Pgno nextPage;

    nextPage = get4byte(&aPayload[pCur->info.nLocal]);

    /* If the BtCursor.aOverflow[] has not been allocated, allocate it now.
    **
    ** The aOverflow[] array is sized at one entry for each overflow page
    ** in the overflow chain. The page number of the first overflow page is
    ** stored in aOverflow[0], etc. A value of 0 in the aOverflow[] array
    ** means "not yet known" (the cache is lazily populated).
    */
    if( (pCur->curFlags & BTCF_ValidOvfl)==0 ){
      int nOvfl = (pCur->info.nPayload-pCur->info.nLocal+ovflSize-1)/ovflSize;
      if( nOvfl>pCur->nOvflAlloc ){
        Pgno *aNew = (Pgno*)sqlite3Realloc(
            pCur->aOverflow, nOvfl*2*sizeof(Pgno)
        );
        if( aNew==0 ){
          return SQLITE_NOMEM_BKPT;
        }else{
          pCur->nOvflAlloc = nOvfl*2;
          pCur->aOverflow = aNew;
        }
      }
      memset(pCur->aOverflow, 0, nOvfl*sizeof(Pgno));
      pCur->curFlags |= BTCF_ValidOvfl;
    }else{
      /* If the overflow page-list cache has been allocated and the
      ** entry for the first required overflow page is valid, skip
      ** directly to it.
      */
      if( pCur->aOverflow[offset/ovflSize] ){
        iIdx = (offset/ovflSize);
        nextPage = pCur->aOverflow[iIdx];
        offset = (offset%ovflSize);
      }
    }

    assert( rc==SQLITE_OK && amt>0 );
    while( nextPage ){
      /* If required, populate the overflow page-list cache. */
      assert( pCur->aOverflow[iIdx]==0
              || pCur->aOverflow[iIdx]==nextPage
              || CORRUPT_DB );
      pCur->aOverflow[iIdx] = nextPage;

      if( offset>=ovflSize ){
        /* The only reason to read this page is to obtain the page
        ** number for the next page in the overflow chain. The page
        ** data is not required. So first try to lookup the overflow
        ** page-list cache, if any, then fall back to the getOverflowPage()
        ** function.
        */
        assert( pCur->curFlags & BTCF_ValidOvfl );
        assert( pCur->pBtree->db==pBt->db );
        if( pCur->aOverflow[iIdx+1] ){
          nextPage = pCur->aOverflow[iIdx+1];
        }else{
          rc = getOverflowPage(pBt, nextPage, 0, &nextPage);
        }
        offset -= ovflSize;
      }else{
        /* Need to read this page properly. It contains some of the
        ** range of data that is being read (eOp==0) or written (eOp!=0).
        */
#ifdef SQLITE_DIRECT_OVERFLOW_READ
        sqlite3_file *fd;      /* File from which to do direct overflow read */
#endif
        int a = amt;
        if( a + offset > ovflSize ){
          a = ovflSize - offset;
        }

#ifdef SQLITE_DIRECT_OVERFLOW_READ
        /* If all the following are true:
        **
        **   1) this is a read operation, and 
        **   2) data is required from the start of this overflow page, and
        **   3) there is no open write-transaction, and
        **   4) the database is file-backed, and
        **   5) the page is not in the WAL file
        **   6) at least 4 bytes have already been read into the output buffer 
        **
        ** then data can be read directly from the database file into the
        ** output buffer, bypassing the page-cache altogether. This speeds
        ** up loading large records that span many overflow pages.
        */
        if( eOp==0                                             /* (1) */
         && offset==0                                          /* (2) */
         && pBt->inTransaction==TRANS_READ                     /* (3) */
         && (fd = sqlite3PagerFile(pBt->pPager))->pMethods     /* (4) */
         && 0==sqlite3PagerUseWal(pBt->pPager, nextPage)       /* (5) */
         && &pBuf[-4]>=pBufStart                               /* (6) */
        ){
          u8 aSave[4];
          u8 *aWrite = &pBuf[-4];
          assert( aWrite>=pBufStart );                         /* due to (6) */
          memcpy(aSave, aWrite, 4);
          rc = sqlite3OsRead(fd, aWrite, a+4, (i64)pBt->pageSize*(nextPage-1));
          nextPage = get4byte(aWrite);
          memcpy(aWrite, aSave, 4);
        }else
#endif

        {
          DbPage *pDbPage;
          rc = sqlite3PagerGet(pBt->pPager, nextPage, &pDbPage,
              (eOp==0 ? PAGER_GET_READONLY : 0)
          );
          if( rc==SQLITE_OK ){
            aPayload = sqlite3PagerGetData(pDbPage);
            nextPage = get4byte(aPayload);
            rc = copyPayload(&aPayload[offset+4], pBuf, a, eOp, pDbPage);
            sqlite3PagerUnref(pDbPage);
            offset = 0;
          }
        }
        amt -= a;
        if( amt==0 ) return rc;
        pBuf += a;
      }
      if( rc ) break;
      iIdx++;
    }
  }

  if( rc==SQLITE_OK && amt>0 ){
    /* Overflow chain ends prematurely */
    return SQLITE_CORRUPT_PGNO(pPage->pgno);
  }
  return rc;
}

/*
** Read part of the payload for the row at which that cursor pCur is currently
** pointing.  "amt" bytes will be transferred into pBuf[].  The transfer
** begins at "offset".
**
** pCur can be pointing to either a table or an index b-tree.
** If pointing to a table btree, then the content section is read.  If
** pCur is pointing to an index b-tree then the key section is read.
**
** For sqlite3BtreePayload(), the caller must ensure that pCur is pointing
** to a valid row in the table.  For sqlite3BtreePayloadChecked(), the
** cursor might be invalid or might need to be restored before being read.
**
** Return SQLITE_OK on success or an error code if anything goes
** wrong.  An error is returned if "offset+amt" is larger than
** the available payload.
*/
int sqlite3BtreePayload(BtCursor *pCur, u32 offset, u32 amt, void *pBuf){
  assert( cursorHoldsMutex(pCur) );
  assert( pCur->eState==CURSOR_VALID );
  assert( pCur->iPage>=0 && pCur->pPage );
  assert( pCur->ix<pCur->pPage->nCell );
  return accessPayload(pCur, offset, amt, (unsigned char*)pBuf, 0);
}

/*
** This variant of sqlite3BtreePayload() works even if the cursor has not
** in the CURSOR_VALID state.  It is only used by the sqlite3_blob_read()
** interface.
*/
#ifndef SQLITE_OMIT_INCRBLOB
static SQLITE_NOINLINE int accessPayloadChecked(
  BtCursor *pCur,
  u32 offset,
  u32 amt,
  void *pBuf
){
  int rc;
  if ( pCur->eState==CURSOR_INVALID ){
    return SQLITE_ABORT;
  }
  assert( cursorOwnsBtShared(pCur) );
  rc = btreeRestoreCursorPosition(pCur);
  return rc ? rc : accessPayload(pCur, offset, amt, pBuf, 0);
}
int sqlite3BtreePayloadChecked(BtCursor *pCur, u32 offset, u32 amt, void *pBuf){
  if( pCur->eState==CURSOR_VALID ){
    assert( cursorOwnsBtShared(pCur) );
    return accessPayload(pCur, offset, amt, pBuf, 0);
  }else{
    return accessPayloadChecked(pCur, offset, amt, pBuf);
  }
}
#endif /* SQLITE_OMIT_INCRBLOB */

/*
** Return a pointer to payload information from the entry that the 
** pCur cursor is pointing to.  The pointer is to the beginning of
** the key if index btrees (pPage->intKey==0) and is the data for
** table btrees (pPage->intKey==1). The number of bytes of available
** key/data is written into *pAmt.  If *pAmt==0, then the value
** returned will not be a valid pointer.
**
** This routine is an optimization.  It is common for the entire key
** and data to fit on the local page and for there to be no overflow
** pages.  When that is so, this routine can be used to access the
** key and data without making a copy.  If the key and/or data spills
** onto overflow pages, then accessPayload() must be used to reassemble
** the key/data and copy it into a preallocated buffer.
**
** The pointer returned by this routine looks directly into the cached
** page of the database.  The data might change or move the next time
** any btree routine is called.
*/
static const void *fetchPayload(
  BtCursor *pCur,      /* Cursor pointing to entry to read from */
  u32 *pAmt            /* Write the number of available bytes here */
){
  u32 amt;
  assert( pCur!=0 && pCur->iPage>=0 && pCur->pPage);
  assert( pCur->eState==CURSOR_VALID );
  assert( sqlite3_mutex_held(pCur->pBtree->db->mutex) );
  assert( cursorOwnsBtShared(pCur) );
  assert( pCur->ix<pCur->pPage->nCell );
  assert( pCur->info.nSize>0 );
  assert( pCur->info.pPayload>pCur->pPage->aData || CORRUPT_DB );
  assert( pCur->info.pPayload<pCur->pPage->aDataEnd ||CORRUPT_DB);
  amt = (int)(pCur->pPage->aDataEnd - pCur->info.pPayload);
  if( pCur->info.nLocal<amt ) amt = pCur->info.nLocal;
  *pAmt = amt;
  return (void*)pCur->info.pPayload;
}


/*
** For the entry that cursor pCur is point to, return as
** many bytes of the key or data as are available on the local
** b-tree page.  Write the number of available bytes into *pAmt.
**
** The pointer returned is ephemeral.  The key/data may move
** or be destroyed on the next call to any Btree routine,
** including calls from other threads against the same cache.
** Hence, a mutex on the BtShared should be held prior to calling
** this routine.
**
** These routines is used to get quick access to key and data
** in the common case where no overflow pages are used.
*/
const void *sqlite3BtreePayloadFetch(BtCursor *pCur, u32 *pAmt){
  return fetchPayload(pCur, pAmt);
}


/*
** Move the cursor down to a new child page.  The newPgno argument is the
** page number of the child page to move to.
**
** This function returns SQLITE_CORRUPT if the page-header flags field of
** the new child page does not match the flags field of the parent (i.e.
** if an intkey page appears to be the parent of a non-intkey page, or
** vice-versa).
*/
static int moveToChild(BtCursor *pCur, u32 newPgno){
  BtShared *pBt = pCur->pBt;
  int rc;

  assert( cursorOwnsBtShared(pCur) );
  assert( pCur->eState==CURSOR_VALID );
  assert( pCur->iPage<BTCURSOR_MAX_DEPTH );
  assert( pCur->iPage>=0 );
  if( pCur->iPage>=(BTCURSOR_MAX_DEPTH-1) ){
    return SQLITE_CORRUPT_BKPT;
  }
  pCur->info.nSize = 0;
  pCur->curFlags &= ~(BTCF_ValidNKey|BTCF_ValidOvfl);
  pCur->aiIdx[pCur->iPage] = pCur->ix;
  pCur->apPage[pCur->iPage] = pCur->pPage;
  pCur->ix = 0;
  pCur->iPage++;
  rc = getAndInitPage(pBt, newPgno, &pCur->pPage,
                        pCur, pCur->curPagerFlags);
  if( rc==SQLITE_OK ){
    setMempageRoot(pCur->pPage, pCur->pgnoRoot);
  }
  return rc;
}

#ifdef SQLITE_DEBUG
/*
** Page pParent is an internal (non-leaf) tree page. This function 
** asserts that page number iChild is the left-child if the iIdx'th
** cell in page pParent. Or, if iIdx is equal to the total number of
** cells in pParent, that page number iChild is the right-child of
** the page.
*/
static void assertParentIndex(MemPage *pParent, int iIdx, Pgno iChild){
  if( CORRUPT_DB ) return;  /* The conditions tested below might not be true
                            ** in a corrupt database */
  assert( iIdx<=pParent->nCell );
  if( iIdx==pParent->nCell ){
    assert( get4byte(&pParent->aData[pParent->hdrOffset+8])==iChild );
  }else{
    assert( get4byte(findCell(pParent, iIdx))==iChild );
  }
}
#else
#  define assertParentIndex(x,y,z) 
#endif

/*
** Move the cursor up to the parent page.
**
** pCur->idx is set to the cell index that contains the pointer
** to the page we are coming from.  If we are coming from the
** right-most child page then pCur->idx is set to one more than
** the largest cell index.
*/
static void moveToParent(BtCursor *pCur){
  MemPage *pLeaf;
  assert( cursorOwnsBtShared(pCur) );
  assert( pCur->eState==CURSOR_VALID );
  assert( pCur->iPage>0 );
  assert( pCur->pPage );
  assertParentIndex(
    pCur->apPage[pCur->iPage-1], 
    pCur->aiIdx[pCur->iPage-1], 
    pCur->pPage->pgno
  );
  testcase( pCur->aiIdx[pCur->iPage-1] > pCur->apPage[pCur->iPage-1]->nCell );
  pCur->info.nSize = 0;
  pCur->curFlags &= ~(BTCF_ValidNKey|BTCF_ValidOvfl);
  pCur->ix = pCur->aiIdx[pCur->iPage-1];
  pLeaf = pCur->pPage;
  pCur->pPage = pCur->apPage[--pCur->iPage];
  releasePageNotNull(pLeaf);
}

/*
** Move the cursor to point to the root page of its b-tree structure.
**
** If the table has a virtual root page, then the cursor is moved to point
** to the virtual root page instead of the actual root page. A table has a
** virtual root page when the actual root page contains no cells and a 
** single child page. This can only happen with the table rooted at page 1.
**
** If the b-tree structure is empty, the cursor state is set to 
** CURSOR_INVALID and this routine returns SQLITE_EMPTY. Otherwise,
** the cursor is set to point to the first cell located on the root
** (or virtual root) page and the cursor state is set to CURSOR_VALID.
**
** If this function returns successfully, it may be assumed that the
** page-header flags indicate that the [virtual] root-page is the expected 
** kind of b-tree page (i.e. if when opening the cursor the caller did not
** specify a KeyInfo structure the flags byte is set to 0x05 or 0x0D,
** indicating a table b-tree, or if the caller did specify a KeyInfo 
** structure the flags byte is set to 0x02 or 0x0A, indicating an index
** b-tree).
*/
static int moveToRoot(BtCursor *pCur){
  MemPage *pRoot;
  int rc = SQLITE_OK;

  assert( cursorOwnsBtShared(pCur) );
  assert( CURSOR_INVALID < CURSOR_REQUIRESEEK );
  assert( CURSOR_VALID   < CURSOR_REQUIRESEEK );
  assert( CURSOR_FAULT   > CURSOR_REQUIRESEEK );
  assert( pCur->eState < CURSOR_REQUIRESEEK || pCur->iPage<0 );
  assert( pCur->pgnoRoot>0 || pCur->iPage<0 );

  if( pCur->iPage>=0 ){
    if( pCur->iPage ){
      releasePageNotNull(pCur->pPage);
      while( --pCur->iPage ){
        releasePageNotNull(pCur->apPage[pCur->iPage]);
      }
      pCur->pPage = pCur->apPage[0];
      goto skip_init;
    }
  }else if( pCur->pgnoRoot==0 ){
    pCur->eState = CURSOR_INVALID;
    return SQLITE_EMPTY;
  }else{
    assert( pCur->iPage==(-1) );
    if( pCur->eState>=CURSOR_REQUIRESEEK ){
      if( pCur->eState==CURSOR_FAULT ){
        assert( pCur->skipNext!=SQLITE_OK );
        return pCur->skipNext;
      }
      sqlite3BtreeClearCursor(pCur);
    }
    rc = getAndInitPage(pCur->pBtree->pBt, pCur->pgnoRoot, &pCur->pPage,
                        0, pCur->curPagerFlags);
    if( rc!=SQLITE_OK ){
      pCur->eState = CURSOR_INVALID;
      return rc;
    }
    setMempageRoot(pCur->pPage, pCur->pgnoRoot);
    pCur->iPage = 0;
    pCur->curIntKey = pCur->pPage->intKey;
  }
  pRoot = pCur->pPage;
  assert( pRoot->pgno==pCur->pgnoRoot );

  /* If pCur->pKeyInfo is not NULL, then the caller that opened this cursor
  ** expected to open it on an index b-tree. Otherwise, if pKeyInfo is
  ** NULL, the caller expects a table b-tree. If this is not the case,
  ** return an SQLITE_CORRUPT error. 
  **
  ** Earlier versions of SQLite assumed that this test could not fail
  ** if the root page was already loaded when this function was called (i.e.
  ** if pCur->iPage>=0). But this is not so if the database is corrupted 
  ** in such a way that page pRoot is linked into a second b-tree table 
  ** (or the freelist).  */
  assert( pRoot->intKey==1 || pRoot->intKey==0 );
  if( pRoot->isInit==0 || (pCur->pKeyInfo==0)!=pRoot->intKey ){
    return SQLITE_CORRUPT_PGNO(pCur->pPage->pgno);
  }

skip_init:  
  pCur->ix = 0;
  pCur->info.nSize = 0;
  pCur->curFlags &= ~(BTCF_AtLast|BTCF_ValidNKey|BTCF_ValidOvfl);

  pRoot = pCur->pPage;
  if( pRoot->nCell>0 ){
    pCur->eState = CURSOR_VALID;
  }else if( !pRoot->leaf ){
    Pgno subpage;
    if( pRoot->pgno!=1 ) return SQLITE_CORRUPT_BKPT;
    subpage = get4byte(&pRoot->aData[pRoot->hdrOffset+8]);
    pCur->eState = CURSOR_VALID;
    rc = moveToChild(pCur, subpage);
  }else{
    pCur->eState = CURSOR_INVALID;
    rc = SQLITE_EMPTY;
  }
  return rc;
}

/*
** Move the cursor down to the left-most leaf entry beneath the
** entry to which it is currently pointing.
**
** The left-most leaf is the one with the smallest key - the first
** in ascending order.
*/
static int moveToLeftmost(BtCursor *pCur){
  Pgno pgno;
  int rc = SQLITE_OK;
  MemPage *pPage;

  assert( cursorOwnsBtShared(pCur) );
  assert( pCur->eState==CURSOR_VALID );
  while( rc==SQLITE_OK && !(pPage = pCur->pPage)->leaf ){
    assert( pCur->ix<pPage->nCell );
    pgno = get4byte(findCell(pPage, pCur->ix));
    rc = moveToChild(pCur, pgno);
  }
  return rc;
}

/*
** Move the cursor down to the right-most leaf entry beneath the
** page to which it is currently pointing.  Notice the difference
** between moveToLeftmost() and moveToRightmost().  moveToLeftmost()
** finds the left-most entry beneath the *entry* whereas moveToRightmost()
** finds the right-most entry beneath the *page*.
**
** The right-most entry is the one with the largest key - the last
** key in ascending order.
*/
static int moveToRightmost(BtCursor *pCur){
  Pgno pgno;
  int rc = SQLITE_OK;
  MemPage *pPage = 0;

  assert( cursorOwnsBtShared(pCur) );
  assert( pCur->eState==CURSOR_VALID );
  while( !(pPage = pCur->pPage)->leaf ){
    pgno = get4byte(&pPage->aData[pPage->hdrOffset+8]);
    pCur->ix = pPage->nCell;
    rc = moveToChild(pCur, pgno);
    if( rc ) return rc;
  }
  pCur->ix = pPage->nCell-1;
  assert( pCur->info.nSize==0 );
  assert( (pCur->curFlags & BTCF_ValidNKey)==0 );
  return SQLITE_OK;
}

/* Move the cursor to the first entry in the table.  Return SQLITE_OK
** on success.  Set *pRes to 0 if the cursor actually points to something
** or set *pRes to 1 if the table is empty.
*/
int sqlite3BtreeFirst(BtCursor *pCur, int *pRes){
  int rc;

  assert( cursorOwnsBtShared(pCur) );
  assert( sqlite3_mutex_held(pCur->pBtree->db->mutex) );
  rc = moveToRoot(pCur);
  if( rc==SQLITE_OK ){
    assert( pCur->pPage->nCell>0 );
    *pRes = 0;
    rc = moveToLeftmost(pCur);
  }else if( rc==SQLITE_EMPTY ){
    assert( pCur->pgnoRoot==0 || pCur->pPage->nCell==0 );
    *pRes = 1;
    rc = SQLITE_OK;
  }
  return rc;
}

/* Move the cursor to the last entry in the table.  Return SQLITE_OK
** on success.  Set *pRes to 0 if the cursor actually points to something
** or set *pRes to 1 if the table is empty.
*/
int sqlite3BtreeLast(BtCursor *pCur, int *pRes){
  int rc;
 
  assert( cursorOwnsBtShared(pCur) );
  assert( sqlite3_mutex_held(pCur->pBtree->db->mutex) );

  /* If the cursor already points to the last entry, this is a no-op. */
  if( CURSOR_VALID==pCur->eState && (pCur->curFlags & BTCF_AtLast)!=0 ){
#ifdef SQLITE_DEBUG
    /* This block serves to assert() that the cursor really does point 
    ** to the last entry in the b-tree. */
    int ii;
    for(ii=0; ii<pCur->iPage; ii++){
      assert( pCur->aiIdx[ii]==pCur->apPage[ii]->nCell );
    }
    assert( pCur->ix==pCur->pPage->nCell-1 );
    assert( pCur->pPage->leaf );
#endif
    return SQLITE_OK;
  }

  rc = moveToRoot(pCur);
  if( rc==SQLITE_OK ){
    assert( pCur->eState==CURSOR_VALID );
    *pRes = 0;
    rc = moveToRightmost(pCur);
    if( rc==SQLITE_OK ){
      pCur->curFlags |= BTCF_AtLast;
    }else{
      pCur->curFlags &= ~BTCF_AtLast;
    }
  }else if( rc==SQLITE_EMPTY ){
    assert( pCur->pgnoRoot==0 || pCur->pPage->nCell==0 );
    *pRes = 1;
    rc = SQLITE_OK;
  }
  return rc;
}

/* Move the cursor so that it points to an entry near the key 
** specified by pIdxKey or intKey.   Return a success code.
**
** For INTKEY tables, the intKey parameter is used.  pIdxKey 
** must be NULL.  For index tables, pIdxKey is used and intKey
** is ignored.
**
** If an exact match is not found, then the cursor is always
** left pointing at a leaf page which would hold the entry if it
** were present.  The cursor might point to an entry that comes
** before or after the key.
**
** An integer is written into *pRes which is the result of
** comparing the key with the entry to which the cursor is 
** pointing.  The meaning of the integer written into
** *pRes is as follows:
**
**     *pRes<0      The cursor is left pointing at an entry that
**                  is smaller than intKey/pIdxKey or if the table is empty
**                  and the cursor is therefore left point to nothing.
**
**     *pRes==0     The cursor is left pointing at an entry that
**                  exactly matches intKey/pIdxKey.
**
**     *pRes>0      The cursor is left pointing at an entry that
**                  is larger than intKey/pIdxKey.
**
** For index tables, the pIdxKey->eqSeen field is set to 1 if there
** exists an entry in the table that exactly matches pIdxKey.  
*/
int sqlite3BtreeMovetoUnpacked(
  BtCursor *pCur,          /* The cursor to be moved */
  UnpackedRecord *pIdxKey, /* Unpacked index key */
  i64 intKey,              /* The table key */
  int biasRight,           /* If true, bias the search to the high end */
  int *pRes                /* Write search results here */
){
  int rc;
  RecordCompare xRecordCompare;

  assert( cursorOwnsBtShared(pCur) );
  assert( sqlite3_mutex_held(pCur->pBtree->db->mutex) );
  assert( pRes );
  assert( (pIdxKey==0)==(pCur->pKeyInfo==0) );
  assert( pCur->eState!=CURSOR_VALID || (pIdxKey==0)==(pCur->curIntKey!=0) );

  /* If the cursor is already positioned at the point we are trying
  ** to move to, then just return without doing any work */
  if( pIdxKey==0
   && pCur->eState==CURSOR_VALID && (pCur->curFlags & BTCF_ValidNKey)!=0
  ){
    if( pCur->info.nKey==intKey ){
      *pRes = 0;
      return SQLITE_OK;
    }
    if( pCur->info.nKey<intKey ){
      if( (pCur->curFlags & BTCF_AtLast)!=0 ){
        *pRes = -1;
        return SQLITE_OK;
      }
      /* If the requested key is one more than the previous key, then
      ** try to get there using sqlite3BtreeNext() rather than a full
      ** binary search.  This is an optimization only.  The correct answer
      ** is still obtained without this case, only a little more slowely */
      if( pCur->info.nKey+1==intKey && !pCur->skipNext ){
        *pRes = 0;
        rc = sqlite3BtreeNext(pCur, 0);
        if( rc==SQLITE_OK ){
          getCellInfo(pCur);
          if( pCur->info.nKey==intKey ){
            return SQLITE_OK;
          }
        }else if( rc==SQLITE_DONE ){
          rc = SQLITE_OK;
        }else{
          return rc;
        }
      }
    }
  }

  if( pIdxKey ){
    xRecordCompare = sqlite3VdbeFindCompare(pIdxKey);
    pIdxKey->errCode = 0;
    assert( pIdxKey->default_rc==1 
         || pIdxKey->default_rc==0 
         || pIdxKey->default_rc==-1
    );
  }else{
    xRecordCompare = 0; /* All keys are integers */
  }

  rc = moveToRoot(pCur);
  if( rc ){
    if( rc==SQLITE_EMPTY ){
      assert( pCur->pgnoRoot==0 || pCur->pPage->nCell==0 );
      *pRes = -1;
      return SQLITE_OK;
    }
    return rc;
  }
  assert( pCur->pPage );
  assert( pCur->pPage->isInit );
  assert( pCur->eState==CURSOR_VALID );
  assert( pCur->pPage->nCell > 0 );
  assert( pCur->iPage==0 || pCur->apPage[0]->intKey==pCur->curIntKey );
  assert( pCur->curIntKey || pIdxKey );
  for(;;){
    int lwr, upr, idx, c;
    Pgno chldPg;
    MemPage *pPage = pCur->pPage;
    u8 *pCell;                          /* Pointer to current cell in pPage */

    /* pPage->nCell must be greater than zero. If this is the root-page
    ** the cursor would have been INVALID above and this for(;;) loop
    ** not run. If this is not the root-page, then the moveToChild() routine
    ** would have already detected db corruption. Similarly, pPage must
    ** be the right kind (index or table) of b-tree page. Otherwise
    ** a moveToChild() or moveToRoot() call would have detected corruption.  */
    assert( pPage->nCell>0 );
    assert( pPage->intKey==(pIdxKey==0) );
    lwr = 0;
    upr = pPage->nCell-1;
    assert( biasRight==0 || biasRight==1 );
    idx = upr>>(1-biasRight); /* idx = biasRight ? upr : (lwr+upr)/2; */
    pCur->ix = (u16)idx;
    if( xRecordCompare==0 ){
      for(;;){
        i64 nCellKey;
        pCell = findCellPastPtr(pPage, idx);
        if( pPage->intKeyLeaf ){
          while( 0x80 <= *(pCell++) ){
            if( pCell>=pPage->aDataEnd ){
              return SQLITE_CORRUPT_PGNO(pPage->pgno);
            }
          }
        }
        getVarint(pCell, (u64*)&nCellKey);
        if( nCellKey<intKey ){
          lwr = idx+1;
          if( lwr>upr ){ c = -1; break; }
        }else if( nCellKey>intKey ){
          upr = idx-1;
          if( lwr>upr ){ c = +1; break; }
        }else{
          assert( nCellKey==intKey );
          pCur->ix = (u16)idx;
          if( !pPage->leaf ){
            lwr = idx;
            goto moveto_next_layer;
          }else{
            pCur->curFlags |= BTCF_ValidNKey;
            pCur->info.nKey = nCellKey;
            pCur->info.nSize = 0;
            *pRes = 0;
            return SQLITE_OK;
          }
        }
        assert( lwr+upr>=0 );
        idx = (lwr+upr)>>1;  /* idx = (lwr+upr)/2; */
      }
    }else{
      for(;;){
        int nCell;  /* Size of the pCell cell in bytes */
        pCell = findCellPastPtr(pPage, idx);

        /* The maximum supported page-size is 65536 bytes. This means that
        ** the maximum number of record bytes stored on an index B-Tree
        ** page is less than 16384 bytes and may be stored as a 2-byte
        ** varint. This information is used to attempt to avoid parsing 
        ** the entire cell by checking for the cases where the record is 
        ** stored entirely within the b-tree page by inspecting the first 
        ** 2 bytes of the cell.
        */
        nCell = pCell[0];
        if( nCell<=pPage->max1bytePayload ){
          /* This branch runs if the record-size field of the cell is a
          ** single byte varint and the record fits entirely on the main
          ** b-tree page.  */
          testcase( pCell+nCell+1==pPage->aDataEnd );
          c = xRecordCompare(nCell, (void*)&pCell[1], pIdxKey);
        }else if( !(pCell[1] & 0x80) 
          && (nCell = ((nCell&0x7f)<<7) + pCell[1])<=pPage->maxLocal
        ){
          /* The record-size field is a 2 byte varint and the record 
          ** fits entirely on the main b-tree page.  */
          testcase( pCell+nCell+2==pPage->aDataEnd );
          c = xRecordCompare(nCell, (void*)&pCell[2], pIdxKey);
        }else{
          /* The record flows over onto one or more overflow pages. In
          ** this case the whole cell needs to be parsed, a buffer allocated
          ** and accessPayload() used to retrieve the record into the
          ** buffer before VdbeRecordCompare() can be called. 
          **
          ** If the record is corrupt, the xRecordCompare routine may read
          ** up to two varints past the end of the buffer. An extra 18 
          ** bytes of padding is allocated at the end of the buffer in
          ** case this happens.  */
          void *pCellKey;
          u8 * const pCellBody = pCell - pPage->childPtrSize;
          pPage->xParseCell(pPage, pCellBody, &pCur->info);
          nCell = (int)pCur->info.nKey;
          testcase( nCell<0 );   /* True if key size is 2^32 or more */
          testcase( nCell==0 );  /* Invalid key size:  0x80 0x80 0x00 */
          testcase( nCell==1 );  /* Invalid key size:  0x80 0x80 0x01 */
          testcase( nCell==2 );  /* Minimum legal index key size */
          if( nCell<2 ){
            rc = SQLITE_CORRUPT_PGNO(pPage->pgno);
            goto moveto_finish;
          }
          pCellKey = sqlite3Malloc( nCell+18 );
          if( pCellKey==0 ){
            rc = SQLITE_NOMEM_BKPT;
            goto moveto_finish;
          }
          pCur->ix = (u16)idx;
          rc = accessPayload(pCur, 0, nCell, (unsigned char*)pCellKey, 0);
          pCur->curFlags &= ~BTCF_ValidOvfl;
          if( rc ){
            sqlite3_free(pCellKey);
            goto moveto_finish;
          }
          c = xRecordCompare(nCell, pCellKey, pIdxKey);
          sqlite3_free(pCellKey);
        }
        assert( 
            (pIdxKey->errCode!=SQLITE_CORRUPT || c==0)
         && (pIdxKey->errCode!=SQLITE_NOMEM || pCur->pBtree->db->mallocFailed)
        );
        if( c<0 ){
          lwr = idx+1;
        }else if( c>0 ){
          upr = idx-1;
        }else{
          assert( c==0 );
          *pRes = 0;
          rc = SQLITE_OK;
          pCur->ix = (u16)idx;
          if( pIdxKey->errCode ) rc = SQLITE_CORRUPT_BKPT;
          goto moveto_finish;
        }
        if( lwr>upr ) break;
        assert( lwr+upr>=0 );
        idx = (lwr+upr)>>1;  /* idx = (lwr+upr)/2 */
      }
    }
    assert( lwr==upr+1 || (pPage->intKey && !pPage->leaf) );
    assert( pPage->isInit );
    if( pPage->leaf ){
      assert( pCur->ix<pCur->pPage->nCell );
      pCur->ix = (u16)idx;
      *pRes = c;
      rc = SQLITE_OK;
      goto moveto_finish;
    }
moveto_next_layer:
    if( lwr>=pPage->nCell ){
      chldPg = get4byte(&pPage->aData[pPage->hdrOffset+8]);
    }else{
      chldPg = get4byte(findCell(pPage, lwr));
    }
    pCur->ix = (u16)lwr;
    rc = moveToChild(pCur, chldPg);
    if( rc ) break;
  }
moveto_finish:
  pCur->info.nSize = 0;
  assert( (pCur->curFlags & BTCF_ValidOvfl)==0 );
  return rc;
}


/*
** Return TRUE if the cursor is not pointing at an entry of the table.
**
** TRUE will be returned after a call to sqlite3BtreeNext() moves
** past the last entry in the table or sqlite3BtreePrev() moves past
** the first entry.  TRUE is also returned if the table is empty.
*/
int sqlite3BtreeEof(BtCursor *pCur){
  /* TODO: What if the cursor is in CURSOR_REQUIRESEEK but all table entries
  ** have been deleted? This API will need to change to return an error code
  ** as well as the boolean result value.
  */
  return (CURSOR_VALID!=pCur->eState);
}

/*
** Return an estimate for the number of rows in the table that pCur is
** pointing to.  Return a negative number if no estimate is currently 
** available.
*/
i64 sqlite3BtreeRowCountEst(BtCursor *pCur){
  i64 n;
  u8 i;

  assert( cursorOwnsBtShared(pCur) );
  assert( sqlite3_mutex_held(pCur->pBtree->db->mutex) );

  /* Currently this interface is only called by the OP_IfSmaller
  ** opcode, and it that case the cursor will always be valid and
  ** will always point to a leaf node. */
  if( NEVER(pCur->eState!=CURSOR_VALID) ) return -1;
  if( NEVER(pCur->pPage->leaf==0) ) return -1;

  n = pCur->pPage->nCell;
  for(i=0; i<pCur->iPage; i++){
    n *= pCur->apPage[i]->nCell;
  }
  return n;
}

/*
** Advance the cursor to the next entry in the database. 
** Return value:
**
**    SQLITE_OK        success
**    SQLITE_DONE      cursor is already pointing at the last element
**    otherwise        some kind of error occurred
**
** The main entry point is sqlite3BtreeNext().  That routine is optimized
** for the common case of merely incrementing the cell counter BtCursor.aiIdx
** to the next cell on the current page.  The (slower) btreeNext() helper
** routine is called when it is necessary to move to a different page or
** to restore the cursor.
**
** If bit 0x01 of the F argument in sqlite3BtreeNext(C,F) is 1, then the
** cursor corresponds to an SQL index and this routine could have been
** skipped if the SQL index had been a unique index.  The F argument
** is a hint to the implement.  SQLite btree implementation does not use
** this hint, but COMDB2 does.
*/
static SQLITE_NOINLINE int btreeNext(BtCursor *pCur){
  int rc;
  int idx;
  MemPage *pPage;

  assert( cursorOwnsBtShared(pCur) );
  assert( pCur->skipNext==0 || pCur->eState!=CURSOR_VALID );
  if( pCur->eState!=CURSOR_VALID ){
    assert( (pCur->curFlags & BTCF_ValidOvfl)==0 );
    rc = restoreCursorPosition(pCur);
    if( rc!=SQLITE_OK ){
      return rc;
    }
    if( CURSOR_INVALID==pCur->eState ){
      return SQLITE_DONE;
    }
    if( pCur->skipNext ){
      assert( pCur->eState==CURSOR_VALID || pCur->eState==CURSOR_SKIPNEXT );
      pCur->eState = CURSOR_VALID;
      if( pCur->skipNext>0 ){
        pCur->skipNext = 0;
        return SQLITE_OK;
      }
      pCur->skipNext = 0;
    }
  }

  pPage = pCur->pPage;
  idx = ++pCur->ix;
  assert( pPage->isInit );

  /* If the database file is corrupt, it is possible for the value of idx 
  ** to be invalid here. This can only occur if a second cursor modifies
  ** the page while cursor pCur is holding a reference to it. Which can
  ** only happen if the database is corrupt in such a way as to link the
  ** page into more than one b-tree structure. */
  testcase( idx>pPage->nCell );

  if( idx>=pPage->nCell ){
    if( !pPage->leaf ){
      rc = moveToChild(pCur, get4byte(&pPage->aData[pPage->hdrOffset+8]));
      if( rc ) return rc;
      return moveToLeftmost(pCur);
    }
    do{
      if( pCur->iPage==0 ){
        pCur->eState = CURSOR_INVALID;
        return SQLITE_DONE;
      }
      moveToParent(pCur);
      pPage = pCur->pPage;
    }while( pCur->ix>=pPage->nCell );
    if( pPage->intKey ){
      return sqlite3BtreeNext(pCur, 0);
    }else{
      return SQLITE_OK;
    }
  }
  if( pPage->leaf ){
    return SQLITE_OK;
  }else{
    return moveToLeftmost(pCur);
  }
}
int sqlite3BtreeNext(BtCursor *pCur, int flags){
  MemPage *pPage;
  UNUSED_PARAMETER( flags );  /* Used in COMDB2 but not native SQLite */
  assert( cursorOwnsBtShared(pCur) );
  assert( flags==0 || flags==1 );
  assert( pCur->skipNext==0 || pCur->eState!=CURSOR_VALID );
  pCur->info.nSize = 0;
  pCur->curFlags &= ~(BTCF_ValidNKey|BTCF_ValidOvfl);
  if( pCur->eState!=CURSOR_VALID ) return btreeNext(pCur);
  pPage = pCur->pPage;
  if( (++pCur->ix)>=pPage->nCell ){
    pCur->ix--;
    return btreeNext(pCur);
  }
  if( pPage->leaf ){
    return SQLITE_OK;
  }else{
    return moveToLeftmost(pCur);
  }
}

/*
** Step the cursor to the back to the previous entry in the database.
** Return values:
**
**     SQLITE_OK     success
**     SQLITE_DONE   the cursor is already on the first element of the table
**     otherwise     some kind of error occurred
**
** The main entry point is sqlite3BtreePrevious().  That routine is optimized
** for the common case of merely decrementing the cell counter BtCursor.aiIdx
** to the previous cell on the current page.  The (slower) btreePrevious()
** helper routine is called when it is necessary to move to a different page
** or to restore the cursor.
**
** If bit 0x01 of the F argument to sqlite3BtreePrevious(C,F) is 1, then
** the cursor corresponds to an SQL index and this routine could have been
** skipped if the SQL index had been a unique index.  The F argument is a
** hint to the implement.  The native SQLite btree implementation does not
** use this hint, but COMDB2 does.
*/
static SQLITE_NOINLINE int btreePrevious(BtCursor *pCur){
  int rc;
  MemPage *pPage;

  assert( cursorOwnsBtShared(pCur) );
  assert( pCur->skipNext==0 || pCur->eState!=CURSOR_VALID );
  assert( (pCur->curFlags & (BTCF_AtLast|BTCF_ValidOvfl|BTCF_ValidNKey))==0 );
  assert( pCur->info.nSize==0 );
  if( pCur->eState!=CURSOR_VALID ){
    rc = restoreCursorPosition(pCur);
    if( rc!=SQLITE_OK ){
      return rc;
    }
    if( CURSOR_INVALID==pCur->eState ){
      return SQLITE_DONE;
    }
    if( pCur->skipNext ){
      assert( pCur->eState==CURSOR_VALID || pCur->eState==CURSOR_SKIPNEXT );
      pCur->eState = CURSOR_VALID;
      if( pCur->skipNext<0 ){
        pCur->skipNext = 0;
        return SQLITE_OK;
      }
      pCur->skipNext = 0;
    }
  }

  pPage = pCur->pPage;
  assert( pPage->isInit );
  if( !pPage->leaf ){
    int idx = pCur->ix;
    rc = moveToChild(pCur, get4byte(findCell(pPage, idx)));
    if( rc ) return rc;
    rc = moveToRightmost(pCur);
  }else{
    while( pCur->ix==0 ){
      if( pCur->iPage==0 ){
        pCur->eState = CURSOR_INVALID;
        return SQLITE_DONE;
      }
      moveToParent(pCur);
    }
    assert( pCur->info.nSize==0 );
    assert( (pCur->curFlags & (BTCF_ValidOvfl))==0 );

    pCur->ix--;
    pPage = pCur->pPage;
    if( pPage->intKey && !pPage->leaf ){
      rc = sqlite3BtreePrevious(pCur, 0);
    }else{
      rc = SQLITE_OK;
    }
  }
  return rc;
}
int sqlite3BtreePrevious(BtCursor *pCur, int flags){
  assert( cursorOwnsBtShared(pCur) );
  assert( flags==0 || flags==1 );
  assert( pCur->skipNext==0 || pCur->eState!=CURSOR_VALID );
  UNUSED_PARAMETER( flags );  /* Used in COMDB2 but not native SQLite */
  pCur->curFlags &= ~(BTCF_AtLast|BTCF_ValidOvfl|BTCF_ValidNKey);
  pCur->info.nSize = 0;
  if( pCur->eState!=CURSOR_VALID
   || pCur->ix==0
   || pCur->pPage->leaf==0
  ){
    return btreePrevious(pCur);
  }
  pCur->ix--;
  return SQLITE_OK;
}

/*
** Allocate a new page from the database file.
**
** The new page is marked as dirty.  (In other words, sqlite3PagerWrite()
** has already been called on the new page.)  The new page has also
** been referenced and the calling routine is responsible for calling
** sqlite3PagerUnref() on the new page when it is done.
**
** SQLITE_OK is returned on success.  Any other return value indicates
** an error.  *ppPage is set to NULL in the event of an error.
**
** If the "nearby" parameter is not 0, then an effort is made to 
** locate a page close to the page number "nearby".  This can be used in an
** attempt to keep related pages close to each other in the database file,
** which in turn can make database access faster.
**
** If the eMode parameter is BTALLOC_EXACT and the nearby page exists
** anywhere on the free-list, then it is guaranteed to be returned.  If
** eMode is BTALLOC_LT then the page returned will be less than or equal
** to nearby if any such page exists.  If eMode is BTALLOC_ANY then there
** are no restrictions on which page is returned.
*/
static int allocateBtreePage(
  BtShared *pBt,         /* The btree */
  MemPage **ppPage,      /* Store pointer to the allocated page here */
  Pgno *pPgno,           /* Store the page number here */
  Pgno nearby,           /* Search for a page near this one */
  u8 eMode               /* BTALLOC_EXACT, BTALLOC_LT, or BTALLOC_ANY */
){
  MemPage *pPage1;
  int rc;
  u32 n;     /* Number of pages on the freelist */
  u32 k;     /* Number of leaves on the trunk of the freelist */
  MemPage *pTrunk = 0;
  MemPage *pPrevTrunk = 0;
  Pgno mxPage;     /* Total size of the database file */

  assert( sqlite3_mutex_held(pBt->mutex) );
  assert( eMode==BTALLOC_ANY || (nearby>0 && REQUIRE_PTRMAP ) );
  pPage1 = pBt->pPage1;
  mxPage = btreePagecount(pBt);
  /* EVIDENCE-OF: R-05119-02637 The 4-byte big-endian integer at offset 36
  ** stores stores the total number of pages on the freelist. */
  n = get4byte(&pPage1->aData[36]);
  testcase( n==mxPage-1 );
  if( ISCONCURRENT==0 && n>=mxPage ){
    return SQLITE_CORRUPT_BKPT;
  }

  /* Ensure page 1 is writable. This function will either change the number
  ** of pages in the free-list or the size of the database file. Since both
  ** of these operations involve modifying page 1 header fields, page 1
  ** will definitely be written by this transaction. If this is an CONCURRENT
  ** transaction, ensure the BtreePtrmap structure has been allocated.  */
  rc = sqlite3PagerWrite(pPage1->pDbPage);
  if( rc ) return rc;

  if( n>0 ){
    /* There are pages on the freelist.  Reuse one of those pages. */
    Pgno iTrunk;
    u8 searchList = 0; /* If the free-list must be searched for 'nearby' */
    u32 nSearch = 0;   /* Count of the number of search attempts */
    
    /* If eMode==BTALLOC_EXACT and a query of the pointer-map
    ** shows that the page 'nearby' is somewhere on the free-list, then
    ** the entire-list will be searched for that page.
    */
    if( eMode==BTALLOC_EXACT ){
      assert( ISAUTOVACUUM!=ISCONCURRENT );
      if( ISAUTOVACUUM ){
        if( nearby<=mxPage ){
          u8 eType;
          assert( nearby>0 );
          assert( pBt->autoVacuum );
          rc = ptrmapGet(pBt, nearby, &eType, 0);
          if( rc ) return rc;
          if( eType==PTRMAP_FREEPAGE ){
            searchList = 1;
          }
        }
      }else{
        searchList = 1;
      }
    }else if( eMode==BTALLOC_LE ){
      searchList = 1;
    }

    /* Decrement the free-list count by 1. Set iTrunk to the index of the
    ** first free-list trunk page. iPrevTrunk is initially 1.
    */
    put4byte(&pPage1->aData[36], n-1);

    /* The code within this loop is run only once if the 'searchList' variable
    ** is not true. Otherwise, it runs once for each trunk-page on the
    ** free-list until the page 'nearby' is located (eMode==BTALLOC_EXACT)
    ** or until a page less than 'nearby' is located (eMode==BTALLOC_LT)
    */
    do {
      pPrevTrunk = pTrunk;
      if( pPrevTrunk ){
        /* EVIDENCE-OF: R-01506-11053 The first integer on a freelist trunk page
        ** is the page number of the next freelist trunk page in the list or
        ** zero if this is the last freelist trunk page. */
        iTrunk = get4byte(&pPrevTrunk->aData[0]);
      }else{
        /* EVIDENCE-OF: R-59841-13798 The 4-byte big-endian integer at offset 32
        ** stores the page number of the first page of the freelist, or zero if
        ** the freelist is empty. */
        iTrunk = get4byte(&pPage1->aData[32]);
      }
      testcase( iTrunk==mxPage );
      if( iTrunk>mxPage || nSearch++ > n ){
        rc = SQLITE_CORRUPT_PGNO(pPrevTrunk ? pPrevTrunk->pgno : 1);
      }else{
        rc = btreeGetUnusedPage(pBt, iTrunk, &pTrunk, 0);
      }
      if( rc ){
        pTrunk = 0;
        goto end_allocate_page;
      }
      assert( pTrunk!=0 );
      assert( pTrunk->aData!=0 );
      /* EVIDENCE-OF: R-13523-04394 The second integer on a freelist trunk page
      ** is the number of leaf page pointers to follow. */
      k = get4byte(&pTrunk->aData[4]);
      if( k==0 && !searchList ){
        /* The trunk has no leaves and the list is not being searched. 
        ** So extract the trunk page itself and use it as the newly 
        ** allocated page */
        assert( pPrevTrunk==0 );
        rc = sqlite3PagerWrite(pTrunk->pDbPage);
        if( rc ){
          goto end_allocate_page;
        }
        *pPgno = iTrunk;
        memcpy(&pPage1->aData[32], &pTrunk->aData[0], 4);
        *ppPage = pTrunk;
        pTrunk = 0;
        TRACE(("ALLOCATE: %d trunk - %d free pages left\n", *pPgno, n-1));
      }else if( k>(u32)(pBt->usableSize/4 - 2) ){
        /* Value of k is out of range.  Database corruption */
        rc = SQLITE_CORRUPT_PGNO(iTrunk);
        goto end_allocate_page;
#ifndef SQLITE_OMIT_AUTOVACUUM
      }else if( searchList 
            && (nearby==iTrunk || (iTrunk<nearby && eMode==BTALLOC_LE)) 
      ){
        /* The list is being searched and this trunk page is the page
        ** to allocate, regardless of whether it has leaves.
        */
        *pPgno = iTrunk;
        *ppPage = pTrunk;
        searchList = 0;
        rc = sqlite3PagerWrite(pTrunk->pDbPage);
        if( rc ){
          goto end_allocate_page;
        }
        if( k==0 ){
          if( !pPrevTrunk ){
            memcpy(&pPage1->aData[32], &pTrunk->aData[0], 4);
          }else{
            rc = sqlite3PagerWrite(pPrevTrunk->pDbPage);
            if( rc!=SQLITE_OK ){
              goto end_allocate_page;
            }
            memcpy(&pPrevTrunk->aData[0], &pTrunk->aData[0], 4);
          }
        }else{
          /* The trunk page is required by the caller but it contains 
          ** pointers to free-list leaves. The first leaf becomes a trunk
          ** page in this case.
          */
          MemPage *pNewTrunk;
          Pgno iNewTrunk = get4byte(&pTrunk->aData[8]);
          if( iNewTrunk>mxPage ){ 
            rc = SQLITE_CORRUPT_PGNO(iTrunk);
            goto end_allocate_page;
          }
          testcase( iNewTrunk==mxPage );
          rc = btreeGetUnusedPage(pBt, iNewTrunk, &pNewTrunk, 0);
          if( rc!=SQLITE_OK ){
            goto end_allocate_page;
          }
          rc = sqlite3PagerWrite(pNewTrunk->pDbPage);
          if( rc!=SQLITE_OK ){
            releasePage(pNewTrunk);
            goto end_allocate_page;
          }
          memcpy(&pNewTrunk->aData[0], &pTrunk->aData[0], 4);
          put4byte(&pNewTrunk->aData[4], k-1);
          memcpy(&pNewTrunk->aData[8], &pTrunk->aData[12], (k-1)*4);
          releasePage(pNewTrunk);
          if( !pPrevTrunk ){
            assert( sqlite3PagerIswriteable(pPage1->pDbPage) );
            put4byte(&pPage1->aData[32], iNewTrunk);
          }else{
            rc = sqlite3PagerWrite(pPrevTrunk->pDbPage);
            if( rc ){
              goto end_allocate_page;
            }
            put4byte(&pPrevTrunk->aData[0], iNewTrunk);
          }
        }
        pTrunk = 0;
        TRACE(("ALLOCATE: %d trunk - %d free pages left\n", *pPgno, n-1));
#endif
      }else if( k>0 ){
        /* Extract a leaf from the trunk */
        u32 closest;
        Pgno iPage;
        unsigned char *aData = pTrunk->aData;
        if( nearby>0 ){
          u32 i;
          closest = 0;
          if( eMode==BTALLOC_LE ){
            for(i=0; i<k; i++){
              iPage = get4byte(&aData[8+i*4]);
              if( iPage<=nearby ){
                closest = i;
                break;
              }
            }
          }else{
            int dist;
            dist = sqlite3AbsInt32(get4byte(&aData[8]) - nearby);
            for(i=1; i<k; i++){
              int d2 = sqlite3AbsInt32(get4byte(&aData[8+i*4]) - nearby);
              if( d2<dist ){
                closest = i;
                dist = d2;
              }
            }
          }
        }else{
          closest = 0;
        }

        iPage = get4byte(&aData[8+closest*4]);
        testcase( iPage==mxPage );
        if( iPage>mxPage ){
          rc = SQLITE_CORRUPT_PGNO(iTrunk);
          goto end_allocate_page;
        }
        testcase( iPage==mxPage );
        if( !searchList 
         || (iPage==nearby || (iPage<nearby && eMode==BTALLOC_LE)) 
        ){
          int noContent;
          *pPgno = iPage;
          TRACE(("ALLOCATE: %d was leaf %d of %d on trunk %d"
                 ": %d more free pages\n",
                 *pPgno, closest+1, k, pTrunk->pgno, n-1));
          rc = sqlite3PagerWrite(pTrunk->pDbPage);
          if( rc ) goto end_allocate_page;
          if( closest<k-1 ){
            memcpy(&aData[8+closest*4], &aData[4+k*4], 4);
          }
          put4byte(&aData[4], k-1);
          noContent = !btreeGetHasContent(pBt, *pPgno)? PAGER_GET_NOCONTENT : 0;
          rc = btreeGetUnusedPage(pBt, *pPgno, ppPage, noContent);
          if( rc==SQLITE_OK ){
            rc = sqlite3PagerWrite((*ppPage)->pDbPage);
            if( rc!=SQLITE_OK ){
              releasePage(*ppPage);
              *ppPage = 0;
            }
          }
          searchList = 0;
        }
      }
      releasePage(pPrevTrunk);
      pPrevTrunk = 0;
    }while( searchList );
  }else{
    /* There are no pages on the freelist, so append a new page to the
    ** database image.
    **
    ** Normally, new pages allocated by this block can be requested from the
    ** pager layer with the 'no-content' flag set. This prevents the pager
    ** from trying to read the pages content from disk. However, if the
    ** current transaction has already run one or more incremental-vacuum
    ** steps, then the page we are about to allocate may contain content
    ** that is required in the event of a rollback. In this case, do
    ** not set the no-content flag. This causes the pager to load and journal
    ** the current page content before overwriting it.
    **
    ** Note that the pager will not actually attempt to load or journal 
    ** content for any page that really does lie past the end of the database
    ** file on disk. So the effects of disabling the no-content optimization
    ** here are confined to those pages that lie between the end of the
    ** database image and the end of the database file.
    */
    int bNoContent = (0==IfNotOmitAV(pBt->bDoTruncate))? PAGER_GET_NOCONTENT:0;

    rc = sqlite3PagerWrite(pBt->pPage1->pDbPage);
    if( rc ) return rc;
    pBt->nPage++;
    if( pBt->nPage==PENDING_BYTE_PAGE(pBt) ) pBt->nPage++;

#ifndef SQLITE_OMIT_AUTOVACUUM
    if( pBt->autoVacuum && PTRMAP_ISPAGE(pBt, pBt->nPage) ){
      /* If *pPgno refers to a pointer-map page, allocate two new pages
      ** at the end of the file instead of one. The first allocated page
      ** becomes a new pointer-map page, the second is used by the caller.
      */
      MemPage *pPg = 0;
      TRACE(("ALLOCATE: %d from end of file (pointer-map page)\n", pBt->nPage));
      assert( pBt->nPage!=PENDING_BYTE_PAGE(pBt) );
      rc = btreeGetUnusedPage(pBt, pBt->nPage, &pPg, bNoContent);
      if( rc==SQLITE_OK ){
        rc = sqlite3PagerWrite(pPg->pDbPage);
        releasePage(pPg);
      }
      if( rc ) return rc;
      pBt->nPage++;
      if( pBt->nPage==PENDING_BYTE_PAGE(pBt) ){ pBt->nPage++; }
    }
#endif
    put4byte(28 + (u8*)pBt->pPage1->aData, pBt->nPage);
    *pPgno = pBt->nPage;

    assert( *pPgno!=PENDING_BYTE_PAGE(pBt) );
    rc = btreeGetUnusedPage(pBt, *pPgno, ppPage, bNoContent);
    if( rc ) return rc;
    rc = sqlite3PagerWrite((*ppPage)->pDbPage);
    if( rc!=SQLITE_OK ){
      releasePage(*ppPage);
      *ppPage = 0;
    }
    TRACE(("ALLOCATE: %d from end of file\n", *pPgno));
  }

  assert( *pPgno!=PENDING_BYTE_PAGE(pBt) );

end_allocate_page:
  releasePage(pTrunk);
  releasePage(pPrevTrunk);
  assert( rc!=SQLITE_OK || sqlite3PagerPageRefcount((*ppPage)->pDbPage)<=1 );
  assert( rc!=SQLITE_OK || (*ppPage)->isInit==0 );
  return rc;
}

/*
** This function is used to add page iPage to the database file free-list. 
** It is assumed that the page is not already a part of the free-list.
**
** The value passed as the second argument to this function is optional.
** If the caller happens to have a pointer to the MemPage object 
** corresponding to page iPage handy, it may pass it as the second value. 
** Otherwise, it may pass NULL.
**
** If a pointer to a MemPage object is passed as the second argument,
** its reference count is not altered by this function.
*/
static int freePage2(BtShared *pBt, MemPage *pMemPage, Pgno iPage){
  MemPage *pTrunk = 0;                /* Free-list trunk page */
  Pgno iTrunk = 0;                    /* Page number of free-list trunk page */ 
  MemPage *pPage1 = pBt->pPage1;      /* Local reference to page 1 */
  MemPage *pPage;                     /* Page being freed. May be NULL. */
  int rc;                             /* Return Code */
  int nFree;                          /* Initial number of pages on free-list */

  assert( sqlite3_mutex_held(pBt->mutex) );
  assert( CORRUPT_DB || iPage>1 );
  assert( !pMemPage || pMemPage->pgno==iPage );

  if( iPage<2 ) return SQLITE_CORRUPT_BKPT;
  if( pMemPage ){
    pPage = pMemPage;
    sqlite3PagerRef(pPage->pDbPage);
  }else{
    pPage = btreePageLookup(pBt, iPage);
  }

  /* Increment the free page count on pPage1 */
  rc = sqlite3PagerWrite(pPage1->pDbPage);
  if( rc ) goto freepage_out;
  nFree = get4byte(&pPage1->aData[36]);
  put4byte(&pPage1->aData[36], nFree+1);

  if( pBt->btsFlags & BTS_SECURE_DELETE ){
    /* If the secure_delete option is enabled, then
    ** always fully overwrite deleted information with zeros.
    */
    if( (!pPage && ((rc = btreeGetPage(pBt, iPage, &pPage, 0))!=0) )
     ||            ((rc = sqlite3PagerWrite(pPage->pDbPage))!=0)
    ){
      goto freepage_out;
    }
    memset(pPage->aData, 0, pPage->pBt->pageSize);
  }

  /* If the database supports auto-vacuum, write an entry in the pointer-map
  ** to indicate that the page is free.
  */
  if( REQUIRE_PTRMAP ){
    ptrmapPut(pBt, iPage, PTRMAP_FREEPAGE, 0, &rc);
    if( rc ) goto freepage_out;
  }

  /* Now manipulate the actual database free-list structure. There are two
  ** possibilities. If the free-list is currently empty, or if the first
  ** trunk page in the free-list is full, then this page will become a
  ** new free-list trunk page. Otherwise, it will become a leaf of the
  ** first trunk page in the current free-list. This block tests if it
  ** is possible to add the page as a new free-list leaf.
  */
  if( nFree!=0 ){
    u32 nLeaf;                /* Initial number of leaf cells on trunk page */

    iTrunk = get4byte(&pPage1->aData[32]);
    rc = btreeGetPage(pBt, iTrunk, &pTrunk, 0);
    if( rc!=SQLITE_OK ){
      goto freepage_out;
    }

    nLeaf = get4byte(&pTrunk->aData[4]);
    assert( pBt->usableSize>32 );
    if( nLeaf > (u32)pBt->usableSize/4 - 2 ){
      rc = SQLITE_CORRUPT_BKPT;
      goto freepage_out;
    }
    if( nLeaf < (u32)pBt->usableSize/4 - 8 ){
      /* In this case there is room on the trunk page to insert the page
      ** being freed as a new leaf.
      **
      ** Note that the trunk page is not really full until it contains
      ** usableSize/4 - 2 entries, not usableSize/4 - 8 entries as we have
      ** coded.  But due to a coding error in versions of SQLite prior to
      ** 3.6.0, databases with freelist trunk pages holding more than
      ** usableSize/4 - 8 entries will be reported as corrupt.  In order
      ** to maintain backwards compatibility with older versions of SQLite,
      ** we will continue to restrict the number of entries to usableSize/4 - 8
      ** for now.  At some point in the future (once everyone has upgraded
      ** to 3.6.0 or later) we should consider fixing the conditional above
      ** to read "usableSize/4-2" instead of "usableSize/4-8".
      **
      ** EVIDENCE-OF: R-19920-11576 However, newer versions of SQLite still
      ** avoid using the last six entries in the freelist trunk page array in
      ** order that database files created by newer versions of SQLite can be
      ** read by older versions of SQLite.
      */
      rc = sqlite3PagerWrite(pTrunk->pDbPage);
      if( rc==SQLITE_OK ){
        put4byte(&pTrunk->aData[4], nLeaf+1);
        put4byte(&pTrunk->aData[8+nLeaf*4], iPage);
        if( pPage && (pBt->btsFlags & BTS_SECURE_DELETE)==0 ){
          sqlite3PagerDontWrite(pPage->pDbPage);
        }
        rc = btreeSetHasContent(pBt, iPage);
      }
      TRACE(("FREE-PAGE: %d leaf on trunk page %d\n",pPage->pgno,pTrunk->pgno));
      goto freepage_out;
    }
  }

  /* If control flows to this point, then it was not possible to add the
  ** the page being freed as a leaf page of the first trunk in the free-list.
  ** Possibly because the free-list is empty, or possibly because the 
  ** first trunk in the free-list is full. Either way, the page being freed
  ** will become the new first trunk page in the free-list.
  */
  if( pPage==0 && SQLITE_OK!=(rc = btreeGetPage(pBt, iPage, &pPage, 0)) ){
    goto freepage_out;
  }
  rc = sqlite3PagerWrite(pPage->pDbPage);
  if( rc!=SQLITE_OK ){
    goto freepage_out;
  }
  put4byte(pPage->aData, iTrunk);
  put4byte(&pPage->aData[4], 0);
  put4byte(&pPage1->aData[32], iPage);
  TRACE(("FREE-PAGE: %d new trunk page replacing %d\n", pPage->pgno, iTrunk));

freepage_out:
  if( pPage ){
    pPage->isInit = 0;
  }
  releasePage(pPage);
  releasePage(pTrunk);
  return rc;
}
static void freePage(MemPage *pPage, int *pRC){
  if( (*pRC)==SQLITE_OK ){
    *pRC = freePage2(pPage->pBt, pPage, pPage->pgno);
  }
}

/*
** Free any overflow pages associated with the given Cell.  Write the
** local Cell size (the number of bytes on the original page, omitting
** overflow) into *pnSize.
*/
static int clearCell(
  MemPage *pPage,          /* The page that contains the Cell */
  unsigned char *pCell,    /* First byte of the Cell */
  CellInfo *pInfo          /* Size information about the cell */
){
  BtShared *pBt;
  Pgno ovflPgno;
  int rc;
  int nOvfl;
  u32 ovflPageSize;

  assert( sqlite3_mutex_held(pPage->pBt->mutex) );
  pPage->xParseCell(pPage, pCell, pInfo);
  if( pInfo->nLocal==pInfo->nPayload ){
    return SQLITE_OK;  /* No overflow pages. Return without doing anything */
  }
  if( pCell+pInfo->nSize-1 > pPage->aData+pPage->maskPage ){
    /* Cell extends past end of page */
    return SQLITE_CORRUPT_PGNO(pPage->pgno);
  }
  ovflPgno = get4byte(pCell + pInfo->nSize - 4);
  pBt = pPage->pBt;
  assert( pBt->usableSize > 4 );
  ovflPageSize = pBt->usableSize - 4;
  nOvfl = (pInfo->nPayload - pInfo->nLocal + ovflPageSize - 1)/ovflPageSize;
  assert( nOvfl>0 || 
    (CORRUPT_DB && (pInfo->nPayload + ovflPageSize)<ovflPageSize)
  );
  while( nOvfl-- ){
    Pgno iNext = 0;
    MemPage *pOvfl = 0;
    if( ovflPgno<2 || ovflPgno>btreePagecount(pBt) ){
      /* 0 is not a legal page number and page 1 cannot be an 
      ** overflow page. Therefore if ovflPgno<2 or past the end of the 
      ** file the database must be corrupt. */
      return SQLITE_CORRUPT_BKPT;
    }
    if( nOvfl ){
      rc = getOverflowPage(pBt, ovflPgno, &pOvfl, &iNext);
      if( rc ) return rc;
    }

    if( ( pOvfl || ((pOvfl = btreePageLookup(pBt, ovflPgno))!=0) )
     && sqlite3PagerPageRefcount(pOvfl->pDbPage)!=1
    ){
      /* There is no reason any cursor should have an outstanding reference 
      ** to an overflow page belonging to a cell that is being deleted/updated.
      ** So if there exists more than one reference to this page, then it 
      ** must not really be an overflow page and the database must be corrupt. 
      ** It is helpful to detect this before calling freePage2(), as 
      ** freePage2() may zero the page contents if secure-delete mode is
      ** enabled. If this 'overflow' page happens to be a page that the
      ** caller is iterating through or using in some other way, this
      ** can be problematic.
      */
      rc = SQLITE_CORRUPT_BKPT;
    }else{
      rc = freePage2(pBt, pOvfl, ovflPgno);
    }

    if( pOvfl ){
      sqlite3PagerUnref(pOvfl->pDbPage);
    }
    if( rc ) return rc;
    ovflPgno = iNext;
  }
  return SQLITE_OK;
}

/*
** Create the byte sequence used to represent a cell on page pPage
** and write that byte sequence into pCell[].  Overflow pages are
** allocated and filled in as necessary.  The calling procedure
** is responsible for making sure sufficient space has been allocated
** for pCell[].
**
** Note that pCell does not necessary need to point to the pPage->aData
** area.  pCell might point to some temporary storage.  The cell will
** be constructed in this temporary area then copied into pPage->aData
** later.
*/
static int fillInCell(
  MemPage *pPage,                /* The page that contains the cell */
  unsigned char *pCell,          /* Complete text of the cell */
  const BtreePayload *pX,        /* Payload with which to construct the cell */
  int *pnSize                    /* Write cell size here */
){
  int nPayload;
  const u8 *pSrc;
  int nSrc, n, rc, mn;
  int spaceLeft;
  MemPage *pToRelease;
  unsigned char *pPrior;
  unsigned char *pPayload;
  BtShared *pBt;
  Pgno pgnoOvfl;
  int nHeader;

  assert( sqlite3_mutex_held(pPage->pBt->mutex) );

  /* pPage is not necessarily writeable since pCell might be auxiliary
  ** buffer space that is separate from the pPage buffer area */
  assert( pCell<pPage->aData || pCell>=&pPage->aData[pPage->pBt->pageSize]
            || sqlite3PagerIswriteable(pPage->pDbPage) );

  /* Fill in the header. */
  nHeader = pPage->childPtrSize;
  if( pPage->intKey ){
    nPayload = pX->nData + pX->nZero;
    pSrc = pX->pData;
    nSrc = pX->nData;
    assert( pPage->intKeyLeaf ); /* fillInCell() only called for leaves */
    nHeader += putVarint32(&pCell[nHeader], nPayload);
    nHeader += putVarint(&pCell[nHeader], *(u64*)&pX->nKey);
  }else{
    assert( pX->nKey<=0x7fffffff && pX->pKey!=0 );
    nSrc = nPayload = (int)pX->nKey;
    pSrc = pX->pKey;
    nHeader += putVarint32(&pCell[nHeader], nPayload);
  }
  
  /* Fill in the payload */
  pPayload = &pCell[nHeader];
  if( nPayload<=pPage->maxLocal ){
    /* This is the common case where everything fits on the btree page
    ** and no overflow pages are required. */
    n = nHeader + nPayload;
    testcase( n==3 );
    testcase( n==4 );
    if( n<4 ) n = 4;
    *pnSize = n;
    assert( nSrc<=nPayload );
    testcase( nSrc<nPayload );
    memcpy(pPayload, pSrc, nSrc);
    memset(pPayload+nSrc, 0, nPayload-nSrc);
    return SQLITE_OK;
  }

  /* If we reach this point, it means that some of the content will need
  ** to spill onto overflow pages.
  */
  mn = pPage->minLocal;
  n = mn + (nPayload - mn) % (pPage->pBt->usableSize - 4);
  testcase( n==pPage->maxLocal );
  testcase( n==pPage->maxLocal+1 );
  if( n > pPage->maxLocal ) n = mn;
  spaceLeft = n;
  *pnSize = n + nHeader + 4;
  pPrior = &pCell[nHeader+n];
  pToRelease = 0;
  pgnoOvfl = 0;
  pBt = pPage->pBt;

  /* At this point variables should be set as follows:
  **
  **   nPayload           Total payload size in bytes
  **   pPayload           Begin writing payload here
  **   spaceLeft          Space available at pPayload.  If nPayload>spaceLeft,
  **                      that means content must spill into overflow pages.
  **   *pnSize            Size of the local cell (not counting overflow pages)
  **   pPrior             Where to write the pgno of the first overflow page
  **
  ** Use a call to btreeParseCellPtr() to verify that the values above
  ** were computed correctly.
  */
#ifdef SQLITE_DEBUG
  {
    CellInfo info;
    pPage->xParseCell(pPage, pCell, &info);
    assert( nHeader==(int)(info.pPayload - pCell) );
    assert( info.nKey==pX->nKey );
    assert( *pnSize == info.nSize );
    assert( spaceLeft == info.nLocal );
  }
#endif

  /* Write the payload into the local Cell and any extra into overflow pages */
  while( 1 ){
    n = nPayload;
    if( n>spaceLeft ) n = spaceLeft;

    /* If pToRelease is not zero than pPayload points into the data area
    ** of pToRelease.  Make sure pToRelease is still writeable. */
    assert( pToRelease==0 || sqlite3PagerIswriteable(pToRelease->pDbPage) );

    /* If pPayload is part of the data area of pPage, then make sure pPage
    ** is still writeable */
    assert( pPayload<pPage->aData || pPayload>=&pPage->aData[pBt->pageSize]
            || sqlite3PagerIswriteable(pPage->pDbPage) );

    if( nSrc>=n ){
      memcpy(pPayload, pSrc, n);
    }else if( nSrc>0 ){
      n = nSrc;
      memcpy(pPayload, pSrc, n);
    }else{
      memset(pPayload, 0, n);
    }
    nPayload -= n;
    if( nPayload<=0 ) break;
    pPayload += n;
    pSrc += n;
    nSrc -= n;
    spaceLeft -= n;
    if( spaceLeft==0 ){
      MemPage *pOvfl = 0;
#ifndef SQLITE_OMIT_AUTOVACUUM
      Pgno pgnoPtrmap = pgnoOvfl; /* Overflow page pointer-map entry page */
      if( pBt->autoVacuum ){
        do{
          pgnoOvfl++;
        } while( 
          PTRMAP_ISPAGE(pBt, pgnoOvfl) || pgnoOvfl==PENDING_BYTE_PAGE(pBt) 
        );
      }
#endif
      rc = allocateBtreePage(pBt, &pOvfl, &pgnoOvfl, pgnoOvfl, 0);

      /* If the database supports auto-vacuum, and the second or subsequent
      ** overflow page is being allocated, add an entry to the pointer-map
      ** for that page now. 
      **
      ** If this is the first overflow page, then write a partial entry 
      ** to the pointer-map. If we write nothing to this pointer-map slot,
      ** then the optimistic overflow chain processing in clearCell()
      ** may misinterpret the uninitialized values and delete the
      ** wrong pages from the database.
      */
      if( REQUIRE_PTRMAP && rc==SQLITE_OK ){
        u8 eType = (pgnoPtrmap?PTRMAP_OVERFLOW2:PTRMAP_OVERFLOW1);
        ptrmapPut(pBt, pgnoOvfl, eType, pgnoPtrmap, &rc);
        if( rc ){
          releasePage(pOvfl);
        }
      }
      if( rc ){
        releasePage(pToRelease);
        return rc;
      }

      /* If pToRelease is not zero than pPrior points into the data area
      ** of pToRelease.  Make sure pToRelease is still writeable. */
      assert( pToRelease==0 || sqlite3PagerIswriteable(pToRelease->pDbPage) );

      /* If pPrior is part of the data area of pPage, then make sure pPage
      ** is still writeable */
      assert( pPrior<pPage->aData || pPrior>=&pPage->aData[pBt->pageSize]
            || sqlite3PagerIswriteable(pPage->pDbPage) );

      put4byte(pPrior, pgnoOvfl);
      releasePage(pToRelease);
      pToRelease = pOvfl;
      pPrior = pOvfl->aData;
      put4byte(pPrior, 0);
      pPayload = &pOvfl->aData[4];
      spaceLeft = pBt->usableSize - 4;
    }
  }
  releasePage(pToRelease);
  return SQLITE_OK;
}

/*
** Remove the i-th cell from pPage.  This routine effects pPage only.
** The cell content is not freed or deallocated.  It is assumed that
** the cell content has been copied someplace else.  This routine just
** removes the reference to the cell from pPage.
**
** "sz" must be the number of bytes in the cell.
*/
static void dropCell(MemPage *pPage, int idx, int sz, int *pRC){
  u32 pc;         /* Offset to cell content of cell being deleted */
  u8 *data;       /* pPage->aData */
  u8 *ptr;        /* Used to move bytes around within data[] */
  int rc;         /* The return code */
  int hdr;        /* Beginning of the header.  0 most pages.  100 page 1 */

  if( *pRC ) return;
  assert( idx>=0 && idx<pPage->nCell );
  assert( CORRUPT_DB || sz==cellSize(pPage, idx) );
  assert( sqlite3PagerIswriteable(pPage->pDbPage) );
  assert( sqlite3_mutex_held(pPage->pBt->mutex) );
  data = pPage->aData;
  ptr = &pPage->aCellIdx[2*idx];
  pc = get2byte(ptr);
  hdr = pPage->hdrOffset;
  testcase( pc==get2byte(&data[hdr+5]) );
  testcase( pc+sz==pPage->pBt->usableSize );
  if( pc+sz > pPage->pBt->usableSize ){
    *pRC = SQLITE_CORRUPT_BKPT;
    return;
  }
  rc = freeSpace(pPage, pc, sz);
  if( rc ){
    *pRC = rc;
    return;
  }
  pPage->nCell--;
  if( pPage->nCell==0 ){
    memset(&data[hdr+1], 0, 4);
    data[hdr+7] = 0;
    put2byte(&data[hdr+5], pPage->pBt->usableSize);
    pPage->nFree = pPage->pBt->usableSize - pPage->hdrOffset
                       - pPage->childPtrSize - 8;
  }else{
    memmove(ptr, ptr+2, 2*(pPage->nCell - idx));
    put2byte(&data[hdr+3], pPage->nCell);
    pPage->nFree += 2;
  }
}

/*
** Insert a new cell on pPage at cell index "i".  pCell points to the
** content of the cell.
**
** If the cell content will fit on the page, then put it there.  If it
** will not fit, then make a copy of the cell content into pTemp if
** pTemp is not null.  Regardless of pTemp, allocate a new entry
** in pPage->apOvfl[] and make it point to the cell content (either
** in pTemp or the original pCell) and also record its index. 
** Allocating a new entry in pPage->aCell[] implies that 
** pPage->nOverflow is incremented.
**
** *pRC must be SQLITE_OK when this routine is called.
*/
static void insertCell(
  MemPage *pPage,   /* Page into which we are copying */
  int i,            /* New cell becomes the i-th cell of the page */
  u8 *pCell,        /* Content of the new cell */
  int sz,           /* Bytes of content in pCell */
  u8 *pTemp,        /* Temp storage space for pCell, if needed */
  Pgno iChild,      /* If non-zero, replace first 4 bytes with this value */
  int *pRC          /* Read and write return code from here */
){
  int idx = 0;      /* Where to write new cell content in data[] */
  int j;            /* Loop counter */
  u8 *data;         /* The content of the whole page */
  u8 *pIns;         /* The point in pPage->aCellIdx[] where no cell inserted */

  assert( *pRC==SQLITE_OK );
  assert( i>=0 && i<=pPage->nCell+pPage->nOverflow );
  assert( MX_CELL(pPage->pBt)<=10921 );
  assert( pPage->nCell<=MX_CELL(pPage->pBt) || CORRUPT_DB );
  assert( pPage->nOverflow<=ArraySize(pPage->apOvfl) );
  assert( ArraySize(pPage->apOvfl)==ArraySize(pPage->aiOvfl) );
  assert( sqlite3_mutex_held(pPage->pBt->mutex) );
  /* The cell should normally be sized correctly.  However, when moving a
  ** malformed cell from a leaf page to an interior page, if the cell size
  ** wanted to be less than 4 but got rounded up to 4 on the leaf, then size
  ** might be less than 8 (leaf-size + pointer) on the interior node.  Hence
  ** the term after the || in the following assert(). */
  assert( sz==pPage->xCellSize(pPage, pCell) || (sz==8 && iChild>0) );
  if( pPage->nOverflow || sz+2>pPage->nFree ){
    if( pTemp ){
      memcpy(pTemp, pCell, sz);
      pCell = pTemp;
    }
    if( iChild ){
      put4byte(pCell, iChild);
    }
    j = pPage->nOverflow++;
    /* Comparison against ArraySize-1 since we hold back one extra slot
    ** as a contingency.  In other words, never need more than 3 overflow
    ** slots but 4 are allocated, just to be safe. */
    assert( j < ArraySize(pPage->apOvfl)-1 );
    pPage->apOvfl[j] = pCell;
    pPage->aiOvfl[j] = (u16)i;

    /* When multiple overflows occur, they are always sequential and in
    ** sorted order.  This invariants arise because multiple overflows can
    ** only occur when inserting divider cells into the parent page during
    ** balancing, and the dividers are adjacent and sorted.
    */
    assert( j==0 || pPage->aiOvfl[j-1]<(u16)i ); /* Overflows in sorted order */
    assert( j==0 || i==pPage->aiOvfl[j-1]+1 );   /* Overflows are sequential */
  }else{
    BtShared *pBt = pPage->pBt;
    int rc = sqlite3PagerWrite(pPage->pDbPage);
    if( rc!=SQLITE_OK ){
      *pRC = rc;
      return;
    }
    assert( sqlite3PagerIswriteable(pPage->pDbPage) );
    data = pPage->aData;
    assert( &data[pPage->cellOffset]==pPage->aCellIdx );
    rc = allocateSpace(pPage, sz, &idx);
    if( rc ){ *pRC = rc; return; }
    /* The allocateSpace() routine guarantees the following properties
    ** if it returns successfully */
    assert( idx >= 0 );
    assert( idx >= pPage->cellOffset+2*pPage->nCell+2 || CORRUPT_DB );
    assert( idx+sz <= (int)pBt->usableSize );
    pPage->nFree -= (u16)(2 + sz);
    memcpy(&data[idx], pCell, sz);
    if( iChild ){
      put4byte(&data[idx], iChild);
    }
    pIns = pPage->aCellIdx + i*2;
    memmove(pIns+2, pIns, 2*(pPage->nCell - i));
    put2byte(pIns, idx);
    pPage->nCell++;
    /* increment the cell count */
    if( (++data[pPage->hdrOffset+4])==0 ) data[pPage->hdrOffset+3]++;
    assert( get2byte(&data[pPage->hdrOffset+3])==pPage->nCell );
    if( REQUIRE_PTRMAP ){
      /* The cell may contain a pointer to an overflow page. If so, write
      ** the entry for the overflow page into the pointer map.
      */
      ptrmapPutOvflPtr(pPage, pCell, pRC);
    }
  }
}

/*
** A CellArray object contains a cache of pointers and sizes for a
** consecutive sequence of cells that might be held on multiple pages.
*/
typedef struct CellArray CellArray;
struct CellArray {
  int nCell;              /* Number of cells in apCell[] */
  MemPage *pRef;          /* Reference page */
  u8 **apCell;            /* All cells begin balanced */
  u16 *szCell;            /* Local size of all cells in apCell[] */
};

/*
** Make sure the cell sizes at idx, idx+1, ..., idx+N-1 have been
** computed.
*/
static void populateCellCache(CellArray *p, int idx, int N){
  assert( idx>=0 && idx+N<=p->nCell );
  while( N>0 ){
    assert( p->apCell[idx]!=0 );
    if( p->szCell[idx]==0 ){
      p->szCell[idx] = p->pRef->xCellSize(p->pRef, p->apCell[idx]);
    }else{
      assert( CORRUPT_DB ||
              p->szCell[idx]==p->pRef->xCellSize(p->pRef, p->apCell[idx]) );
    }
    idx++;
    N--;
  }
}

/*
** Return the size of the Nth element of the cell array
*/
static SQLITE_NOINLINE u16 computeCellSize(CellArray *p, int N){
  assert( N>=0 && N<p->nCell );
  assert( p->szCell[N]==0 );
  p->szCell[N] = p->pRef->xCellSize(p->pRef, p->apCell[N]);
  return p->szCell[N];
}
static u16 cachedCellSize(CellArray *p, int N){
  assert( N>=0 && N<p->nCell );
  if( p->szCell[N] ) return p->szCell[N];
  return computeCellSize(p, N);
}

/*
** Array apCell[] contains pointers to nCell b-tree page cells. The 
** szCell[] array contains the size in bytes of each cell. This function
** replaces the current contents of page pPg with the contents of the cell
** array.
**
** Some of the cells in apCell[] may currently be stored in pPg. This
** function works around problems caused by this by making a copy of any 
** such cells before overwriting the page data.
**
** The MemPage.nFree field is invalidated by this function. It is the 
** responsibility of the caller to set it correctly.
*/
static int rebuildPage(
  MemPage *pPg,                   /* Edit this page */
  int nCell,                      /* Final number of cells on page */
  u8 **apCell,                    /* Array of cells */
  u16 *szCell                     /* Array of cell sizes */
){
  const int hdr = pPg->hdrOffset;          /* Offset of header on pPg */
  u8 * const aData = pPg->aData;           /* Pointer to data for pPg */
  const int usableSize = pPg->pBt->usableSize;
  u8 * const pEnd = &aData[usableSize];
  int i;
  u8 *pCellptr = pPg->aCellIdx;
  u8 *pTmp = sqlite3PagerTempSpace(pPg->pBt->pPager);
  u8 *pData;

  i = get2byte(&aData[hdr+5]);
  memcpy(&pTmp[i], &aData[i], usableSize - i);

  pData = pEnd;
  for(i=0; i<nCell; i++){
    u8 *pCell = apCell[i];
    if( SQLITE_WITHIN(pCell,aData,pEnd) ){
      pCell = &pTmp[pCell - aData];
    }
    pData -= szCell[i];
    put2byte(pCellptr, (pData - aData));
    pCellptr += 2;
    if( pData < pCellptr ) return SQLITE_CORRUPT_BKPT;
    memcpy(pData, pCell, szCell[i]);
    assert( szCell[i]==pPg->xCellSize(pPg, pCell) || CORRUPT_DB );
    testcase( szCell[i]!=pPg->xCellSize(pPg,pCell) );
  }

  /* The pPg->nFree field is now set incorrectly. The caller will fix it. */
  pPg->nCell = nCell;
  pPg->nOverflow = 0;

  put2byte(&aData[hdr+1], 0);
  put2byte(&aData[hdr+3], pPg->nCell);
  put2byte(&aData[hdr+5], pData - aData);
  aData[hdr+7] = 0x00;
  return SQLITE_OK;
}

/*
** Array apCell[] contains nCell pointers to b-tree cells. Array szCell
** contains the size in bytes of each such cell. This function attempts to 
** add the cells stored in the array to page pPg. If it cannot (because 
** the page needs to be defragmented before the cells will fit), non-zero
** is returned. Otherwise, if the cells are added successfully, zero is
** returned.
**
** Argument pCellptr points to the first entry in the cell-pointer array
** (part of page pPg) to populate. After cell apCell[0] is written to the
** page body, a 16-bit offset is written to pCellptr. And so on, for each
** cell in the array. It is the responsibility of the caller to ensure
** that it is safe to overwrite this part of the cell-pointer array.
**
** When this function is called, *ppData points to the start of the 
** content area on page pPg. If the size of the content area is extended,
** *ppData is updated to point to the new start of the content area
** before returning.
**
** Finally, argument pBegin points to the byte immediately following the
** end of the space required by this page for the cell-pointer area (for
** all cells - not just those inserted by the current call). If the content
** area must be extended to before this point in order to accomodate all
** cells in apCell[], then the cells do not fit and non-zero is returned.
*/
static int pageInsertArray(
  MemPage *pPg,                   /* Page to add cells to */
  u8 *pBegin,                     /* End of cell-pointer array */
  u8 **ppData,                    /* IN/OUT: Page content -area pointer */
  u8 *pCellptr,                   /* Pointer to cell-pointer area */
  int iFirst,                     /* Index of first cell to add */
  int nCell,                      /* Number of cells to add to pPg */
  CellArray *pCArray              /* Array of cells */
){
  int i;
  u8 *aData = pPg->aData;
  u8 *pData = *ppData;
  int iEnd = iFirst + nCell;
  assert( CORRUPT_DB || pPg->hdrOffset==0 );    /* Never called on page 1 */
  for(i=iFirst; i<iEnd; i++){
    int sz, rc;
    u8 *pSlot;
    sz = cachedCellSize(pCArray, i);
    if( (aData[1]==0 && aData[2]==0) || (pSlot = pageFindSlot(pPg,sz,&rc))==0 ){
      if( (pData - pBegin)<sz ) return 1;
      pData -= sz;
      pSlot = pData;
    }
    /* pSlot and pCArray->apCell[i] will never overlap on a well-formed
    ** database.  But they might for a corrupt database.  Hence use memmove()
    ** since memcpy() sends SIGABORT with overlapping buffers on OpenBSD */
    assert( (pSlot+sz)<=pCArray->apCell[i]
         || pSlot>=(pCArray->apCell[i]+sz)
         || CORRUPT_DB );
    memmove(pSlot, pCArray->apCell[i], sz);
    put2byte(pCellptr, (pSlot - aData));
    pCellptr += 2;
  }
  *ppData = pData;
  return 0;
}

/*
** Array apCell[] contains nCell pointers to b-tree cells. Array szCell 
** contains the size in bytes of each such cell. This function adds the
** space associated with each cell in the array that is currently stored 
** within the body of pPg to the pPg free-list. The cell-pointers and other
** fields of the page are not updated.
**
** This function returns the total number of cells added to the free-list.
*/
static int pageFreeArray(
  MemPage *pPg,                   /* Page to edit */
  int iFirst,                     /* First cell to delete */
  int nCell,                      /* Cells to delete */
  CellArray *pCArray              /* Array of cells */
){
  u8 * const aData = pPg->aData;
  u8 * const pEnd = &aData[pPg->pBt->usableSize];
  u8 * const pStart = &aData[pPg->hdrOffset + 8 + pPg->childPtrSize];
  int nRet = 0;
  int i;
  int iEnd = iFirst + nCell;
  u8 *pFree = 0;
  int szFree = 0;

  for(i=iFirst; i<iEnd; i++){
    u8 *pCell = pCArray->apCell[i];
    if( SQLITE_WITHIN(pCell, pStart, pEnd) ){
      int sz;
      /* No need to use cachedCellSize() here.  The sizes of all cells that
      ** are to be freed have already been computing while deciding which
      ** cells need freeing */
      sz = pCArray->szCell[i];  assert( sz>0 );
      if( pFree!=(pCell + sz) ){
        if( pFree ){
          assert( pFree>aData && (pFree - aData)<65536 );
          freeSpace(pPg, (u16)(pFree - aData), szFree);
        }
        pFree = pCell;
        szFree = sz;
        if( pFree+sz>pEnd ) return 0;
      }else{
        pFree = pCell;
        szFree += sz;
      }
      nRet++;
    }
  }
  if( pFree ){
    assert( pFree>aData && (pFree - aData)<65536 );
    freeSpace(pPg, (u16)(pFree - aData), szFree);
  }
  return nRet;
}

/*
** apCell[] and szCell[] contains pointers to and sizes of all cells in the
** pages being balanced.  The current page, pPg, has pPg->nCell cells starting
** with apCell[iOld].  After balancing, this page should hold nNew cells
** starting at apCell[iNew].
**
** This routine makes the necessary adjustments to pPg so that it contains
** the correct cells after being balanced.
**
** The pPg->nFree field is invalid when this function returns. It is the
** responsibility of the caller to set it correctly.
*/
static int editPage(
  MemPage *pPg,                   /* Edit this page */
  int iOld,                       /* Index of first cell currently on page */
  int iNew,                       /* Index of new first cell on page */
  int nNew,                       /* Final number of cells on page */
  CellArray *pCArray              /* Array of cells and sizes */
){
  u8 * const aData = pPg->aData;
  const int hdr = pPg->hdrOffset;
  u8 *pBegin = &pPg->aCellIdx[nNew * 2];
  int nCell = pPg->nCell;       /* Cells stored on pPg */
  u8 *pData;
  u8 *pCellptr;
  int i;
  int iOldEnd = iOld + pPg->nCell + pPg->nOverflow;
  int iNewEnd = iNew + nNew;

#ifdef SQLITE_DEBUG
  u8 *pTmp = sqlite3PagerTempSpace(pPg->pBt->pPager);
  memcpy(pTmp, aData, pPg->pBt->usableSize);
#endif

  /* Remove cells from the start and end of the page */
  if( iOld<iNew ){
    int nShift = pageFreeArray(pPg, iOld, iNew-iOld, pCArray);
    memmove(pPg->aCellIdx, &pPg->aCellIdx[nShift*2], nCell*2);
    nCell -= nShift;
  }
  if( iNewEnd < iOldEnd ){
    nCell -= pageFreeArray(pPg, iNewEnd, iOldEnd - iNewEnd, pCArray);
  }

  pData = &aData[get2byteNotZero(&aData[hdr+5])];
  if( pData<pBegin ) goto editpage_fail;

  /* Add cells to the start of the page */
  if( iNew<iOld ){
    int nAdd = MIN(nNew,iOld-iNew);
    assert( (iOld-iNew)<nNew || nCell==0 || CORRUPT_DB );
    pCellptr = pPg->aCellIdx;
    memmove(&pCellptr[nAdd*2], pCellptr, nCell*2);
    if( pageInsertArray(
          pPg, pBegin, &pData, pCellptr,
          iNew, nAdd, pCArray
    ) ) goto editpage_fail;
    nCell += nAdd;
  }

  /* Add any overflow cells */
  for(i=0; i<pPg->nOverflow; i++){
    int iCell = (iOld + pPg->aiOvfl[i]) - iNew;
    if( iCell>=0 && iCell<nNew ){
      pCellptr = &pPg->aCellIdx[iCell * 2];
      memmove(&pCellptr[2], pCellptr, (nCell - iCell) * 2);
      nCell++;
      if( pageInsertArray(
            pPg, pBegin, &pData, pCellptr,
            iCell+iNew, 1, pCArray
      ) ) goto editpage_fail;
    }
  }

  /* Append cells to the end of the page */
  pCellptr = &pPg->aCellIdx[nCell*2];
  if( pageInsertArray(
        pPg, pBegin, &pData, pCellptr,
        iNew+nCell, nNew-nCell, pCArray
  ) ) goto editpage_fail;

  pPg->nCell = nNew;
  pPg->nOverflow = 0;

  put2byte(&aData[hdr+3], pPg->nCell);
  put2byte(&aData[hdr+5], pData - aData);

#ifdef SQLITE_DEBUG
  for(i=0; i<nNew && !CORRUPT_DB; i++){
    u8 *pCell = pCArray->apCell[i+iNew];
    int iOff = get2byteAligned(&pPg->aCellIdx[i*2]);
    if( SQLITE_WITHIN(pCell, aData, &aData[pPg->pBt->usableSize]) ){
      pCell = &pTmp[pCell - aData];
    }
    assert( 0==memcmp(pCell, &aData[iOff],
            pCArray->pRef->xCellSize(pCArray->pRef, pCArray->apCell[i+iNew])) );
  }
#endif

  return SQLITE_OK;
 editpage_fail:
  /* Unable to edit this page. Rebuild it from scratch instead. */
  populateCellCache(pCArray, iNew, nNew);
  return rebuildPage(pPg, nNew, &pCArray->apCell[iNew], &pCArray->szCell[iNew]);
}

/*
** The following parameters determine how many adjacent pages get involved
** in a balancing operation.  NN is the number of neighbors on either side
** of the page that participate in the balancing operation.  NB is the
** total number of pages that participate, including the target page and
** NN neighbors on either side.
**
** The minimum value of NN is 1 (of course).  Increasing NN above 1
** (to 2 or 3) gives a modest improvement in SELECT and DELETE performance
** in exchange for a larger degradation in INSERT and UPDATE performance.
** The value of NN appears to give the best results overall.
*/
#define NN 1             /* Number of neighbors on either side of pPage */
#define NB (NN*2+1)      /* Total pages involved in the balance */


#ifndef SQLITE_OMIT_QUICKBALANCE
/*
** This version of balance() handles the common special case where
** a new entry is being inserted on the extreme right-end of the
** tree, in other words, when the new entry will become the largest
** entry in the tree.
**
** Instead of trying to balance the 3 right-most leaf pages, just add
** a new page to the right-hand side and put the one new entry in
** that page.  This leaves the right side of the tree somewhat
** unbalanced.  But odds are that we will be inserting new entries
** at the end soon afterwards so the nearly empty page will quickly
** fill up.  On average.
**
** pPage is the leaf page which is the right-most page in the tree.
** pParent is its parent.  pPage must have a single overflow entry
** which is also the right-most entry on the page.
**
** The pSpace buffer is used to store a temporary copy of the divider
** cell that will be inserted into pParent. Such a cell consists of a 4
** byte page number followed by a variable length integer. In other
** words, at most 13 bytes. Hence the pSpace buffer must be at
** least 13 bytes in size.
*/
static int balance_quick(MemPage *pParent, MemPage *pPage, u8 *pSpace){
  BtShared *const pBt = pPage->pBt;    /* B-Tree Database */
  MemPage *pNew;                       /* Newly allocated page */
  int rc;                              /* Return Code */
  Pgno pgnoNew;                        /* Page number of pNew */

  assert( sqlite3_mutex_held(pPage->pBt->mutex) );
  assert( sqlite3PagerIswriteable(pParent->pDbPage) );
  assert( pPage->nOverflow==1 );

  /* This error condition is now caught prior to reaching this function */
  if( NEVER(pPage->nCell==0) ) return SQLITE_CORRUPT_BKPT;

  /* Allocate a new page. This page will become the right-sibling of 
  ** pPage. Make the parent page writable, so that the new divider cell
  ** may be inserted. If both these operations are successful, proceed.
  */
  rc = allocateBtreePage(pBt, &pNew, &pgnoNew, 0, 0);

  if( rc==SQLITE_OK ){

    u8 *pOut = &pSpace[4];
    u8 *pCell = pPage->apOvfl[0];
    u16 szCell = pPage->xCellSize(pPage, pCell);
    u8 *pStop;

    assert( sqlite3PagerIswriteable(pNew->pDbPage) );
    assert( pPage->aData[0]==(PTF_INTKEY|PTF_LEAFDATA|PTF_LEAF) );
    zeroPage(pNew, PTF_INTKEY|PTF_LEAFDATA|PTF_LEAF);
    rc = rebuildPage(pNew, 1, &pCell, &szCell);
    if( NEVER(rc) ) return rc;
    pNew->nFree = pBt->usableSize - pNew->cellOffset - 2 - szCell;

    /* If this is an auto-vacuum database, update the pointer map
    ** with entries for the new page, and any pointer from the 
    ** cell on the page to an overflow page. If either of these
    ** operations fails, the return code is set, but the contents
    ** of the parent page are still manipulated by thh code below.
    ** That is Ok, at this point the parent page is guaranteed to
    ** be marked as dirty. Returning an error code will cause a
    ** rollback, undoing any changes made to the parent page.
    */
    if( REQUIRE_PTRMAP ){
      ptrmapPut(pBt, pgnoNew, PTRMAP_BTREE, pParent->pgno, &rc);
      if( szCell>pNew->minLocal ){
        ptrmapPutOvflPtr(pNew, pCell, &rc);
      }
    }
  
    /* Create a divider cell to insert into pParent. The divider cell
    ** consists of a 4-byte page number (the page number of pPage) and
    ** a variable length key value (which must be the same value as the
    ** largest key on pPage).
    **
    ** To find the largest key value on pPage, first find the right-most 
    ** cell on pPage. The first two fields of this cell are the 
    ** record-length (a variable length integer at most 32-bits in size)
    ** and the key value (a variable length integer, may have any value).
    ** The first of the while(...) loops below skips over the record-length
    ** field. The second while(...) loop copies the key value from the
    ** cell on pPage into the pSpace buffer.
    */
    pCell = findCell(pPage, pPage->nCell-1);
    pStop = &pCell[9];
    while( (*(pCell++)&0x80) && pCell<pStop );
    pStop = &pCell[9];
    while( ((*(pOut++) = *(pCell++))&0x80) && pCell<pStop );

    /* Insert the new divider cell into pParent. */
    if( rc==SQLITE_OK ){
      insertCell(pParent, pParent->nCell, pSpace, (int)(pOut-pSpace),
                   0, pPage->pgno, &rc);
    }

    /* Set the right-child pointer of pParent to point to the new page. */
    put4byte(&pParent->aData[pParent->hdrOffset+8], pgnoNew);
  
    /* Release the reference to the new page. */
    releasePage(pNew);
  }

  return rc;
}
#endif /* SQLITE_OMIT_QUICKBALANCE */

#if 0
/*
** This function does not contribute anything to the operation of SQLite.
** it is sometimes activated temporarily while debugging code responsible 
** for setting pointer-map entries.
*/
static int ptrmapCheckPages(MemPage **apPage, int nPage){
  int i, j;
  for(i=0; i<nPage; i++){
    Pgno n;
    u8 e;
    MemPage *pPage = apPage[i];
    BtShared *pBt = pPage->pBt;
    assert( pPage->isInit );

    for(j=0; j<pPage->nCell; j++){
      CellInfo info;
      u8 *z;
     
      z = findCell(pPage, j);
      pPage->xParseCell(pPage, z, &info);
      if( info.nLocal<info.nPayload ){
        Pgno ovfl = get4byte(&z[info.nSize-4]);
        ptrmapGet(pBt, ovfl, &e, &n);
        assert( n==pPage->pgno && e==PTRMAP_OVERFLOW1 );
      }
      if( !pPage->leaf ){
        Pgno child = get4byte(z);
        ptrmapGet(pBt, child, &e, &n);
        assert( n==pPage->pgno && e==PTRMAP_BTREE );
      }
    }
    if( !pPage->leaf ){
      Pgno child = get4byte(&pPage->aData[pPage->hdrOffset+8]);
      ptrmapGet(pBt, child, &e, &n);
      assert( n==pPage->pgno && e==PTRMAP_BTREE );
    }
  }
  return 1;
}
#endif

/*
** This function is used to copy the contents of the b-tree node stored 
** on page pFrom to page pTo. If page pFrom was not a leaf page, then
** the pointer-map entries for each child page are updated so that the
** parent page stored in the pointer map is page pTo. If pFrom contained
** any cells with overflow page pointers, then the corresponding pointer
** map entries are also updated so that the parent page is page pTo.
**
** If pFrom is currently carrying any overflow cells (entries in the
** MemPage.apOvfl[] array), they are not copied to pTo. 
**
** Before returning, page pTo is reinitialized using btreeInitPage().
**
** The performance of this function is not critical. It is only used by 
** the balance_shallower() and balance_deeper() procedures, neither of
** which are called often under normal circumstances.
*/
static void copyNodeContent(MemPage *pFrom, MemPage *pTo, int *pRC){
  if( (*pRC)==SQLITE_OK ){
    BtShared * const pBt = pFrom->pBt;
    u8 * const aFrom = pFrom->aData;
    u8 * const aTo = pTo->aData;
    int const iFromHdr = pFrom->hdrOffset;
    int const iToHdr = ((pTo->pgno==1) ? 100 : 0);
    int rc;
    int iData;
  
  
    assert( pFrom->isInit );
    assert( pFrom->nFree>=iToHdr );
    assert( get2byte(&aFrom[iFromHdr+5]) <= (int)pBt->usableSize );
  
    /* Copy the b-tree node content from page pFrom to page pTo. */
    iData = get2byte(&aFrom[iFromHdr+5]);
    memcpy(&aTo[iData], &aFrom[iData], pBt->usableSize-iData);
    memcpy(&aTo[iToHdr], &aFrom[iFromHdr], pFrom->cellOffset + 2*pFrom->nCell);
  
    /* Reinitialize page pTo so that the contents of the MemPage structure
    ** match the new data. The initialization of pTo can actually fail under
    ** fairly obscure circumstances, even though it is a copy of initialized 
    ** page pFrom.
    */
    pTo->isInit = 0;
    rc = btreeInitPage(pTo);
    if( rc!=SQLITE_OK ){
      *pRC = rc;
      return;
    }
  
    /* If this is an auto-vacuum database, update the pointer-map entries
    ** for any b-tree or overflow pages that pTo now contains the pointers to.
    */
    if( REQUIRE_PTRMAP ){
      *pRC = setChildPtrmaps(pTo);
    }
  }
}

/*
** This routine redistributes cells on the iParentIdx'th child of pParent
** (hereafter "the page") and up to 2 siblings so that all pages have about the
** same amount of free space. Usually a single sibling on either side of the
** page are used in the balancing, though both siblings might come from one
** side if the page is the first or last child of its parent. If the page 
** has fewer than 2 siblings (something which can only happen if the page
** is a root page or a child of a root page) then all available siblings
** participate in the balancing.
**
** The number of siblings of the page might be increased or decreased by 
** one or two in an effort to keep pages nearly full but not over full. 
**
** Note that when this routine is called, some of the cells on the page
** might not actually be stored in MemPage.aData[]. This can happen
** if the page is overfull. This routine ensures that all cells allocated
** to the page and its siblings fit into MemPage.aData[] before returning.
**
** In the course of balancing the page and its siblings, cells may be
** inserted into or removed from the parent page (pParent). Doing so
** may cause the parent page to become overfull or underfull. If this
** happens, it is the responsibility of the caller to invoke the correct
** balancing routine to fix this problem (see the balance() routine). 
**
** If this routine fails for any reason, it might leave the database
** in a corrupted state. So if this routine fails, the database should
** be rolled back.
**
** The third argument to this function, aOvflSpace, is a pointer to a
** buffer big enough to hold one page. If while inserting cells into the parent
** page (pParent) the parent page becomes overfull, this buffer is
** used to store the parent's overflow cells. Because this function inserts
** a maximum of four divider cells into the parent page, and the maximum
** size of a cell stored within an internal node is always less than 1/4
** of the page-size, the aOvflSpace[] buffer is guaranteed to be large
** enough for all overflow cells.
**
** If aOvflSpace is set to a null pointer, this function returns 
** SQLITE_NOMEM.
*/
static int balance_nonroot(
  MemPage *pParent,               /* Parent page of siblings being balanced */
  int iParentIdx,                 /* Index of "the page" in pParent */
  u8 *aOvflSpace,                 /* page-size bytes of space for parent ovfl */
  int isRoot,                     /* True if pParent is a root-page */
  int bBulk,                      /* True if this call is part of a bulk load */
  Pgno pgnoRoot                   /* Root page of b-tree being balanced */
){
  BtShared *pBt;               /* The whole database */
  int nMaxCells = 0;           /* Allocated size of apCell, szCell, aFrom. */
  int nNew = 0;                /* Number of pages in apNew[] */
  int nOld;                    /* Number of pages in apOld[] */
  int i, j, k;                 /* Loop counters */
  int nxDiv;                   /* Next divider slot in pParent->aCell[] */
  int rc = SQLITE_OK;          /* The return code */
  u16 leafCorrection;          /* 4 if pPage is a leaf.  0 if not */
  int leafData;                /* True if pPage is a leaf of a LEAFDATA tree */
  int usableSpace;             /* Bytes in pPage beyond the header */
  int pageFlags;               /* Value of pPage->aData[0] */
  int iSpace1 = 0;             /* First unused byte of aSpace1[] */
  int iOvflSpace = 0;          /* First unused byte of aOvflSpace[] */
  int szScratch;               /* Size of scratch memory requested */
  MemPage *apOld[NB];          /* pPage and up to two siblings */
  MemPage *apNew[NB+2];        /* pPage and up to NB siblings after balancing */
  u8 *pRight;                  /* Location in parent of right-sibling pointer */
  u8 *apDiv[NB-1];             /* Divider cells in pParent */
  int cntNew[NB+2];            /* Index in b.paCell[] of cell after i-th page */
  int cntOld[NB+2];            /* Old index in b.apCell[] */
  int szNew[NB+2];             /* Combined size of cells placed on i-th page */
  u8 *aSpace1;                 /* Space for copies of dividers cells */
  Pgno pgno;                   /* Temp var to store a page number in */
  u8 abDone[NB+2];             /* True after i'th new page is populated */
  Pgno aPgno[NB+2];            /* Page numbers of new pages before shuffling */
  Pgno aPgOrder[NB+2];         /* Copy of aPgno[] used for sorting pages */
  u16 aPgFlags[NB+2];          /* flags field of new pages before shuffling */
  CellArray b;                  /* Parsed information on cells being balanced */

  memset(abDone, 0, sizeof(abDone));
  b.nCell = 0;
  b.apCell = 0;
  pBt = pParent->pBt;
  assert( sqlite3_mutex_held(pBt->mutex) );
  assert( sqlite3PagerIswriteable(pParent->pDbPage) );

#if 0
  TRACE(("BALANCE: begin page %d child of %d\n", pPage->pgno, pParent->pgno));
#endif

  /* At this point pParent may have at most one overflow cell. And if
  ** this overflow cell is present, it must be the cell with 
  ** index iParentIdx. This scenario comes about when this function
  ** is called (indirectly) from sqlite3BtreeDelete().
  */
  assert( pParent->nOverflow==0 || pParent->nOverflow==1 );
  assert( pParent->nOverflow==0 || pParent->aiOvfl[0]==iParentIdx );

  if( !aOvflSpace ){
    return SQLITE_NOMEM_BKPT;
  }

  /* Find the sibling pages to balance. Also locate the cells in pParent 
  ** that divide the siblings. An attempt is made to find NN siblings on 
  ** either side of pPage. More siblings are taken from one side, however, 
  ** if there are fewer than NN siblings on the other side. If pParent
  ** has NB or fewer children then all children of pParent are taken.  
  **
  ** This loop also drops the divider cells from the parent page. This
  ** way, the remainder of the function does not have to deal with any
  ** overflow cells in the parent page, since if any existed they will
  ** have already been removed.
  */
  i = pParent->nOverflow + pParent->nCell;
  if( i<2 ){
    nxDiv = 0;
  }else{
    assert( bBulk==0 || bBulk==1 );
    if( iParentIdx==0 ){                 
      nxDiv = 0;
    }else if( iParentIdx==i ){
      nxDiv = i-2+bBulk;
    }else{
      nxDiv = iParentIdx-1;
    }
    i = 2-bBulk;
  }
  nOld = i+1;
  if( (i+nxDiv-pParent->nOverflow)==pParent->nCell ){
    pRight = &pParent->aData[pParent->hdrOffset+8];
  }else{
    pRight = findCell(pParent, i+nxDiv-pParent->nOverflow);
  }
  pgno = get4byte(pRight);
  while( 1 ){
    rc = getAndInitPage(pBt, pgno, &apOld[i], 0, 0);
    if( rc ){
      memset(apOld, 0, (i+1)*sizeof(MemPage*));
      goto balance_cleanup;
    }
    setMempageRoot(apOld[i], pgnoRoot);

    nMaxCells += 1+apOld[i]->nCell+apOld[i]->nOverflow;
    if( (i--)==0 ) break;

    if( pParent->nOverflow && i+nxDiv==pParent->aiOvfl[0] ){
      apDiv[i] = pParent->apOvfl[0];
      pgno = get4byte(apDiv[i]);
      szNew[i] = pParent->xCellSize(pParent, apDiv[i]);
      pParent->nOverflow = 0;
    }else{
      apDiv[i] = findCell(pParent, i+nxDiv-pParent->nOverflow);
      pgno = get4byte(apDiv[i]);
      szNew[i] = pParent->xCellSize(pParent, apDiv[i]);

      /* Drop the cell from the parent page. apDiv[i] still points to
      ** the cell within the parent, even though it has been dropped.
      ** This is safe because dropping a cell only overwrites the first
      ** four bytes of it, and this function does not need the first
      ** four bytes of the divider cell. So the pointer is safe to use
      ** later on.  
      **
      ** But not if we are in secure-delete mode. In secure-delete mode,
      ** the dropCell() routine will overwrite the entire cell with zeroes.
      ** In this case, temporarily copy the cell into the aOvflSpace[]
      ** buffer. It will be copied out again as soon as the aSpace[] buffer
      ** is allocated.  */
      if( pBt->btsFlags & BTS_FAST_SECURE ){
        int iOff;

        iOff = SQLITE_PTR_TO_INT(apDiv[i]) - SQLITE_PTR_TO_INT(pParent->aData);
        if( (iOff+szNew[i])>(int)pBt->usableSize ){
          rc = SQLITE_CORRUPT_BKPT;
          memset(apOld, 0, (i+1)*sizeof(MemPage*));
          goto balance_cleanup;
        }else{
          memcpy(&aOvflSpace[iOff], apDiv[i], szNew[i]);
          apDiv[i] = &aOvflSpace[apDiv[i]-pParent->aData];
        }
      }
      dropCell(pParent, i+nxDiv-pParent->nOverflow, szNew[i], &rc);
    }
  }

  /* Make nMaxCells a multiple of 4 in order to preserve 8-byte
  ** alignment */
  nMaxCells = (nMaxCells + 3)&~3;

  /*
  ** Allocate space for memory structures
  */
  szScratch =
       nMaxCells*sizeof(u8*)                       /* b.apCell */
     + nMaxCells*sizeof(u16)                       /* b.szCell */
     + pBt->pageSize;                              /* aSpace1 */

  /* EVIDENCE-OF: R-28375-38319 SQLite will never request a scratch buffer
  ** that is more than 6 times the database page size. */
  assert( szScratch<=6*(int)pBt->pageSize );
  b.apCell = sqlite3StackAllocRaw(0, szScratch );
  if( b.apCell==0 ){
    rc = SQLITE_NOMEM_BKPT;
    goto balance_cleanup;
  }
  b.szCell = (u16*)&b.apCell[nMaxCells];
  aSpace1 = (u8*)&b.szCell[nMaxCells];
  assert( EIGHT_BYTE_ALIGNMENT(aSpace1) );

  /*
  ** Load pointers to all cells on sibling pages and the divider cells
  ** into the local b.apCell[] array.  Make copies of the divider cells
  ** into space obtained from aSpace1[]. The divider cells have already
  ** been removed from pParent.
  **
  ** If the siblings are on leaf pages, then the child pointers of the
  ** divider cells are stripped from the cells before they are copied
  ** into aSpace1[].  In this way, all cells in b.apCell[] are without
  ** child pointers.  If siblings are not leaves, then all cell in
  ** b.apCell[] include child pointers.  Either way, all cells in b.apCell[]
  ** are alike.
  **
  ** leafCorrection:  4 if pPage is a leaf.  0 if pPage is not a leaf.
  **       leafData:  1 if pPage holds key+data and pParent holds only keys.
  */
  b.pRef = apOld[0];
  leafCorrection = b.pRef->leaf*4;
  leafData = b.pRef->intKeyLeaf;
  for(i=0; i<nOld; i++){
    MemPage *pOld = apOld[i];
    int limit = pOld->nCell;
    u8 *aData = pOld->aData;
    u16 maskPage = pOld->maskPage;
    u8 *piCell = aData + pOld->cellOffset;
    u8 *piEnd;

    /* Verify that all sibling pages are of the same "type" (table-leaf,
    ** table-interior, index-leaf, or index-interior).
    */
    if( pOld->aData[0]!=apOld[0]->aData[0] ){
      rc = SQLITE_CORRUPT_BKPT;
      goto balance_cleanup;
    }

    /* Load b.apCell[] with pointers to all cells in pOld.  If pOld
    ** constains overflow cells, include them in the b.apCell[] array
    ** in the correct spot.
    **
    ** Note that when there are multiple overflow cells, it is always the
    ** case that they are sequential and adjacent.  This invariant arises
    ** because multiple overflows can only occurs when inserting divider
    ** cells into a parent on a prior balance, and divider cells are always
    ** adjacent and are inserted in order.  There is an assert() tagged
    ** with "NOTE 1" in the overflow cell insertion loop to prove this
    ** invariant.
    **
    ** This must be done in advance.  Once the balance starts, the cell
    ** offset section of the btree page will be overwritten and we will no
    ** long be able to find the cells if a pointer to each cell is not saved
    ** first.
    */
    memset(&b.szCell[b.nCell], 0, sizeof(b.szCell[0])*(limit+pOld->nOverflow));
    if( pOld->nOverflow>0 ){
      limit = pOld->aiOvfl[0];
      for(j=0; j<limit; j++){
        b.apCell[b.nCell] = aData + (maskPage & get2byteAligned(piCell));
        piCell += 2;
        b.nCell++;
      }
      for(k=0; k<pOld->nOverflow; k++){
        assert( k==0 || pOld->aiOvfl[k-1]+1==pOld->aiOvfl[k] );/* NOTE 1 */
        b.apCell[b.nCell] = pOld->apOvfl[k];
        b.nCell++;
      }
    }
    piEnd = aData + pOld->cellOffset + 2*pOld->nCell;
    while( piCell<piEnd ){
      assert( b.nCell<nMaxCells );
      b.apCell[b.nCell] = aData + (maskPage & get2byteAligned(piCell));
      piCell += 2;
      b.nCell++;
    }

    cntOld[i] = b.nCell;
    if( i<nOld-1 && !leafData){
      u16 sz = (u16)szNew[i];
      u8 *pTemp;
      assert( b.nCell<nMaxCells );
      b.szCell[b.nCell] = sz;
      pTemp = &aSpace1[iSpace1];
      iSpace1 += sz;
      assert( sz<=pBt->maxLocal+23 );
      assert( iSpace1 <= (int)pBt->pageSize );
      memcpy(pTemp, apDiv[i], sz);
      b.apCell[b.nCell] = pTemp+leafCorrection;
      assert( leafCorrection==0 || leafCorrection==4 );
      b.szCell[b.nCell] = b.szCell[b.nCell] - leafCorrection;
      if( !pOld->leaf ){
        assert( leafCorrection==0 );
        assert( pOld->hdrOffset==0 );
        /* The right pointer of the child page pOld becomes the left
        ** pointer of the divider cell */
        memcpy(b.apCell[b.nCell], &pOld->aData[8], 4);
      }else{
        assert( leafCorrection==4 );
        while( b.szCell[b.nCell]<4 ){
          /* Do not allow any cells smaller than 4 bytes. If a smaller cell
          ** does exist, pad it with 0x00 bytes. */
          assert( b.szCell[b.nCell]==3 || CORRUPT_DB );
          assert( b.apCell[b.nCell]==&aSpace1[iSpace1-3] || CORRUPT_DB );
          aSpace1[iSpace1++] = 0x00;
          b.szCell[b.nCell]++;
        }
      }
      b.nCell++;
    }
  }

  /*
  ** Figure out the number of pages needed to hold all b.nCell cells.
  ** Store this number in "k".  Also compute szNew[] which is the total
  ** size of all cells on the i-th page and cntNew[] which is the index
  ** in b.apCell[] of the cell that divides page i from page i+1.  
  ** cntNew[k] should equal b.nCell.
  **
  ** Values computed by this block:
  **
  **           k: The total number of sibling pages
  **    szNew[i]: Spaced used on the i-th sibling page.
  **   cntNew[i]: Index in b.apCell[] and b.szCell[] for the first cell to
  **              the right of the i-th sibling page.
  ** usableSpace: Number of bytes of space available on each sibling.
  ** 
  */
  usableSpace = pBt->usableSize - 12 + leafCorrection;
  for(i=0; i<nOld; i++){
    MemPage *p = apOld[i];
    szNew[i] = usableSpace - p->nFree;
    for(j=0; j<p->nOverflow; j++){
      szNew[i] += 2 + p->xCellSize(p, p->apOvfl[j]);
    }
    cntNew[i] = cntOld[i];
  }
  k = nOld;
  for(i=0; i<k; i++){
    int sz;
    while( szNew[i]>usableSpace ){
      if( i+1>=k ){
        k = i+2;
        if( k>NB+2 ){ rc = SQLITE_CORRUPT_BKPT; goto balance_cleanup; }
        szNew[k-1] = 0;
        cntNew[k-1] = b.nCell;
      }
      sz = 2 + cachedCellSize(&b, cntNew[i]-1);
      szNew[i] -= sz;
      if( !leafData ){
        if( cntNew[i]<b.nCell ){
          sz = 2 + cachedCellSize(&b, cntNew[i]);
        }else{
          sz = 0;
        }
      }
      szNew[i+1] += sz;
      cntNew[i]--;
    }
    while( cntNew[i]<b.nCell ){
      sz = 2 + cachedCellSize(&b, cntNew[i]);
      if( szNew[i]+sz>usableSpace ) break;
      szNew[i] += sz;
      cntNew[i]++;
      if( !leafData ){
        if( cntNew[i]<b.nCell ){
          sz = 2 + cachedCellSize(&b, cntNew[i]);
        }else{
          sz = 0;
        }
      }
      szNew[i+1] -= sz;
    }
    if( cntNew[i]>=b.nCell ){
      k = i+1;
    }else if( cntNew[i] <= (i>0 ? cntNew[i-1] : 0) ){
      rc = SQLITE_CORRUPT_BKPT;
      goto balance_cleanup;
    }
  }

  /*
  ** The packing computed by the previous block is biased toward the siblings
  ** on the left side (siblings with smaller keys). The left siblings are
  ** always nearly full, while the right-most sibling might be nearly empty.
  ** The next block of code attempts to adjust the packing of siblings to
  ** get a better balance.
  **
  ** This adjustment is more than an optimization.  The packing above might
  ** be so out of balance as to be illegal.  For example, the right-most
  ** sibling might be completely empty.  This adjustment is not optional.
  */
  for(i=k-1; i>0; i--){
    int szRight = szNew[i];  /* Size of sibling on the right */
    int szLeft = szNew[i-1]; /* Size of sibling on the left */
    int r;              /* Index of right-most cell in left sibling */
    int d;              /* Index of first cell to the left of right sibling */

    r = cntNew[i-1] - 1;
    d = r + 1 - leafData;
    (void)cachedCellSize(&b, d);
    do{
      assert( d<nMaxCells );
      assert( r<nMaxCells );
      (void)cachedCellSize(&b, r);
      if( szRight!=0
       && (bBulk || szRight+b.szCell[d]+2 > szLeft-(b.szCell[r]+(i==k-1?0:2)))){
        break;
      }
      szRight += b.szCell[d] + 2;
      szLeft -= b.szCell[r] + 2;
      cntNew[i-1] = r;
      r--;
      d--;
    }while( r>=0 );
    szNew[i] = szRight;
    szNew[i-1] = szLeft;
    if( cntNew[i-1] <= (i>1 ? cntNew[i-2] : 0) ){
      rc = SQLITE_CORRUPT_BKPT;
      goto balance_cleanup;
    }
  }

  /* Sanity check:  For a non-corrupt database file one of the follwing
  ** must be true:
  **    (1) We found one or more cells (cntNew[0])>0), or
  **    (2) pPage is a virtual root page.  A virtual root page is when
  **        the real root page is page 1 and we are the only child of
  **        that page.
  */
  assert( cntNew[0]>0 || (pParent->pgno==1 && pParent->nCell==0) || CORRUPT_DB);
  TRACE(("BALANCE: old: %d(nc=%d) %d(nc=%d) %d(nc=%d)\n",
    apOld[0]->pgno, apOld[0]->nCell,
    nOld>=2 ? apOld[1]->pgno : 0, nOld>=2 ? apOld[1]->nCell : 0,
    nOld>=3 ? apOld[2]->pgno : 0, nOld>=3 ? apOld[2]->nCell : 0
  ));

  /*
  ** Allocate k new pages.  Reuse old pages where possible.
  */
  pageFlags = apOld[0]->aData[0];
  for(i=0; i<k; i++){
    MemPage *pNew;
    if( i<nOld ){
      pNew = apNew[i] = apOld[i];
      apOld[i] = 0;
      rc = sqlite3PagerWrite(pNew->pDbPage);
      nNew++;
      if( rc ) goto balance_cleanup;
    }else{
      assert( i>0 );
      rc = allocateBtreePage(pBt, &pNew, &pgno, (bBulk ? 1 : pgno), 0);
      if( rc ) goto balance_cleanup;
      zeroPage(pNew, pageFlags);
      apNew[i] = pNew;
      nNew++;
      cntOld[i] = b.nCell;

      /* Set the pointer-map entry for the new sibling page. */
      if( REQUIRE_PTRMAP ){
        ptrmapPut(pBt, pNew->pgno, PTRMAP_BTREE, pParent->pgno, &rc);
        if( rc!=SQLITE_OK ){
          goto balance_cleanup;
        }
      }
    }
  }

  /*
  ** Reassign page numbers so that the new pages are in ascending order. 
  ** This helps to keep entries in the disk file in order so that a scan
  ** of the table is closer to a linear scan through the file. That in turn 
  ** helps the operating system to deliver pages from the disk more rapidly.
  **
  ** An O(n^2) insertion sort algorithm is used, but since n is never more 
  ** than (NB+2) (a small constant), that should not be a problem.
  **
  ** When NB==3, this one optimization makes the database about 25% faster 
  ** for large insertions and deletions.
  */
  for(i=0; i<nNew; i++){
    aPgOrder[i] = aPgno[i] = apNew[i]->pgno;
    aPgFlags[i] = apNew[i]->pDbPage->flags;
    for(j=0; j<i; j++){
      if( aPgno[j]==aPgno[i] ){
        /* This branch is taken if the set of sibling pages somehow contains
        ** duplicate entries. This can happen if the database is corrupt. 
        ** It would be simpler to detect this as part of the loop below, but
        ** we do the detection here in order to avoid populating the pager
        ** cache with two separate objects associated with the same
        ** page number.  */
        assert( CORRUPT_DB );
        rc = SQLITE_CORRUPT_BKPT;
        goto balance_cleanup;
      }
    }
  }
  for(i=0; i<nNew; i++){
    int iBest = 0;                /* aPgno[] index of page number to use */
    for(j=1; j<nNew; j++){
      if( aPgOrder[j]<aPgOrder[iBest] ) iBest = j;
    }
    pgno = aPgOrder[iBest];
    aPgOrder[iBest] = 0xffffffff;
    if( iBest!=i ){
      if( iBest>i ){
        sqlite3PagerRekey(apNew[iBest]->pDbPage, pBt->nPage+iBest+1, 0);
      }
      sqlite3PagerRekey(apNew[i]->pDbPage, pgno, aPgFlags[iBest]);
      apNew[i]->pgno = pgno;
    }
  }

  TRACE(("BALANCE: new: %d(%d nc=%d) %d(%d nc=%d) %d(%d nc=%d) "
         "%d(%d nc=%d) %d(%d nc=%d)\n",
    apNew[0]->pgno, szNew[0], cntNew[0],
    nNew>=2 ? apNew[1]->pgno : 0, nNew>=2 ? szNew[1] : 0,
    nNew>=2 ? cntNew[1] - cntNew[0] - !leafData : 0,
    nNew>=3 ? apNew[2]->pgno : 0, nNew>=3 ? szNew[2] : 0,
    nNew>=3 ? cntNew[2] - cntNew[1] - !leafData : 0,
    nNew>=4 ? apNew[3]->pgno : 0, nNew>=4 ? szNew[3] : 0,
    nNew>=4 ? cntNew[3] - cntNew[2] - !leafData : 0,
    nNew>=5 ? apNew[4]->pgno : 0, nNew>=5 ? szNew[4] : 0,
    nNew>=5 ? cntNew[4] - cntNew[3] - !leafData : 0
  ));

  assert( sqlite3PagerIswriteable(pParent->pDbPage) );
  put4byte(pRight, apNew[nNew-1]->pgno);

  /* If the sibling pages are not leaves, ensure that the right-child pointer
  ** of the right-most new sibling page is set to the value that was 
  ** originally in the same field of the right-most old sibling page. */
  if( (pageFlags & PTF_LEAF)==0 && nOld!=nNew ){
    MemPage *pOld = (nNew>nOld ? apNew : apOld)[nOld-1];
    memcpy(&apNew[nNew-1]->aData[8], &pOld->aData[8], 4);
  }

  /* Make any required updates to pointer map entries associated with 
  ** cells stored on sibling pages following the balance operation. Pointer
  ** map entries associated with divider cells are set by the insertCell()
  ** routine. The associated pointer map entries are:
  **
  **   a) if the cell contains a reference to an overflow chain, the
  **      entry associated with the first page in the overflow chain, and
  **
  **   b) if the sibling pages are not leaves, the child page associated
  **      with the cell.
  **
  ** If the sibling pages are not leaves, then the pointer map entry 
  ** associated with the right-child of each sibling may also need to be 
  ** updated. This happens below, after the sibling pages have been 
  ** populated, not here.
  */
  if( REQUIRE_PTRMAP ){
    MemPage *pNew = apNew[0];
    u8 *aOld = pNew->aData;
    int cntOldNext = pNew->nCell + pNew->nOverflow;
    int usableSize = pBt->usableSize;
    int iNew = 0;
    int iOld = 0;

    for(i=0; i<b.nCell; i++){
      u8 *pCell = b.apCell[i];
      if( i==cntOldNext ){
        MemPage *pOld = (++iOld)<nNew ? apNew[iOld] : apOld[iOld];
        cntOldNext += pOld->nCell + pOld->nOverflow + !leafData;
        aOld = pOld->aData;
      }
      if( i==cntNew[iNew] ){
        pNew = apNew[++iNew];
        if( !leafData ) continue;
      }

      /* Cell pCell is destined for new sibling page pNew. Originally, it
      ** was either part of sibling page iOld (possibly an overflow cell), 
      ** or else the divider cell to the left of sibling page iOld. So,
      ** if sibling page iOld had the same page number as pNew, and if
      ** pCell really was a part of sibling page iOld (not a divider or
      ** overflow cell), we can skip updating the pointer map entries.  */
      if( iOld>=nNew
       || pNew->pgno!=aPgno[iOld]
       || !SQLITE_WITHIN(pCell,aOld,&aOld[usableSize])
      ){
        if( !leafCorrection ){
          ptrmapPut(pBt, get4byte(pCell), PTRMAP_BTREE, pNew->pgno, &rc);
        }
        if( cachedCellSize(&b,i)>pNew->minLocal ){
          ptrmapPutOvflPtr(pNew, pCell, &rc);
        }
        if( rc ) goto balance_cleanup;
      }
    }
  }

  /* Insert new divider cells into pParent. */
  for(i=0; i<nNew-1; i++){
    u8 *pCell;
    u8 *pTemp;
    int sz;
    MemPage *pNew = apNew[i];
    j = cntNew[i];

    assert( j<nMaxCells );
    assert( b.apCell[j]!=0 );
    pCell = b.apCell[j];
    sz = b.szCell[j] + leafCorrection;
    pTemp = &aOvflSpace[iOvflSpace];
    if( !pNew->leaf ){
      memcpy(&pNew->aData[8], pCell, 4);
    }else if( leafData ){
      /* If the tree is a leaf-data tree, and the siblings are leaves, 
      ** then there is no divider cell in b.apCell[]. Instead, the divider 
      ** cell consists of the integer key for the right-most cell of 
      ** the sibling-page assembled above only.
      */
      CellInfo info;
      j--;
      pNew->xParseCell(pNew, b.apCell[j], &info);
      pCell = pTemp;
      sz = 4 + putVarint(&pCell[4], info.nKey);
      pTemp = 0;
    }else{
      pCell -= 4;
      /* Obscure case for non-leaf-data trees: If the cell at pCell was
      ** previously stored on a leaf node, and its reported size was 4
      ** bytes, then it may actually be smaller than this 
      ** (see btreeParseCellPtr(), 4 bytes is the minimum size of
      ** any cell). But it is important to pass the correct size to 
      ** insertCell(), so reparse the cell now.
      **
      ** This can only happen for b-trees used to evaluate "IN (SELECT ...)"
      ** and WITHOUT ROWID tables with exactly one column which is the
      ** primary key.
      */
      if( b.szCell[j]==4 ){
        assert(leafCorrection==4);
        sz = pParent->xCellSize(pParent, pCell);
      }
    }
    iOvflSpace += sz;
    assert( sz<=pBt->maxLocal+23 );
    assert( iOvflSpace <= (int)pBt->pageSize );
    insertCell(pParent, nxDiv+i, pCell, sz, pTemp, pNew->pgno, &rc);
    if( rc!=SQLITE_OK ) goto balance_cleanup;
    assert( sqlite3PagerIswriteable(pParent->pDbPage) );
  }

  /* Now update the actual sibling pages. The order in which they are updated
  ** is important, as this code needs to avoid disrupting any page from which
  ** cells may still to be read. In practice, this means:
  **
  **  (1) If cells are moving left (from apNew[iPg] to apNew[iPg-1])
  **      then it is not safe to update page apNew[iPg] until after
  **      the left-hand sibling apNew[iPg-1] has been updated.
  **
  **  (2) If cells are moving right (from apNew[iPg] to apNew[iPg+1])
  **      then it is not safe to update page apNew[iPg] until after
  **      the right-hand sibling apNew[iPg+1] has been updated.
  **
  ** If neither of the above apply, the page is safe to update.
  **
  ** The iPg value in the following loop starts at nNew-1 goes down
  ** to 0, then back up to nNew-1 again, thus making two passes over
  ** the pages.  On the initial downward pass, only condition (1) above
  ** needs to be tested because (2) will always be true from the previous
  ** step.  On the upward pass, both conditions are always true, so the
  ** upwards pass simply processes pages that were missed on the downward
  ** pass.
  */
  for(i=1-nNew; i<nNew; i++){
    int iPg = i<0 ? -i : i;
    assert( iPg>=0 && iPg<nNew );
    if( abDone[iPg] ) continue;         /* Skip pages already processed */
    if( i>=0                            /* On the upwards pass, or... */
     || cntOld[iPg-1]>=cntNew[iPg-1]    /* Condition (1) is true */
    ){
      int iNew;
      int iOld;
      int nNewCell;

      /* Verify condition (1):  If cells are moving left, update iPg
      ** only after iPg-1 has already been updated. */
      assert( iPg==0 || cntOld[iPg-1]>=cntNew[iPg-1] || abDone[iPg-1] );

      /* Verify condition (2):  If cells are moving right, update iPg
      ** only after iPg+1 has already been updated. */
      assert( cntNew[iPg]>=cntOld[iPg] || abDone[iPg+1] );

      if( iPg==0 ){
        iNew = iOld = 0;
        nNewCell = cntNew[0];
      }else{
        iOld = iPg<nOld ? (cntOld[iPg-1] + !leafData) : b.nCell;
        iNew = cntNew[iPg-1] + !leafData;
        nNewCell = cntNew[iPg] - iNew;
      }

      rc = editPage(apNew[iPg], iOld, iNew, nNewCell, &b);
      if( rc ) goto balance_cleanup;
      abDone[iPg]++;
      apNew[iPg]->nFree = usableSpace-szNew[iPg];
      assert( apNew[iPg]->nOverflow==0 );
      assert( apNew[iPg]->nCell==nNewCell );
    }
  }

  /* All pages have been processed exactly once */
  assert( memcmp(abDone, "\01\01\01\01\01", nNew)==0 );

  assert( nOld>0 );
  assert( nNew>0 );

  if( isRoot && pParent->nCell==0 && pParent->hdrOffset<=apNew[0]->nFree ){
    /* The root page of the b-tree now contains no cells. The only sibling
    ** page is the right-child of the parent. Copy the contents of the
    ** child page into the parent, decreasing the overall height of the
    ** b-tree structure by one. This is described as the "balance-shallower"
    ** sub-algorithm in some documentation.
    **
    ** If this is an auto-vacuum database, the call to copyNodeContent() 
    ** sets all pointer-map entries corresponding to database image pages 
    ** for which the pointer is stored within the content being copied.
    **
    ** It is critical that the child page be defragmented before being
    ** copied into the parent, because if the parent is page 1 then it will
    ** by smaller than the child due to the database header, and so all the
    ** free space needs to be up front.
    */
    assert( nNew==1 || CORRUPT_DB );
    rc = defragmentPage(apNew[0], -1);
    testcase( rc!=SQLITE_OK );
    assert( apNew[0]->nFree == 
        (get2byte(&apNew[0]->aData[5])-apNew[0]->cellOffset-apNew[0]->nCell*2)
      || rc!=SQLITE_OK
    );
    copyNodeContent(apNew[0], pParent, &rc);
    freePage(apNew[0], &rc);
  }else if( REQUIRE_PTRMAP && !leafCorrection ){
    /* Fix the pointer map entries associated with the right-child of each
    ** sibling page. All other pointer map entries have already been taken
    ** care of.  */
    for(i=0; i<nNew; i++){
      u32 key = get4byte(&apNew[i]->aData[8]);
      ptrmapPut(pBt, key, PTRMAP_BTREE, apNew[i]->pgno, &rc);
    }
  }

  assert( pParent->isInit );
  TRACE(("BALANCE: finished: old=%d new=%d cells=%d\n",
          nOld, nNew, b.nCell));

  /* Free any old pages that were not reused as new pages.
  */
  for(i=nNew; i<nOld; i++){
    freePage(apOld[i], &rc);
  }

#if 0
  if( ISAUTOVACUUM && rc==SQLITE_OK && apNew[0]->isInit ){
    /* The ptrmapCheckPages() contains assert() statements that verify that
    ** all pointer map pages are set correctly. This is helpful while 
    ** debugging. This is usually disabled because a corrupt database may
    ** cause an assert() statement to fail.  */
    ptrmapCheckPages(apNew, nNew);
    ptrmapCheckPages(&pParent, 1);
  }
#endif

  /*
  ** Cleanup before returning.
  */
balance_cleanup:
  sqlite3StackFree(0, b.apCell);
  for(i=0; i<nOld; i++){
    releasePage(apOld[i]);
  }
  for(i=0; i<nNew; i++){
    releasePage(apNew[i]);
  }

  return rc;
}


/*
** This function is called when the root page of a b-tree structure is
** overfull (has one or more overflow pages).
**
** A new child page is allocated and the contents of the current root
** page, including overflow cells, are copied into the child. The root
** page is then overwritten to make it an empty page with the right-child 
** pointer pointing to the new page.
**
** Before returning, all pointer-map entries corresponding to pages 
** that the new child-page now contains pointers to are updated. The
** entry corresponding to the new right-child pointer of the root
** page is also updated.
**
** If successful, *ppChild is set to contain a reference to the child 
** page and SQLITE_OK is returned. In this case the caller is required
** to call releasePage() on *ppChild exactly once. If an error occurs,
** an error code is returned and *ppChild is set to 0.
*/
static int balance_deeper(MemPage *pRoot, MemPage **ppChild){
  int rc;                        /* Return value from subprocedures */
  MemPage *pChild = 0;           /* Pointer to a new child page */
  Pgno pgnoChild = 0;            /* Page number of the new child page */
  BtShared *pBt = pRoot->pBt;    /* The BTree */

  assert( pRoot->nOverflow>0 );
  assert( sqlite3_mutex_held(pBt->mutex) );

  /* Make pRoot, the root page of the b-tree, writable. Allocate a new 
  ** page that will become the new right-child of pPage. Copy the contents
  ** of the node stored on pRoot into the new child page.
  */
  rc = sqlite3PagerWrite(pRoot->pDbPage);
  if( rc==SQLITE_OK ){
    rc = allocateBtreePage(pBt,&pChild,&pgnoChild,pRoot->pgno,0);
    copyNodeContent(pRoot, pChild, &rc);
    if( REQUIRE_PTRMAP ){
      ptrmapPut(pBt, pgnoChild, PTRMAP_BTREE, pRoot->pgno, &rc);
    }
  }
  if( rc ){
    *ppChild = 0;
    releasePage(pChild);
    return rc;
  }
  assert( sqlite3PagerIswriteable(pChild->pDbPage) );
  assert( sqlite3PagerIswriteable(pRoot->pDbPage) );
  assert( pChild->nCell==pRoot->nCell );

  TRACE(("BALANCE: copy root %d into %d\n", pRoot->pgno, pChild->pgno));

  /* Copy the overflow cells from pRoot to pChild */
  memcpy(pChild->aiOvfl, pRoot->aiOvfl,
         pRoot->nOverflow*sizeof(pRoot->aiOvfl[0]));
  memcpy(pChild->apOvfl, pRoot->apOvfl,
         pRoot->nOverflow*sizeof(pRoot->apOvfl[0]));
  pChild->nOverflow = pRoot->nOverflow;

  /* Zero the contents of pRoot. Then install pChild as the right-child. */
  zeroPage(pRoot, pChild->aData[0] & ~PTF_LEAF);
  put4byte(&pRoot->aData[pRoot->hdrOffset+8], pgnoChild);

  *ppChild = pChild;
  return SQLITE_OK;
}

/*
** The page that pCur currently points to has just been modified in
** some way. This function figures out if this modification means the
** tree needs to be balanced, and if so calls the appropriate balancing 
** routine. Balancing routines are:
**
**   balance_quick()
**   balance_deeper()
**   balance_nonroot()
*/
static int balance(BtCursor *pCur){
  int rc = SQLITE_OK;
  const int nMin = pCur->pBt->usableSize * 2 / 3;
  u8 aBalanceQuickSpace[13];
  u8 *pFree = 0;

  VVA_ONLY( int balance_quick_called = 0 );
  VVA_ONLY( int balance_deeper_called = 0 );

  do {
    int iPage = pCur->iPage;
    MemPage *pPage = pCur->pPage;

    if( iPage==0 ){
      if( pPage->nOverflow ){
        /* The root page of the b-tree is overfull. In this case call the
        ** balance_deeper() function to create a new child for the root-page
        ** and copy the current contents of the root-page to it. The
        ** next iteration of the do-loop will balance the child page.
        */ 
        assert( balance_deeper_called==0 );
        VVA_ONLY( balance_deeper_called++ );
        rc = balance_deeper(pPage, &pCur->apPage[1]);
        if( rc==SQLITE_OK ){
          pCur->iPage = 1;
          pCur->ix = 0;
          pCur->aiIdx[0] = 0;
          pCur->apPage[0] = pPage;
          pCur->pPage = pCur->apPage[1];
          assert( pCur->pPage->nOverflow );
        }
      }else{
        break;
      }
    }else if( pPage->nOverflow==0 && pPage->nFree<=nMin ){
      break;
    }else{
      MemPage * const pParent = pCur->apPage[iPage-1];
      int const iIdx = pCur->aiIdx[iPage-1];

      rc = sqlite3PagerWrite(pParent->pDbPage);
      if( rc==SQLITE_OK ){
#ifndef SQLITE_OMIT_QUICKBALANCE
        if( pPage->intKeyLeaf
         && pPage->nOverflow==1
         && pPage->aiOvfl[0]==pPage->nCell
         && pParent->pgno!=1
         && pParent->nCell==iIdx
        ){
          /* Call balance_quick() to create a new sibling of pPage on which
          ** to store the overflow cell. balance_quick() inserts a new cell
          ** into pParent, which may cause pParent overflow. If this
          ** happens, the next iteration of the do-loop will balance pParent 
          ** use either balance_nonroot() or balance_deeper(). Until this
          ** happens, the overflow cell is stored in the aBalanceQuickSpace[]
          ** buffer. 
          **
          ** The purpose of the following assert() is to check that only a
          ** single call to balance_quick() is made for each call to this
          ** function. If this were not verified, a subtle bug involving reuse
          ** of the aBalanceQuickSpace[] might sneak in.
          */
          assert( balance_quick_called==0 ); 
          VVA_ONLY( balance_quick_called++ );
          rc = balance_quick(pParent, pPage, aBalanceQuickSpace);
        }else
#endif
        {
          /* In this case, call balance_nonroot() to redistribute cells
          ** between pPage and up to 2 of its sibling pages. This involves
          ** modifying the contents of pParent, which may cause pParent to
          ** become overfull or underfull. The next iteration of the do-loop
          ** will balance the parent page to correct this.
          ** 
          ** If the parent page becomes overfull, the overflow cell or cells
          ** are stored in the pSpace buffer allocated immediately below. 
          ** A subsequent iteration of the do-loop will deal with this by
          ** calling balance_nonroot() (balance_deeper() may be called first,
          ** but it doesn't deal with overflow cells - just moves them to a
          ** different page). Once this subsequent call to balance_nonroot() 
          ** has completed, it is safe to release the pSpace buffer used by
          ** the previous call, as the overflow cell data will have been 
          ** copied either into the body of a database page or into the new
          ** pSpace buffer passed to the latter call to balance_nonroot().
          */
          u8 *pSpace = sqlite3PageMalloc(pCur->pBt->pageSize);
          rc = balance_nonroot(pParent, iIdx, pSpace, iPage==1,
                               pCur->hints&BTREE_BULKLOAD, pCur->pgnoRoot);
          if( pFree ){
            /* If pFree is not NULL, it points to the pSpace buffer used 
            ** by a previous call to balance_nonroot(). Its contents are
            ** now stored either on real database pages or within the 
            ** new pSpace buffer, so it may be safely freed here. */
            sqlite3PageFree(pFree);
          }

          /* The pSpace buffer will be freed after the next call to
          ** balance_nonroot(), or just before this function returns, whichever
          ** comes first. */
          pFree = pSpace;
        }
      }

      pPage->nOverflow = 0;

      /* The next iteration of the do-loop balances the parent page. */
      releasePage(pPage);
      pCur->iPage--;
      assert( pCur->iPage>=0 );
      pCur->pPage = pCur->apPage[pCur->iPage];
    }
  }while( rc==SQLITE_OK );

  if( pFree ){
    sqlite3PageFree(pFree);
  }
  return rc;
}


/*
** Insert a new record into the BTree.  The content of the new record
** is described by the pX object.  The pCur cursor is used only to
** define what table the record should be inserted into, and is left
** pointing at a random location.
**
** For a table btree (used for rowid tables), only the pX.nKey value of
** the key is used. The pX.pKey value must be NULL.  The pX.nKey is the
** rowid or INTEGER PRIMARY KEY of the row.  The pX.nData,pData,nZero fields
** hold the content of the row.
**
** For an index btree (used for indexes and WITHOUT ROWID tables), the
** key is an arbitrary byte sequence stored in pX.pKey,nKey.  The 
** pX.pData,nData,nZero fields must be zero.
**
** If the seekResult parameter is non-zero, then a successful call to
** MovetoUnpacked() to seek cursor pCur to (pKey,nKey) has already
** been performed.  In other words, if seekResult!=0 then the cursor
** is currently pointing to a cell that will be adjacent to the cell
** to be inserted.  If seekResult<0 then pCur points to a cell that is
** smaller then (pKey,nKey).  If seekResult>0 then pCur points to a cell
** that is larger than (pKey,nKey).
**
** If seekResult==0, that means pCur is pointing at some unknown location.
** In that case, this routine must seek the cursor to the correct insertion
** point for (pKey,nKey) before doing the insertion.  For index btrees,
** if pX->nMem is non-zero, then pX->aMem contains pointers to the unpacked
** key values and pX->aMem can be used instead of pX->pKey to avoid having
** to decode the key.
*/
int sqlite3BtreeInsert(
  BtCursor *pCur,                /* Insert data into the table of this cursor */
  const BtreePayload *pX,        /* Content of the row to be inserted */
  int flags,                     /* True if this is likely an append */
  int seekResult                 /* Result of prior MovetoUnpacked() call */
){
  int rc;
  int loc = seekResult;          /* -1: before desired location  +1: after */
  int szNew = 0;
  int idx;
  MemPage *pPage;
  Btree *p = pCur->pBtree;
  BtShared *pBt = p->pBt;
  unsigned char *oldCell;
  unsigned char *newCell = 0;

  assert( (flags & (BTREE_SAVEPOSITION|BTREE_APPEND))==flags );

  if( pCur->eState==CURSOR_FAULT ){
    assert( pCur->skipNext!=SQLITE_OK );
    return pCur->skipNext;
  }

  assert( cursorOwnsBtShared(pCur) );
  assert( (pCur->curFlags & BTCF_WriteFlag)!=0
              && pBt->inTransaction==TRANS_WRITE
              && (pBt->btsFlags & BTS_READ_ONLY)==0 );
  assert( hasSharedCacheTableLock(p, pCur->pgnoRoot, pCur->pKeyInfo!=0, 2) );

  /* Assert that the caller has been consistent. If this cursor was opened
  ** expecting an index b-tree, then the caller should be inserting blob
  ** keys with no associated data. If the cursor was opened expecting an
  ** intkey table, the caller should be inserting integer keys with a
  ** blob of associated data.  */
  assert( (pX->pKey==0)==(pCur->pKeyInfo==0) );

  /* Save the positions of any other cursors open on this table.
  **
  ** In some cases, the call to btreeMoveto() below is a no-op. For
  ** example, when inserting data into a table with auto-generated integer
  ** keys, the VDBE layer invokes sqlite3BtreeLast() to figure out the 
  ** integer key to use. It then calls this function to actually insert the 
  ** data into the intkey B-Tree. In this case btreeMoveto() recognizes
  ** that the cursor is already where it needs to be and returns without
  ** doing any work. To avoid thwarting these optimizations, it is important
  ** not to clear the cursor here.
  */
  if( pCur->curFlags & BTCF_Multiple ){
    rc = saveAllCursors(pBt, pCur->pgnoRoot, pCur);
    if( rc ) return rc;
  }

  if( pCur->pKeyInfo==0 ){
    assert( pX->pKey==0 );
    /* If this is an insert into a table b-tree, invalidate any incrblob 
    ** cursors open on the row being replaced */
    invalidateIncrblobCursors(p, pCur->pgnoRoot, pX->nKey, 0);

    /* If BTREE_SAVEPOSITION is set, the cursor must already be pointing 
    ** to a row with the same key as the new entry being inserted.  */
    assert( (flags & BTREE_SAVEPOSITION)==0 || 
            ((pCur->curFlags&BTCF_ValidNKey)!=0 && pX->nKey==pCur->info.nKey) );

    /* If the cursor is currently on the last row and we are appending a
    ** new row onto the end, set the "loc" to avoid an unnecessary
    ** btreeMoveto() call */
    if( (pCur->curFlags&BTCF_ValidNKey)!=0 && pX->nKey==pCur->info.nKey ){
      loc = 0;
    }else if( loc==0 ){
      rc = sqlite3BtreeMovetoUnpacked(pCur, 0, pX->nKey, flags!=0, &loc);
      if( rc ) return rc;
    }
  }else if( loc==0 && (flags & BTREE_SAVEPOSITION)==0 ){
    if( pX->nMem ){
      UnpackedRecord r;
      r.pKeyInfo = pCur->pKeyInfo;
      r.aMem = pX->aMem;
      r.nField = pX->nMem;
      r.default_rc = 0;
      r.errCode = 0;
      r.r1 = 0;
      r.r2 = 0;
      r.eqSeen = 0;
      rc = sqlite3BtreeMovetoUnpacked(pCur, &r, 0, flags!=0, &loc);
    }else{
      rc = btreeMoveto(pCur, pX->pKey, pX->nKey, flags!=0, &loc);
    }
    if( rc ) return rc;
  }
  assert( pCur->eState==CURSOR_VALID || (pCur->eState==CURSOR_INVALID && loc) );

  pPage = pCur->pPage;
  assert( pPage->intKey || pX->nKey>=0 );
  assert( pPage->leaf || !pPage->intKey );

  TRACE(("INSERT: table=%d nkey=%lld ndata=%d page=%d %s\n",
          pCur->pgnoRoot, pX->nKey, pX->nData, pPage->pgno,
          loc==0 ? "overwrite" : "new entry"));
  assert( pPage->isInit );
  newCell = pBt->pTmpSpace;
  assert( newCell!=0 );
  rc = fillInCell(pPage, newCell, pX, &szNew);
  if( rc ) goto end_insert;
  assert( szNew==pPage->xCellSize(pPage, newCell) );
  assert( szNew <= MX_CELL_SIZE(pBt) );
  idx = pCur->ix;
  if( loc==0 ){
    CellInfo info;
    assert( idx<pPage->nCell );
    rc = sqlite3PagerWrite(pPage->pDbPage);
    if( rc ){
      goto end_insert;
    }
    oldCell = findCell(pPage, idx);
    if( !pPage->leaf ){
      memcpy(newCell, oldCell, 4);
    }
    rc = clearCell(pPage, oldCell, &info);
    if( info.nSize==szNew && info.nLocal==info.nPayload 
     && (!REQUIRE_PTRMAP || szNew<pPage->minLocal)
    ){
      /* Overwrite the old cell with the new if they are the same size.
      ** We could also try to do this if the old cell is smaller, then add
      ** the leftover space to the free list.  But experiments show that
      ** doing that is no faster then skipping this optimization and just
      ** calling dropCell() and insertCell(). 
      **
      ** This optimization cannot be used on an autovacuum database if the
      ** new entry uses overflow pages, as the insertCell() call below is
      ** necessary to add the PTRMAP_OVERFLOW1 pointer-map entry.  */
      assert( rc==SQLITE_OK ); /* clearCell never fails when nLocal==nPayload */
      if( oldCell+szNew > pPage->aDataEnd ) return SQLITE_CORRUPT_BKPT;
      memcpy(oldCell, newCell, szNew);
      return SQLITE_OK;
    }
    dropCell(pPage, idx, info.nSize, &rc);
    if( rc ) goto end_insert;
  }else if( loc<0 && pPage->nCell>0 ){
    assert( pPage->leaf );
    idx = ++pCur->ix;
    pCur->curFlags &= ~BTCF_ValidNKey;
  }else{
    assert( pPage->leaf );
  }
  insertCell(pPage, idx, newCell, szNew, 0, 0, &rc);
  assert( pPage->nOverflow==0 || rc==SQLITE_OK );
  assert( rc!=SQLITE_OK || pPage->nCell>0 || pPage->nOverflow>0 );

  /* If no error has occurred and pPage has an overflow cell, call balance() 
  ** to redistribute the cells within the tree. Since balance() may move
  ** the cursor, zero the BtCursor.info.nSize and BTCF_ValidNKey
  ** variables.
  **
  ** Previous versions of SQLite called moveToRoot() to move the cursor
  ** back to the root page as balance() used to invalidate the contents
  ** of BtCursor.apPage[] and BtCursor.aiIdx[]. Instead of doing that,
  ** set the cursor state to "invalid". This makes common insert operations
  ** slightly faster.
  **
  ** There is a subtle but important optimization here too. When inserting
  ** multiple records into an intkey b-tree using a single cursor (as can
  ** happen while processing an "INSERT INTO ... SELECT" statement), it
  ** is advantageous to leave the cursor pointing to the last entry in
  ** the b-tree if possible. If the cursor is left pointing to the last
  ** entry in the table, and the next row inserted has an integer key
  ** larger than the largest existing key, it is possible to insert the
  ** row without seeking the cursor. This can be a big performance boost.
  */
  pCur->info.nSize = 0;
  if( pPage->nOverflow ){
    assert( rc==SQLITE_OK );
    pCur->curFlags &= ~(BTCF_ValidNKey);
    rc = balance(pCur);

    /* Must make sure nOverflow is reset to zero even if the balance()
    ** fails. Internal data structure corruption will result otherwise. 
    ** Also, set the cursor state to invalid. This stops saveCursorPosition()
    ** from trying to save the current position of the cursor.  */
    pCur->pPage->nOverflow = 0;
    pCur->eState = CURSOR_INVALID;
    if( (flags & BTREE_SAVEPOSITION) && rc==SQLITE_OK ){
      btreeReleaseAllCursorPages(pCur);
      if( pCur->pKeyInfo ){
        assert( pCur->pKey==0 );
        pCur->pKey = sqlite3Malloc( pX->nKey );
        if( pCur->pKey==0 ){
          rc = SQLITE_NOMEM;
        }else{
          memcpy(pCur->pKey, pX->pKey, pX->nKey);
        }
      }
      pCur->eState = CURSOR_REQUIRESEEK;
      pCur->nKey = pX->nKey;
    }
  }
  assert( pCur->iPage<0 || pCur->pPage->nOverflow==0 );

end_insert:
  return rc;
}

/*
** Delete the entry that the cursor is pointing to. 
**
** If the BTREE_SAVEPOSITION bit of the flags parameter is zero, then
** the cursor is left pointing at an arbitrary location after the delete.
** But if that bit is set, then the cursor is left in a state such that
** the next call to BtreeNext() or BtreePrev() moves it to the same row
** as it would have been on if the call to BtreeDelete() had been omitted.
**
** The BTREE_AUXDELETE bit of flags indicates that is one of several deletes
** associated with a single table entry and its indexes.  Only one of those
** deletes is considered the "primary" delete.  The primary delete occurs
** on a cursor that is not a BTREE_FORDELETE cursor.  All but one delete
** operation on non-FORDELETE cursors is tagged with the AUXDELETE flag.
** The BTREE_AUXDELETE bit is a hint that is not used by this implementation,
** but which might be used by alternative storage engines.
*/
int sqlite3BtreeDelete(BtCursor *pCur, u8 flags){
  Btree *p = pCur->pBtree;
  BtShared *pBt = p->pBt;              
  int rc;                              /* Return code */
  MemPage *pPage;                      /* Page to delete cell from */
  unsigned char *pCell;                /* Pointer to cell to delete */
  int iCellIdx;                        /* Index of cell to delete */
  int iCellDepth;                      /* Depth of node containing pCell */ 
  CellInfo info;                       /* Size of the cell being deleted */
  int bSkipnext = 0;                   /* Leaf cursor in SKIPNEXT state */
  u8 bPreserve = flags & BTREE_SAVEPOSITION;  /* Keep cursor valid */

  assert( cursorOwnsBtShared(pCur) );
  assert( pBt->inTransaction==TRANS_WRITE );
  assert( (pBt->btsFlags & BTS_READ_ONLY)==0 );
  assert( pCur->curFlags & BTCF_WriteFlag );
  assert( hasSharedCacheTableLock(p, pCur->pgnoRoot, pCur->pKeyInfo!=0, 2) );
  assert( !hasReadConflicts(p, pCur->pgnoRoot) );
  assert( pCur->ix<pCur->pPage->nCell );
  assert( pCur->eState==CURSOR_VALID );
  assert( (flags & ~(BTREE_SAVEPOSITION | BTREE_AUXDELETE))==0 );

  iCellDepth = pCur->iPage;
  iCellIdx = pCur->ix;
  pPage = pCur->pPage;
  pCell = findCell(pPage, iCellIdx);

  /* If the bPreserve flag is set to true, then the cursor position must
  ** be preserved following this delete operation. If the current delete
  ** will cause a b-tree rebalance, then this is done by saving the cursor
  ** key and leaving the cursor in CURSOR_REQUIRESEEK state before 
  ** returning. 
  **
  ** Or, if the current delete will not cause a rebalance, then the cursor
  ** will be left in CURSOR_SKIPNEXT state pointing to the entry immediately
  ** before or after the deleted entry. In this case set bSkipnext to true.  */
  if( bPreserve ){
    if( !pPage->leaf 
     || (pPage->nFree+cellSizePtr(pPage,pCell)+2)>(int)(pBt->usableSize*2/3)
    ){
      /* A b-tree rebalance will be required after deleting this entry.
      ** Save the cursor key.  */
      rc = saveCursorKey(pCur);
      if( rc ) return rc;
    }else{
      bSkipnext = 1;
    }
  }

  /* If the page containing the entry to delete is not a leaf page, move
  ** the cursor to the largest entry in the tree that is smaller than
  ** the entry being deleted. This cell will replace the cell being deleted
  ** from the internal node. The 'previous' entry is used for this instead
  ** of the 'next' entry, as the previous entry is always a part of the
  ** sub-tree headed by the child page of the cell being deleted. This makes
  ** balancing the tree following the delete operation easier.  */
  if( !pPage->leaf ){
    rc = sqlite3BtreePrevious(pCur, 0);
    assert( rc!=SQLITE_DONE );
    if( rc ) return rc;
  }

  /* Save the positions of any other cursors open on this table before
  ** making any modifications.  */
  if( pCur->curFlags & BTCF_Multiple ){
    rc = saveAllCursors(pBt, pCur->pgnoRoot, pCur);
    if( rc ) return rc;
  }

  /* If this is a delete operation to remove a row from a table b-tree,
  ** invalidate any incrblob cursors open on the row being deleted.  */
  if( pCur->pKeyInfo==0 ){
    invalidateIncrblobCursors(p, pCur->pgnoRoot, pCur->info.nKey, 0);
  }

  /* Make the page containing the entry to be deleted writable. Then free any
  ** overflow pages associated with the entry and finally remove the cell
  ** itself from within the page.  */
  rc = sqlite3PagerWrite(pPage->pDbPage);
  if( rc ) return rc;
  rc = clearCell(pPage, pCell, &info);
  dropCell(pPage, iCellIdx, info.nSize, &rc);
  if( rc ) return rc;

  /* If the cell deleted was not located on a leaf page, then the cursor
  ** is currently pointing to the largest entry in the sub-tree headed
  ** by the child-page of the cell that was just deleted from an internal
  ** node. The cell from the leaf node needs to be moved to the internal
  ** node to replace the deleted cell.  */
  if( !pPage->leaf ){
    MemPage *pLeaf = pCur->pPage;
    int nCell;
    Pgno n;
    unsigned char *pTmp;

    if( iCellDepth<pCur->iPage-1 ){
      n = pCur->apPage[iCellDepth+1]->pgno;
    }else{
      n = pCur->pPage->pgno;
    }
    pCell = findCell(pLeaf, pLeaf->nCell-1);
    if( pCell<&pLeaf->aData[4] ) return SQLITE_CORRUPT_BKPT;
    nCell = pLeaf->xCellSize(pLeaf, pCell);
    assert( MX_CELL_SIZE(pBt) >= nCell );
    pTmp = pBt->pTmpSpace;
    assert( pTmp!=0 );
    rc = sqlite3PagerWrite(pLeaf->pDbPage);
    if( rc==SQLITE_OK ){
      insertCell(pPage, iCellIdx, pCell-4, nCell+4, pTmp, n, &rc);
    }
    dropCell(pLeaf, pLeaf->nCell-1, nCell, &rc);
    if( rc ) return rc;
  }

  /* Balance the tree. If the entry deleted was located on a leaf page,
  ** then the cursor still points to that page. In this case the first
  ** call to balance() repairs the tree, and the if(...) condition is
  ** never true.
  **
  ** Otherwise, if the entry deleted was on an internal node page, then
  ** pCur is pointing to the leaf page from which a cell was removed to
  ** replace the cell deleted from the internal node. This is slightly
  ** tricky as the leaf node may be underfull, and the internal node may
  ** be either under or overfull. In this case run the balancing algorithm
  ** on the leaf node first. If the balance proceeds far enough up the
  ** tree that we can be sure that any problem in the internal node has
  ** been corrected, so be it. Otherwise, after balancing the leaf node,
  ** walk the cursor up the tree to the internal node and balance it as 
  ** well.  */
  rc = balance(pCur);
  if( rc==SQLITE_OK && pCur->iPage>iCellDepth ){
    releasePageNotNull(pCur->pPage);
    pCur->iPage--;
    while( pCur->iPage>iCellDepth ){
      releasePage(pCur->apPage[pCur->iPage--]);
    }
    pCur->pPage = pCur->apPage[pCur->iPage];
    rc = balance(pCur);
  }

  if( rc==SQLITE_OK ){
    if( bSkipnext ){
      assert( bPreserve && (pCur->iPage==iCellDepth || CORRUPT_DB) );
      assert( pPage==pCur->pPage || CORRUPT_DB );
      assert( (pPage->nCell>0 || CORRUPT_DB) && iCellIdx<=pPage->nCell );
      pCur->eState = CURSOR_SKIPNEXT;
      if( iCellIdx>=pPage->nCell ){
        pCur->skipNext = -1;
        pCur->ix = pPage->nCell-1;
      }else{
        pCur->skipNext = 1;
      }
    }else{
      rc = moveToRoot(pCur);
      if( bPreserve ){
        btreeReleaseAllCursorPages(pCur);
        pCur->eState = CURSOR_REQUIRESEEK;
      }
      if( rc==SQLITE_EMPTY ) rc = SQLITE_OK;
    }
  }
  return rc;
}

/*
** Create a new BTree table.  Write into *piTable the page
** number for the root page of the new table.
**
** The type of type is determined by the flags parameter.  Only the
** following values of flags are currently in use.  Other values for
** flags might not work:
**
**     BTREE_INTKEY|BTREE_LEAFDATA     Used for SQL tables with rowid keys
**     BTREE_ZERODATA                  Used for SQL indices
*/
static int btreeCreateTable(Btree *p, int *piTable, int createTabFlags){
  BtShared *pBt = p->pBt;
  MemPage *pRoot;
  Pgno pgnoRoot;
  int rc;
  int ptfFlags;          /* Page-type flage for the root page of new table */

  assert( sqlite3BtreeHoldsMutex(p) );
  assert( pBt->inTransaction==TRANS_WRITE );
  assert( (pBt->btsFlags & BTS_READ_ONLY)==0 );

#ifdef SQLITE_OMIT_AUTOVACUUM
  rc = allocateBtreePage(pBt, &pRoot, &pgnoRoot, 1, 0);
  if( rc ){
    return rc;
  }
#else
  if( pBt->autoVacuum ){
    Pgno pgnoMove;      /* Move a page here to make room for the root-page */
    MemPage *pPageMove; /* The page to move to. */

    /* Creating a new table may probably require moving an existing database
    ** to make room for the new tables root page. In case this page turns
    ** out to be an overflow page, delete all overflow page-map caches
    ** held by open cursors.
    */
    invalidateAllOverflowCache(pBt);

    /* Read the value of meta[3] from the database to determine where the
    ** root page of the new table should go. meta[3] is the largest root-page
    ** created so far, so the new root-page is (meta[3]+1).
    */
    sqlite3BtreeGetMeta(p, BTREE_LARGEST_ROOT_PAGE, &pgnoRoot);
    pgnoRoot++;

    /* The new root-page may not be allocated on a pointer-map page, or the
    ** PENDING_BYTE page.
    */
    while( pgnoRoot==PTRMAP_PAGENO(pBt, pgnoRoot) ||
        pgnoRoot==PENDING_BYTE_PAGE(pBt) ){
      pgnoRoot++;
    }
    assert( pgnoRoot>=3 || CORRUPT_DB );
    testcase( pgnoRoot<3 );

    /* Allocate a page. The page that currently resides at pgnoRoot will
    ** be moved to the allocated page (unless the allocated page happens
    ** to reside at pgnoRoot).
    */
    rc = allocateBtreePage(pBt, &pPageMove, &pgnoMove, pgnoRoot, BTALLOC_EXACT);
    if( rc!=SQLITE_OK ){
      return rc;
    }

    if( pgnoMove!=pgnoRoot ){
      /* pgnoRoot is the page that will be used for the root-page of
      ** the new table (assuming an error did not occur). But we were
      ** allocated pgnoMove. If required (i.e. if it was not allocated
      ** by extending the file), the current page at position pgnoMove
      ** is already journaled.
      */
      u8 eType = 0;
      Pgno iPtrPage = 0;

      /* Save the positions of any open cursors. This is required in
      ** case they are holding a reference to an xFetch reference
      ** corresponding to page pgnoRoot.  */
      rc = saveAllCursors(pBt, 0, 0);
      releasePage(pPageMove);
      if( rc!=SQLITE_OK ){
        return rc;
      }

      /* Move the page currently at pgnoRoot to pgnoMove. */
      rc = btreeGetPage(pBt, pgnoRoot, &pRoot, 0);
      if( rc!=SQLITE_OK ){
        return rc;
      }
      rc = ptrmapGet(pBt, pgnoRoot, &eType, &iPtrPage);
      if( eType==PTRMAP_ROOTPAGE || eType==PTRMAP_FREEPAGE ){
        rc = SQLITE_CORRUPT_BKPT;
      }
      if( rc!=SQLITE_OK ){
        releasePage(pRoot);
        return rc;
      }
      assert( eType!=PTRMAP_ROOTPAGE );
      assert( eType!=PTRMAP_FREEPAGE );
      rc = relocatePage(pBt, pRoot, eType, iPtrPage, pgnoMove, 0);
      releasePage(pRoot);

      /* Obtain the page at pgnoRoot */
      if( rc!=SQLITE_OK ){
        return rc;
      }
      rc = btreeGetPage(pBt, pgnoRoot, &pRoot, 0);
      if( rc!=SQLITE_OK ){
        return rc;
      }
      rc = sqlite3PagerWrite(pRoot->pDbPage);
      if( rc!=SQLITE_OK ){
        releasePage(pRoot);
        return rc;
      }
    }else{
      pRoot = pPageMove;
    } 

    /* Update the pointer-map and meta-data with the new root-page number. */
    ptrmapPut(pBt, pgnoRoot, PTRMAP_ROOTPAGE, 0, &rc);
    if( rc ){
      releasePage(pRoot);
      return rc;
    }

    /* When the new root page was allocated, page 1 was made writable in
    ** order either to increase the database filesize, or to decrement the
    ** freelist count.  Hence, the sqlite3BtreeUpdateMeta() call cannot fail.
    */
    assert( sqlite3PagerIswriteable(pBt->pPage1->pDbPage) );
    rc = sqlite3BtreeUpdateMeta(p, 4, pgnoRoot);
    if( NEVER(rc) ){
      releasePage(pRoot);
      return rc;
    }

  }else{
    rc = allocateBtreePage(pBt, &pRoot, &pgnoRoot, 1, 0);
    if( rc ) return rc;
  }
#endif
  assert( sqlite3PagerIswriteable(pRoot->pDbPage) );
  if( createTabFlags & BTREE_INTKEY ){
    ptfFlags = PTF_INTKEY | PTF_LEAFDATA | PTF_LEAF;
  }else{
    ptfFlags = PTF_ZERODATA | PTF_LEAF;
  }
  zeroPage(pRoot, ptfFlags);
  sqlite3PagerUnref(pRoot->pDbPage);
  assert( (pBt->openFlags & BTREE_SINGLE)==0 || pgnoRoot==2 );
  *piTable = (int)pgnoRoot;
  return SQLITE_OK;
}
int sqlite3BtreeCreateTable(Btree *p, int *piTable, int flags){
  int rc;
  sqlite3BtreeEnter(p);
  rc = btreeCreateTable(p, piTable, flags);
  sqlite3BtreeLeave(p);
  return rc;
}

/*
** Erase the given database page and all its children.  Return
** the page to the freelist.
*/
static int clearDatabasePage(
  BtShared *pBt,           /* The BTree that contains the table */
  Pgno pgno,               /* Page number to clear */
  int freePageFlag,        /* Deallocate page if true */
  int *pnChange,           /* Add number of Cells freed to this counter */
  Pgno pgnoRoot
){
  MemPage *pPage;
  int rc;
  unsigned char *pCell;
  int i;
  int hdr;
  CellInfo info;

  assert( sqlite3_mutex_held(pBt->mutex) );
  if( pgno>btreePagecount(pBt) ){
    return SQLITE_CORRUPT_BKPT;
  }
  rc = getAndInitPage(pBt, pgno, &pPage, 0, 0);
  if( rc ) return rc;
  setMempageRoot(pPage, pgnoRoot);
  if( pPage->bBusy ){
    rc = SQLITE_CORRUPT_BKPT;
    goto cleardatabasepage_out;
  }
  pPage->bBusy = 1;
  hdr = pPage->hdrOffset;
  for(i=0; i<pPage->nCell; i++){
    pCell = findCell(pPage, i);
    if( !pPage->leaf ){
      rc = clearDatabasePage(pBt, get4byte(pCell), 1, pnChange, pgnoRoot);
      if( rc ) goto cleardatabasepage_out;
    }
    rc = clearCell(pPage, pCell, &info);
    if( rc ) goto cleardatabasepage_out;
  }
  if( !pPage->leaf ){
    rc = clearDatabasePage(
        pBt, get4byte(&pPage->aData[hdr+8]), 1, pnChange, pgnoRoot
    );
    if( rc ) goto cleardatabasepage_out;
  }else if( pnChange ){
    assert( pPage->intKey || CORRUPT_DB );
    testcase( !pPage->intKey );
    *pnChange += pPage->nCell;
  }
  if( freePageFlag ){
    freePage(pPage, &rc);
  }else if( (rc = sqlite3PagerWrite(pPage->pDbPage))==0 ){
    zeroPage(pPage, pPage->aData[hdr] | PTF_LEAF);
  }

cleardatabasepage_out:
  pPage->bBusy = 0;
  releasePage(pPage);
  return rc;
}

/*
** Delete all information from a single table in the database.  iTable is
** the page number of the root of the table.  After this routine returns,
** the root page is empty, but still exists.
**
** This routine will fail with SQLITE_LOCKED if there are any open
** read cursors on the table.  Open write cursors are moved to the
** root of the table.
**
** If pnChange is not NULL, then table iTable must be an intkey table. The
** integer value pointed to by pnChange is incremented by the number of
** entries in the table.
*/
int sqlite3BtreeClearTable(Btree *p, int iTable, int *pnChange){
  int rc;
  BtShared *pBt = p->pBt;
  sqlite3BtreeEnter(p);
  assert( p->inTrans==TRANS_WRITE );

  rc = saveAllCursors(pBt, (Pgno)iTable, 0);

  if( SQLITE_OK==rc ){
    /* Invalidate all incrblob cursors open on table iTable (assuming iTable
    ** is the root of a table b-tree - if it is not, the following call is
    ** a no-op).  */
    invalidateIncrblobCursors(p, (Pgno)iTable, 0, 1);
    rc = clearDatabasePage(pBt, (Pgno)iTable, 0, pnChange, (Pgno)iTable);
  }
  sqlite3BtreeLeave(p);
  return rc;
}

/*
** Delete all information from the single table that pCur is open on.
**
** This routine only work for pCur on an ephemeral table.
*/
int sqlite3BtreeClearTableOfCursor(BtCursor *pCur){
  return sqlite3BtreeClearTable(pCur->pBtree, pCur->pgnoRoot, 0);
}

/*
** Erase all information in a table and add the root of the table to
** the freelist.  Except, the root of the principle table (the one on
** page 1) is never added to the freelist.
**
** This routine will fail with SQLITE_LOCKED if there are any open
** cursors on the table.
**
** If AUTOVACUUM is enabled and the page at iTable is not the last
** root page in the database file, then the last root page 
** in the database file is moved into the slot formerly occupied by
** iTable and that last slot formerly occupied by the last root page
** is added to the freelist instead of iTable.  In this say, all
** root pages are kept at the beginning of the database file, which
** is necessary for AUTOVACUUM to work right.  *piMoved is set to the 
** page number that used to be the last root page in the file before
** the move.  If no page gets moved, *piMoved is set to 0.
** The last root page is recorded in meta[3] and the value of
** meta[3] is updated by this procedure.
*/
static int btreeDropTable(Btree *p, Pgno iTable, int *piMoved){
  int rc;
  MemPage *pPage = 0;
  BtShared *pBt = p->pBt;

  assert( sqlite3BtreeHoldsMutex(p) );
  assert( p->inTrans==TRANS_WRITE );
  assert( iTable>=2 );

  rc = btreeGetPage(pBt, (Pgno)iTable, &pPage, 0);
  if( rc ) return rc;
  rc = sqlite3BtreeClearTable(p, iTable, 0);
  if( rc ){
    releasePage(pPage);
    return rc;
  }

  *piMoved = 0;

#ifdef SQLITE_OMIT_AUTOVACUUM
  freePage(pPage, &rc);
  releasePage(pPage);
#else
  if( pBt->autoVacuum ){
    Pgno maxRootPgno;
    sqlite3BtreeGetMeta(p, BTREE_LARGEST_ROOT_PAGE, &maxRootPgno);

    if( iTable==maxRootPgno ){
      /* If the table being dropped is the table with the largest root-page
      ** number in the database, put the root page on the free list. 
      */
      freePage(pPage, &rc);
      releasePage(pPage);
      if( rc!=SQLITE_OK ){
        return rc;
      }
    }else{
      /* The table being dropped does not have the largest root-page
      ** number in the database. So move the page that does into the 
      ** gap left by the deleted root-page.
      */
      MemPage *pMove;
      releasePage(pPage);
      rc = btreeGetPage(pBt, maxRootPgno, &pMove, 0);
      if( rc!=SQLITE_OK ){
        return rc;
      }
      rc = relocatePage(pBt, pMove, PTRMAP_ROOTPAGE, 0, iTable, 0);
      releasePage(pMove);
      if( rc!=SQLITE_OK ){
        return rc;
      }
      pMove = 0;
      rc = btreeGetPage(pBt, maxRootPgno, &pMove, 0);
      freePage(pMove, &rc);
      releasePage(pMove);
      if( rc!=SQLITE_OK ){
        return rc;
      }
      *piMoved = maxRootPgno;
    }

    /* Set the new 'max-root-page' value in the database header. This
    ** is the old value less one, less one more if that happens to
    ** be a root-page number, less one again if that is the
    ** PENDING_BYTE_PAGE.
    */
    maxRootPgno--;
    while( maxRootPgno==PENDING_BYTE_PAGE(pBt)
           || PTRMAP_ISPAGE(pBt, maxRootPgno) ){
      maxRootPgno--;
    }
    assert( maxRootPgno!=PENDING_BYTE_PAGE(pBt) );

    rc = sqlite3BtreeUpdateMeta(p, 4, maxRootPgno);
  }else{
    freePage(pPage, &rc);
    releasePage(pPage);
  }
#endif
  return rc;  
}
int sqlite3BtreeDropTable(Btree *p, int iTable, int *piMoved){
  int rc;
  sqlite3BtreeEnter(p);
  rc = btreeDropTable(p, iTable, piMoved);
  sqlite3BtreeLeave(p);
  return rc;
}


/*
** This function may only be called if the b-tree connection already
** has a read or write transaction open on the database.
**
** Read the meta-information out of a database file.  Meta[0]
** is the number of free pages currently in the database.  Meta[1]
** through meta[15] are available for use by higher layers.  Meta[0]
** is read-only, the others are read/write.
** 
** The schema layer numbers meta values differently.  At the schema
** layer (and the SetCookie and ReadCookie opcodes) the number of
** free pages is not visible.  So Cookie[0] is the same as Meta[1].
**
** This routine treats Meta[BTREE_DATA_VERSION] as a special case.  Instead
** of reading the value out of the header, it instead loads the "DataVersion"
** from the pager.  The BTREE_DATA_VERSION value is not actually stored in the
** database file.  It is a number computed by the pager.  But its access
** pattern is the same as header meta values, and so it is convenient to
** read it from this routine.
*/
void sqlite3BtreeGetMeta(Btree *p, int idx, u32 *pMeta){
  BtShared *pBt = p->pBt;

  sqlite3BtreeEnter(p);
  assert( p->inTrans>TRANS_NONE );
  assert( SQLITE_OK==querySharedCacheTableLock(p, MASTER_ROOT, READ_LOCK) );
  assert( pBt->pPage1 );
  assert( idx>=0 && idx<=15 );

  if( idx==BTREE_DATA_VERSION ){
    *pMeta = sqlite3PagerDataVersion(pBt->pPager) + p->iDataVersion;
  }else{
    *pMeta = get4byte(&pBt->pPage1->aData[36 + idx*4]);
  }

  /* If auto-vacuum is disabled in this build and this is an auto-vacuum
  ** database, mark the database as read-only.  */
#ifdef SQLITE_OMIT_AUTOVACUUM
  if( idx==BTREE_LARGEST_ROOT_PAGE && *pMeta>0 ){
    pBt->btsFlags |= BTS_READ_ONLY;
  }
#endif

  sqlite3BtreeLeave(p);
}

/*
** Write meta-information back into the database.  Meta[0] is
** read-only and may not be written.
*/
int sqlite3BtreeUpdateMeta(Btree *p, int idx, u32 iMeta){
  BtShared *pBt = p->pBt;
  unsigned char *pP1;
  int rc;
  assert( idx>=1 && idx<=15 );
  sqlite3BtreeEnter(p);
  assert( p->inTrans==TRANS_WRITE );
  assert( pBt->pPage1!=0 );
  pP1 = pBt->pPage1->aData;
  rc = sqlite3PagerWrite(pBt->pPage1->pDbPage);
  if( rc==SQLITE_OK ){
    put4byte(&pP1[36 + idx*4], iMeta);
#ifndef SQLITE_OMIT_AUTOVACUUM
    if( idx==BTREE_INCR_VACUUM ){
      assert( pBt->autoVacuum || iMeta==0 );
      assert( iMeta==0 || iMeta==1 );
      pBt->incrVacuum = (u8)iMeta;
    }
#endif
  }
  sqlite3BtreeLeave(p);
  return rc;
}

#ifndef SQLITE_OMIT_BTREECOUNT
/*
** The first argument, pCur, is a cursor opened on some b-tree. Count the
** number of entries in the b-tree and write the result to *pnEntry.
**
** SQLITE_OK is returned if the operation is successfully executed. 
** Otherwise, if an error is encountered (i.e. an IO error or database
** corruption) an SQLite error code is returned.
*/
int sqlite3BtreeCount(BtCursor *pCur, i64 *pnEntry){
  i64 nEntry = 0;                      /* Value to return in *pnEntry */
  int rc;                              /* Return code */

  rc = moveToRoot(pCur);
  if( rc==SQLITE_EMPTY ){
    *pnEntry = 0;
    return SQLITE_OK;
  }

  /* Unless an error occurs, the following loop runs one iteration for each
  ** page in the B-Tree structure (not including overflow pages). 
  */
  while( rc==SQLITE_OK ){
    int iIdx;                          /* Index of child node in parent */
    MemPage *pPage;                    /* Current page of the b-tree */

    /* If this is a leaf page or the tree is not an int-key tree, then 
    ** this page contains countable entries. Increment the entry counter
    ** accordingly.
    */
    pPage = pCur->pPage;
    if( pPage->leaf || !pPage->intKey ){
      nEntry += pPage->nCell;
    }

    /* pPage is a leaf node. This loop navigates the cursor so that it 
    ** points to the first interior cell that it points to the parent of
    ** the next page in the tree that has not yet been visited. The
    ** pCur->aiIdx[pCur->iPage] value is set to the index of the parent cell
    ** of the page, or to the number of cells in the page if the next page
    ** to visit is the right-child of its parent.
    **
    ** If all pages in the tree have been visited, return SQLITE_OK to the
    ** caller.
    */
    if( pPage->leaf ){
      do {
        if( pCur->iPage==0 ){
          /* All pages of the b-tree have been visited. Return successfully. */
          *pnEntry = nEntry;
          return moveToRoot(pCur);
        }
        moveToParent(pCur);
      }while ( pCur->ix>=pCur->pPage->nCell );

      pCur->ix++;
      pPage = pCur->pPage;
    }

    /* Descend to the child node of the cell that the cursor currently 
    ** points at. This is the right-child if (iIdx==pPage->nCell).
    */
    iIdx = pCur->ix;
    if( iIdx==pPage->nCell ){
      rc = moveToChild(pCur, get4byte(&pPage->aData[pPage->hdrOffset+8]));
    }else{
      rc = moveToChild(pCur, get4byte(findCell(pPage, iIdx)));
    }
  }

  /* An error has occurred. Return an error code. */
  return rc;
}
#endif

/*
** Return the pager associated with a BTree.  This routine is used for
** testing and debugging only.
*/
Pager *sqlite3BtreePager(Btree *p){
  return p->pBt->pPager;
}

#ifndef SQLITE_OMIT_INTEGRITY_CHECK
/*
** Append a message to the error message string.
*/
static void checkAppendMsg(
  IntegrityCk *pCheck,
  const char *zFormat,
  ...
){
  va_list ap;
  if( !pCheck->mxErr ) return;
  pCheck->mxErr--;
  pCheck->nErr++;
  va_start(ap, zFormat);
  if( pCheck->errMsg.nChar ){
    sqlite3StrAccumAppend(&pCheck->errMsg, "\n", 1);
  }
  if( pCheck->zPfx ){
    sqlite3XPrintf(&pCheck->errMsg, pCheck->zPfx, pCheck->v1, pCheck->v2);
  }
  sqlite3VXPrintf(&pCheck->errMsg, zFormat, ap);
  va_end(ap);
  if( pCheck->errMsg.accError==STRACCUM_NOMEM ){
    pCheck->mallocFailed = 1;
  }
}
#endif /* SQLITE_OMIT_INTEGRITY_CHECK */

#ifndef SQLITE_OMIT_INTEGRITY_CHECK

/*
** Return non-zero if the bit in the IntegrityCk.aPgRef[] array that
** corresponds to page iPg is already set.
*/
static int getPageReferenced(IntegrityCk *pCheck, Pgno iPg){
  assert( iPg<=pCheck->nPage && sizeof(pCheck->aPgRef[0])==1 );
  return (pCheck->aPgRef[iPg/8] & (1 << (iPg & 0x07)));
}

/*
** Set the bit in the IntegrityCk.aPgRef[] array that corresponds to page iPg.
*/
static void setPageReferenced(IntegrityCk *pCheck, Pgno iPg){
  assert( iPg<=pCheck->nPage && sizeof(pCheck->aPgRef[0])==1 );
  pCheck->aPgRef[iPg/8] |= (1 << (iPg & 0x07));
}


/*
** Add 1 to the reference count for page iPage.  If this is the second
** reference to the page, add an error message to pCheck->zErrMsg.
** Return 1 if there are 2 or more references to the page and 0 if
** if this is the first reference to the page.
**
** Also check that the page number is in bounds.
*/
static int checkRef(IntegrityCk *pCheck, Pgno iPage){
  if( iPage==0 ) return 1;
  if( iPage>pCheck->nPage ){
    checkAppendMsg(pCheck, "invalid page number %d", iPage);
    return 1;
  }
  if( getPageReferenced(pCheck, iPage) ){
    checkAppendMsg(pCheck, "2nd reference to page %d", iPage);
    return 1;
  }
  setPageReferenced(pCheck, iPage);
  return 0;
}

#ifndef SQLITE_OMIT_AUTOVACUUM
/*
** Check that the entry in the pointer-map for page iChild maps to 
** page iParent, pointer type ptrType. If not, append an error message
** to pCheck.
*/
static void checkPtrmap(
  IntegrityCk *pCheck,   /* Integrity check context */
  Pgno iChild,           /* Child page number */
  u8 eType,              /* Expected pointer map type */
  Pgno iParent           /* Expected pointer map parent page number */
){
  int rc;
  u8 ePtrmapType;
  Pgno iPtrmapParent;

  rc = ptrmapGet(pCheck->pBt, iChild, &ePtrmapType, &iPtrmapParent);
  if( rc!=SQLITE_OK ){
    if( rc==SQLITE_NOMEM || rc==SQLITE_IOERR_NOMEM ) pCheck->mallocFailed = 1;
    checkAppendMsg(pCheck, "Failed to read ptrmap key=%d", iChild);
    return;
  }

  if( ePtrmapType!=eType || iPtrmapParent!=iParent ){
    checkAppendMsg(pCheck,
      "Bad ptr map entry key=%d expected=(%d,%d) got=(%d,%d)", 
      iChild, eType, iParent, ePtrmapType, iPtrmapParent);
  }
}
#endif

/*
** Check the integrity of the freelist or of an overflow page list.
** Verify that the number of pages on the list is N.
*/
static void checkList(
  IntegrityCk *pCheck,  /* Integrity checking context */
  int isFreeList,       /* True for a freelist.  False for overflow page list */
  int iPage,            /* Page number for first page in the list */
  int N                 /* Expected number of pages in the list */
){
  int i;
  int expected = N;
  int iFirst = iPage;
  while( N-- > 0 && pCheck->mxErr ){
    DbPage *pOvflPage;
    unsigned char *pOvflData;
    if( iPage<1 ){
      checkAppendMsg(pCheck,
         "%d of %d pages missing from overflow list starting at %d",
          N+1, expected, iFirst);
      break;
    }
    if( checkRef(pCheck, iPage) ) break;
    if( sqlite3PagerGet(pCheck->pPager, (Pgno)iPage, &pOvflPage, 0) ){
      checkAppendMsg(pCheck, "failed to get page %d", iPage);
      break;
    }
    pOvflData = (unsigned char *)sqlite3PagerGetData(pOvflPage);
    if( isFreeList ){
      int n = get4byte(&pOvflData[4]);
#ifndef SQLITE_OMIT_AUTOVACUUM
      if( pCheck->pBt->autoVacuum ){
        checkPtrmap(pCheck, iPage, PTRMAP_FREEPAGE, 0);
      }
#endif
      if( n>(int)pCheck->pBt->usableSize/4-2 ){
        checkAppendMsg(pCheck,
           "freelist leaf count too big on page %d", iPage);
        N--;
      }else{
        for(i=0; i<n; i++){
          Pgno iFreePage = get4byte(&pOvflData[8+i*4]);
#ifndef SQLITE_OMIT_AUTOVACUUM
          if( pCheck->pBt->autoVacuum ){
            checkPtrmap(pCheck, iFreePage, PTRMAP_FREEPAGE, 0);
          }
#endif
          checkRef(pCheck, iFreePage);
        }
        N -= n;
      }
    }
#ifndef SQLITE_OMIT_AUTOVACUUM
    else{
      /* If this database supports auto-vacuum and iPage is not the last
      ** page in this overflow list, check that the pointer-map entry for
      ** the following page matches iPage.
      */
      if( pCheck->pBt->autoVacuum && N>0 ){
        i = get4byte(pOvflData);
        checkPtrmap(pCheck, i, PTRMAP_OVERFLOW2, iPage);
      }
    }
#endif
    iPage = get4byte(pOvflData);
    sqlite3PagerUnref(pOvflPage);

    if( isFreeList && N<(iPage!=0) ){
      checkAppendMsg(pCheck, "free-page count in header is too small");
    }
  }
}
#endif /* SQLITE_OMIT_INTEGRITY_CHECK */

/*
** An implementation of a min-heap.
**
** aHeap[0] is the number of elements on the heap.  aHeap[1] is the
** root element.  The daughter nodes of aHeap[N] are aHeap[N*2]
** and aHeap[N*2+1].
**
** The heap property is this:  Every node is less than or equal to both
** of its daughter nodes.  A consequence of the heap property is that the
** root node aHeap[1] is always the minimum value currently in the heap.
**
** The btreeHeapInsert() routine inserts an unsigned 32-bit number onto
** the heap, preserving the heap property.  The btreeHeapPull() routine
** removes the root element from the heap (the minimum value in the heap)
** and then moves other nodes around as necessary to preserve the heap
** property.
**
** This heap is used for cell overlap and coverage testing.  Each u32
** entry represents the span of a cell or freeblock on a btree page.  
** The upper 16 bits are the index of the first byte of a range and the
** lower 16 bits are the index of the last byte of that range.
*/
static void btreeHeapInsert(u32 *aHeap, u32 x){
  u32 j, i = ++aHeap[0];
  aHeap[i] = x;
  while( (j = i/2)>0 && aHeap[j]>aHeap[i] ){
    x = aHeap[j];
    aHeap[j] = aHeap[i];
    aHeap[i] = x;
    i = j;
  }
}
static int btreeHeapPull(u32 *aHeap, u32 *pOut){
  u32 j, i, x;
  if( (x = aHeap[0])==0 ) return 0;
  *pOut = aHeap[1];
  aHeap[1] = aHeap[x];
  aHeap[x] = 0xffffffff;
  aHeap[0]--;
  i = 1;
  while( (j = i*2)<=aHeap[0] ){
    if( aHeap[j]>aHeap[j+1] ) j++;
    if( aHeap[i]<aHeap[j] ) break;
    x = aHeap[i];
    aHeap[i] = aHeap[j];
    aHeap[j] = x;
    i = j;
  }
  return 1;  
}

#ifndef SQLITE_OMIT_INTEGRITY_CHECK
/*
** Do various sanity checks on a single page of a tree.  Return
** the tree depth.  Root pages return 0.  Parents of root pages
** return 1, and so forth.
** 
** These checks are done:
**
**      1.  Make sure that cells and freeblocks do not overlap
**          but combine to completely cover the page.
**      2.  Make sure integer cell keys are in order.
**      3.  Check the integrity of overflow pages.
**      4.  Recursively call checkTreePage on all children.
**      5.  Verify that the depth of all children is the same.
*/
static int checkTreePage(
  IntegrityCk *pCheck,  /* Context for the sanity check */
  int iPage,            /* Page number of the page to check */
  i64 *piMinKey,        /* Write minimum integer primary key here */
  i64 maxKey            /* Error if integer primary key greater than this */
){
  MemPage *pPage = 0;      /* The page being analyzed */
  int i;                   /* Loop counter */
  int rc;                  /* Result code from subroutine call */
  int depth = -1, d2;      /* Depth of a subtree */
  int pgno;                /* Page number */
  int nFrag;               /* Number of fragmented bytes on the page */
  int hdr;                 /* Offset to the page header */
  int cellStart;           /* Offset to the start of the cell pointer array */
  int nCell;               /* Number of cells */
  int doCoverageCheck = 1; /* True if cell coverage checking should be done */
  int keyCanBeEqual = 1;   /* True if IPK can be equal to maxKey
                           ** False if IPK must be strictly less than maxKey */
  u8 *data;                /* Page content */
  u8 *pCell;               /* Cell content */
  u8 *pCellIdx;            /* Next element of the cell pointer array */
  BtShared *pBt;           /* The BtShared object that owns pPage */
  u32 pc;                  /* Address of a cell */
  u32 usableSize;          /* Usable size of the page */
  u32 contentOffset;       /* Offset to the start of the cell content area */
  u32 *heap = 0;           /* Min-heap used for checking cell coverage */
  u32 x, prev = 0;         /* Next and previous entry on the min-heap */
  const char *saved_zPfx = pCheck->zPfx;
  int saved_v1 = pCheck->v1;
  int saved_v2 = pCheck->v2;
  u8 savedIsInit = 0;

  /* Check that the page exists
  */
  pBt = pCheck->pBt;
  usableSize = pBt->usableSize;
  if( iPage==0 ) return 0;
  if( checkRef(pCheck, iPage) ) return 0;
  pCheck->zPfx = "Page %d: ";
  pCheck->v1 = iPage;
  if( (rc = btreeGetPage(pBt, (Pgno)iPage, &pPage, 0))!=0 ){
    checkAppendMsg(pCheck,
       "unable to get the page. error code=%d", rc);
    goto end_of_check;
  }

  /* Clear MemPage.isInit to make sure the corruption detection code in
  ** btreeInitPage() is executed.  */
  savedIsInit = pPage->isInit;
  pPage->isInit = 0;
  if( (rc = btreeInitPage(pPage))!=0 ){
    assert( rc==SQLITE_CORRUPT );  /* The only possible error from InitPage */
    checkAppendMsg(pCheck,
                   "btreeInitPage() returns error code %d", rc);
    goto end_of_check;
  }
  data = pPage->aData;
  hdr = pPage->hdrOffset;

  /* Set up for cell analysis */
  pCheck->zPfx = "On tree page %d cell %d: ";
  contentOffset = get2byteNotZero(&data[hdr+5]);
  assert( contentOffset<=usableSize );  /* Enforced by btreeInitPage() */

  /* EVIDENCE-OF: R-37002-32774 The two-byte integer at offset 3 gives the
  ** number of cells on the page. */
  nCell = get2byte(&data[hdr+3]);
  assert( pPage->nCell==nCell );

  /* EVIDENCE-OF: R-23882-45353 The cell pointer array of a b-tree page
  ** immediately follows the b-tree page header. */
  cellStart = hdr + 12 - 4*pPage->leaf;
  assert( pPage->aCellIdx==&data[cellStart] );
  pCellIdx = &data[cellStart + 2*(nCell-1)];

  if( !pPage->leaf ){
    /* Analyze the right-child page of internal pages */
    pgno = get4byte(&data[hdr+8]);
#ifndef SQLITE_OMIT_AUTOVACUUM
    if( pBt->autoVacuum ){
      pCheck->zPfx = "On page %d at right child: ";
      checkPtrmap(pCheck, pgno, PTRMAP_BTREE, iPage);
    }
#endif
    depth = checkTreePage(pCheck, pgno, &maxKey, maxKey);
    keyCanBeEqual = 0;
  }else{
    /* For leaf pages, the coverage check will occur in the same loop
    ** as the other cell checks, so initialize the heap.  */
    heap = pCheck->heap;
    heap[0] = 0;
  }

  /* EVIDENCE-OF: R-02776-14802 The cell pointer array consists of K 2-byte
  ** integer offsets to the cell contents. */
  for(i=nCell-1; i>=0 && pCheck->mxErr; i--){
    CellInfo info;

    /* Check cell size */
    pCheck->v2 = i;
    assert( pCellIdx==&data[cellStart + i*2] );
    pc = get2byteAligned(pCellIdx);
    pCellIdx -= 2;
    if( pc<contentOffset || pc>usableSize-4 ){
      checkAppendMsg(pCheck, "Offset %d out of range %d..%d",
                             pc, contentOffset, usableSize-4);
      doCoverageCheck = 0;
      continue;
    }
    pCell = &data[pc];
    pPage->xParseCell(pPage, pCell, &info);
    if( pc+info.nSize>usableSize ){
      checkAppendMsg(pCheck, "Extends off end of page");
      doCoverageCheck = 0;
      continue;
    }

    /* Check for integer primary key out of range */
    if( pPage->intKey ){
      if( keyCanBeEqual ? (info.nKey > maxKey) : (info.nKey >= maxKey) ){
        checkAppendMsg(pCheck, "Rowid %lld out of order", info.nKey);
      }
      maxKey = info.nKey;
      keyCanBeEqual = 0;     /* Only the first key on the page may ==maxKey */
    }

    /* Check the content overflow list */
    if( info.nPayload>info.nLocal ){
      int nPage;       /* Number of pages on the overflow chain */
      Pgno pgnoOvfl;   /* First page of the overflow chain */
      assert( pc + info.nSize - 4 <= usableSize );
      nPage = (info.nPayload - info.nLocal + usableSize - 5)/(usableSize - 4);
      pgnoOvfl = get4byte(&pCell[info.nSize - 4]);
#ifndef SQLITE_OMIT_AUTOVACUUM
      if( pBt->autoVacuum ){
        checkPtrmap(pCheck, pgnoOvfl, PTRMAP_OVERFLOW1, iPage);
      }
#endif
      checkList(pCheck, 0, pgnoOvfl, nPage);
    }

    if( !pPage->leaf ){
      /* Check sanity of left child page for internal pages */
      pgno = get4byte(pCell);
#ifndef SQLITE_OMIT_AUTOVACUUM
      if( pBt->autoVacuum ){
        checkPtrmap(pCheck, pgno, PTRMAP_BTREE, iPage);
      }
#endif
      d2 = checkTreePage(pCheck, pgno, &maxKey, maxKey);
      keyCanBeEqual = 0;
      if( d2!=depth ){
        checkAppendMsg(pCheck, "Child page depth differs");
        depth = d2;
      }
    }else{
      /* Populate the coverage-checking heap for leaf pages */
      btreeHeapInsert(heap, (pc<<16)|(pc+info.nSize-1));
    }
  }
  *piMinKey = maxKey;

  /* Check for complete coverage of the page
  */
  pCheck->zPfx = 0;
  if( doCoverageCheck && pCheck->mxErr>0 ){
    /* For leaf pages, the min-heap has already been initialized and the
    ** cells have already been inserted.  But for internal pages, that has
    ** not yet been done, so do it now */
    if( !pPage->leaf ){
      heap = pCheck->heap;
      heap[0] = 0;
      for(i=nCell-1; i>=0; i--){
        u32 size;
        pc = get2byteAligned(&data[cellStart+i*2]);
        size = pPage->xCellSize(pPage, &data[pc]);
        btreeHeapInsert(heap, (pc<<16)|(pc+size-1));
      }
    }
    /* Add the freeblocks to the min-heap
    **
    ** EVIDENCE-OF: R-20690-50594 The second field of the b-tree page header
    ** is the offset of the first freeblock, or zero if there are no
    ** freeblocks on the page. 
    */
    i = get2byte(&data[hdr+1]);
    while( i>0 ){
      int size, j;
      assert( (u32)i<=usableSize-4 );     /* Enforced by btreeInitPage() */
      size = get2byte(&data[i+2]);
      assert( (u32)(i+size)<=usableSize );  /* Enforced by btreeInitPage() */
      btreeHeapInsert(heap, (((u32)i)<<16)|(i+size-1));
      /* EVIDENCE-OF: R-58208-19414 The first 2 bytes of a freeblock are a
      ** big-endian integer which is the offset in the b-tree page of the next
      ** freeblock in the chain, or zero if the freeblock is the last on the
      ** chain. */
      j = get2byte(&data[i]);
      /* EVIDENCE-OF: R-06866-39125 Freeblocks are always connected in order of
      ** increasing offset. */
      assert( j==0 || j>i+size );  /* Enforced by btreeInitPage() */
      assert( (u32)j<=usableSize-4 );   /* Enforced by btreeInitPage() */
      i = j;
    }
    /* Analyze the min-heap looking for overlap between cells and/or 
    ** freeblocks, and counting the number of untracked bytes in nFrag.
    ** 
    ** Each min-heap entry is of the form:    (start_address<<16)|end_address.
    ** There is an implied first entry the covers the page header, the cell
    ** pointer index, and the gap between the cell pointer index and the start
    ** of cell content.  
    **
    ** The loop below pulls entries from the min-heap in order and compares
    ** the start_address against the previous end_address.  If there is an
    ** overlap, that means bytes are used multiple times.  If there is a gap,
    ** that gap is added to the fragmentation count.
    */
    nFrag = 0;
    prev = contentOffset - 1;   /* Implied first min-heap entry */
    while( btreeHeapPull(heap,&x) ){
      if( (prev&0xffff)>=(x>>16) ){
        checkAppendMsg(pCheck,
          "Multiple uses for byte %u of page %d", x>>16, iPage);
        break;
      }else{
        nFrag += (x>>16) - (prev&0xffff) - 1;
        prev = x;
      }
    }
    nFrag += usableSize - (prev&0xffff) - 1;
    /* EVIDENCE-OF: R-43263-13491 The total number of bytes in all fragments
    ** is stored in the fifth field of the b-tree page header.
    ** EVIDENCE-OF: R-07161-27322 The one-byte integer at offset 7 gives the
    ** number of fragmented free bytes within the cell content area.
    */
    if( heap[0]==0 && nFrag!=data[hdr+7] ){
      checkAppendMsg(pCheck,
          "Fragmentation of %d bytes reported as %d on page %d",
          nFrag, data[hdr+7], iPage);
    }
  }

end_of_check:
  if( !doCoverageCheck ) pPage->isInit = savedIsInit;
  releasePage(pPage);
  pCheck->zPfx = saved_zPfx;
  pCheck->v1 = saved_v1;
  pCheck->v2 = saved_v2;
  return depth+1;
}
#endif /* SQLITE_OMIT_INTEGRITY_CHECK */

#ifndef SQLITE_OMIT_INTEGRITY_CHECK
/*
** This routine does a complete check of the given BTree file.  aRoot[] is
** an array of pages numbers were each page number is the root page of
** a table.  nRoot is the number of entries in aRoot.
**
** A read-only or read-write transaction must be opened before calling
** this function.
**
** Write the number of error seen in *pnErr.  Except for some memory
** allocation errors,  an error message held in memory obtained from
** malloc is returned if *pnErr is non-zero.  If *pnErr==0 then NULL is
** returned.  If a memory allocation error occurs, NULL is returned.
*/
char *sqlite3BtreeIntegrityCheck(
  Btree *p,     /* The btree to be checked */
  int *aRoot,   /* An array of root pages numbers for individual trees */
  int nRoot,    /* Number of entries in aRoot[] */
  int mxErr,    /* Stop reporting errors after this many */
  int *pnErr    /* Write number of errors seen to this variable */
){
  Pgno i;
  IntegrityCk sCheck;
  BtShared *pBt = p->pBt;
  int savedDbFlags = pBt->db->flags;
  char zErr[100];
  VVA_ONLY( int nRef );

  sqlite3BtreeEnter(p);
  assert( p->inTrans>TRANS_NONE && pBt->inTransaction>TRANS_NONE );
  VVA_ONLY( nRef = sqlite3PagerRefcount(pBt->pPager) );
  assert( nRef>=0 );
  sCheck.pBt = pBt;
  sCheck.pPager = pBt->pPager;
  sCheck.nPage = btreePagecount(sCheck.pBt);
  sCheck.mxErr = mxErr;
  sCheck.nErr = 0;
  sCheck.mallocFailed = 0;
  sCheck.zPfx = 0;
  sCheck.v1 = 0;
  sCheck.v2 = 0;
  sCheck.aPgRef = 0;
  sCheck.heap = 0;
  sqlite3StrAccumInit(&sCheck.errMsg, 0, zErr, sizeof(zErr), SQLITE_MAX_LENGTH);
  sCheck.errMsg.printfFlags = SQLITE_PRINTF_INTERNAL;
  if( sCheck.nPage==0 ){
    goto integrity_ck_cleanup;
  }

  sCheck.aPgRef = sqlite3MallocZero((sCheck.nPage / 8)+ 1);
  if( !sCheck.aPgRef ){
    sCheck.mallocFailed = 1;
    goto integrity_ck_cleanup;
  }
  sCheck.heap = (u32*)sqlite3PageMalloc( pBt->pageSize );
  if( sCheck.heap==0 ){
    sCheck.mallocFailed = 1;
    goto integrity_ck_cleanup;
  }

  i = PENDING_BYTE_PAGE(pBt);
  if( i<=sCheck.nPage ) setPageReferenced(&sCheck, i);

  /* Check the integrity of the freelist
  */
  sCheck.zPfx = "Main freelist: ";
  checkList(&sCheck, 1, get4byte(&pBt->pPage1->aData[32]),
            get4byte(&pBt->pPage1->aData[36]));
  sCheck.zPfx = 0;

  /* Check all the tables.
  */
  testcase( pBt->db->flags & SQLITE_CellSizeCk );
  pBt->db->flags &= ~SQLITE_CellSizeCk;
  for(i=0; (int)i<nRoot && sCheck.mxErr; i++){
    i64 notUsed;
    if( aRoot[i]==0 ) continue;
#ifndef SQLITE_OMIT_AUTOVACUUM
    if( pBt->autoVacuum && aRoot[i]>1 ){
      checkPtrmap(&sCheck, aRoot[i], PTRMAP_ROOTPAGE, 0);
    }
#endif
    checkTreePage(&sCheck, aRoot[i], &notUsed, LARGEST_INT64);
  }
  pBt->db->flags = savedDbFlags;

  /* Make sure every page in the file is referenced. Skip this if the
  ** database is currently being written by a CONCURRENT transaction (it 
  ** may fail as pages that were part of the free-list when the transaction
  ** was opened cannot be counted).  */
  for(i=1; ISCONCURRENT==0 && i<=sCheck.nPage && sCheck.mxErr; i++){
#ifdef SQLITE_OMIT_AUTOVACUUM
    if( getPageReferenced(&sCheck, i)==0 ){
      checkAppendMsg(&sCheck, "Page %d is never used", i);
    }
#else
    /* If the database supports auto-vacuum, make sure no tables contain
    ** references to pointer-map pages.
    */
    if( getPageReferenced(&sCheck, i)==0 && 
       (PTRMAP_PAGENO(pBt, i)!=i || !pBt->autoVacuum) ){
      checkAppendMsg(&sCheck, "Page %d is never used", i);
    }
    if( getPageReferenced(&sCheck, i)!=0 && 
       (PTRMAP_PAGENO(pBt, i)==i && pBt->autoVacuum) ){
      checkAppendMsg(&sCheck, "Pointer map page %d is referenced", i);
    }
#endif
  }

  /* Clean  up and report errors.
  */
integrity_ck_cleanup:
  sqlite3PageFree(sCheck.heap);
  sqlite3_free(sCheck.aPgRef);
  if( sCheck.mallocFailed ){
    sqlite3StrAccumReset(&sCheck.errMsg);
    sCheck.nErr++;
  }
  *pnErr = sCheck.nErr;
  if( sCheck.nErr==0 ) sqlite3StrAccumReset(&sCheck.errMsg);
  /* Make sure this analysis did not leave any unref() pages. */
  assert( nRef==sqlite3PagerRefcount(pBt->pPager) );
  sqlite3BtreeLeave(p);
  return sqlite3StrAccumFinish(&sCheck.errMsg);
}
#endif /* SQLITE_OMIT_INTEGRITY_CHECK */

/*
** Return the full pathname of the underlying database file.  Return
** an empty string if the database is in-memory or a TEMP database.
**
** The pager filename is invariant as long as the pager is
** open so it is safe to access without the BtShared mutex.
*/
const char *sqlite3BtreeGetFilename(Btree *p){
  assert( p->pBt->pPager!=0 );
  return sqlite3PagerFilename(p->pBt->pPager, 1);
}

/*
** Return the pathname of the journal file for this database. The return
** value of this routine is the same regardless of whether the journal file
** has been created or not.
**
** The pager journal filename is invariant as long as the pager is
** open so it is safe to access without the BtShared mutex.
*/
const char *sqlite3BtreeGetJournalname(Btree *p){
  assert( p->pBt->pPager!=0 );
  return sqlite3PagerJournalname(p->pBt->pPager);
}

/*
** Return non-zero if a transaction is active.
*/
int sqlite3BtreeIsInTrans(Btree *p){
  assert( p==0 || sqlite3_mutex_held(p->db->mutex) );
  return (p && (p->inTrans==TRANS_WRITE));
}

#ifndef SQLITE_OMIT_WAL
/*
** Run a checkpoint on the Btree passed as the first argument.
**
** Return SQLITE_LOCKED if this or any other connection has an open 
** transaction on the shared-cache the argument Btree is connected to.
**
** Parameter eMode is one of SQLITE_CHECKPOINT_PASSIVE, FULL or RESTART.
*/
int sqlite3BtreeCheckpoint(Btree *p, int eMode, int *pnLog, int *pnCkpt){
  int rc = SQLITE_OK;
  if( p ){
    BtShared *pBt = p->pBt;
    sqlite3BtreeEnter(p);
    if( pBt->inTransaction!=TRANS_NONE ){
      rc = SQLITE_LOCKED;
    }else{
      rc = sqlite3PagerCheckpoint(pBt->pPager, p->db, eMode, pnLog, pnCkpt);
    }
    sqlite3BtreeLeave(p);
  }
  return rc;
}
#endif

/*
** Return non-zero if a read (or write) transaction is active.
*/
int sqlite3BtreeIsInReadTrans(Btree *p){
  assert( p );
  assert( sqlite3_mutex_held(p->db->mutex) );
  return p->inTrans!=TRANS_NONE;
}

int sqlite3BtreeIsInBackup(Btree *p){
  assert( p );
  assert( sqlite3_mutex_held(p->db->mutex) );
  return p->nBackup!=0;
}

/*
** This function returns a pointer to a blob of memory associated with
** a single shared-btree. The memory is used by client code for its own
** purposes (for example, to store a high-level schema associated with 
** the shared-btree). The btree layer manages reference counting issues.
**
** The first time this is called on a shared-btree, nBytes bytes of memory
** are allocated, zeroed, and returned to the caller. For each subsequent 
** call the nBytes parameter is ignored and a pointer to the same blob
** of memory returned. 
**
** If the nBytes parameter is 0 and the blob of memory has not yet been
** allocated, a null pointer is returned. If the blob has already been
** allocated, it is returned as normal.
**
** Just before the shared-btree is closed, the function passed as the 
** xFree argument when the memory allocation was made is invoked on the 
** blob of allocated memory. The xFree function should not call sqlite3_free()
** on the memory, the btree layer does that.
*/
void *sqlite3BtreeSchema(Btree *p, int nBytes, void(*xFree)(void *)){
  BtShared *pBt = p->pBt;
  sqlite3BtreeEnter(p);
  if( !pBt->pSchema && nBytes ){
    pBt->pSchema = sqlite3DbMallocZero(0, nBytes);
    pBt->xFreeSchema = xFree;
  }
  sqlite3BtreeLeave(p);
  return pBt->pSchema;
}

/*
** Return SQLITE_LOCKED_SHAREDCACHE if another user of the same shared 
** btree as the argument handle holds an exclusive lock on the 
** sqlite_master table. Otherwise SQLITE_OK.
*/
int sqlite3BtreeSchemaLocked(Btree *p){
  int rc;
  assert( sqlite3_mutex_held(p->db->mutex) );
  sqlite3BtreeEnter(p);
  rc = querySharedCacheTableLock(p, MASTER_ROOT, READ_LOCK);
  assert( rc==SQLITE_OK || rc==SQLITE_LOCKED_SHAREDCACHE );
  sqlite3BtreeLeave(p);
  return rc;
}


#ifndef SQLITE_OMIT_SHARED_CACHE
/*
** Obtain a lock on the table whose root page is iTab.  The
** lock is a write lock if isWritelock is true or a read lock
** if it is false.
*/
int sqlite3BtreeLockTable(Btree *p, int iTab, u8 isWriteLock){
  int rc = SQLITE_OK;
  assert( p->inTrans!=TRANS_NONE );
  if( p->sharable ){
    u8 lockType = READ_LOCK + isWriteLock;
    assert( READ_LOCK+1==WRITE_LOCK );
    assert( isWriteLock==0 || isWriteLock==1 );

    sqlite3BtreeEnter(p);
    rc = querySharedCacheTableLock(p, iTab, lockType);
    if( rc==SQLITE_OK ){
      rc = setSharedCacheTableLock(p, iTab, lockType);
    }
    sqlite3BtreeLeave(p);
  }
  return rc;
}
#endif

#ifndef SQLITE_OMIT_INCRBLOB
/*
** Argument pCsr must be a cursor opened for writing on an 
** INTKEY table currently pointing at a valid table entry. 
** This function modifies the data stored as part of that entry.
**
** Only the data content may only be modified, it is not possible to 
** change the length of the data stored. If this function is called with
** parameters that attempt to write past the end of the existing data,
** no modifications are made and SQLITE_CORRUPT is returned.
*/
int sqlite3BtreePutData(BtCursor *pCsr, u32 offset, u32 amt, void *z){
  int rc;
  assert( cursorOwnsBtShared(pCsr) );
  assert( sqlite3_mutex_held(pCsr->pBtree->db->mutex) );
  assert( pCsr->curFlags & BTCF_Incrblob );

  rc = restoreCursorPosition(pCsr);
  if( rc!=SQLITE_OK ){
    return rc;
  }
  assert( pCsr->eState!=CURSOR_REQUIRESEEK );
  if( pCsr->eState!=CURSOR_VALID ){
    return SQLITE_ABORT;
  }

  /* Save the positions of all other cursors open on this table. This is
  ** required in case any of them are holding references to an xFetch
  ** version of the b-tree page modified by the accessPayload call below.
  **
  ** Note that pCsr must be open on a INTKEY table and saveCursorPosition()
  ** and hence saveAllCursors() cannot fail on a BTREE_INTKEY table, hence
  ** saveAllCursors can only return SQLITE_OK.
  */
  VVA_ONLY(rc =) saveAllCursors(pCsr->pBt, pCsr->pgnoRoot, pCsr);
  assert( rc==SQLITE_OK );

  /* Check some assumptions: 
  **   (a) the cursor is open for writing,
  **   (b) there is a read/write transaction open,
  **   (c) the connection holds a write-lock on the table (if required),
  **   (d) there are no conflicting read-locks, and
  **   (e) the cursor points at a valid row of an intKey table.
  */
  if( (pCsr->curFlags & BTCF_WriteFlag)==0 ){
    return SQLITE_READONLY;
  }
  assert( (pCsr->pBt->btsFlags & BTS_READ_ONLY)==0
              && pCsr->pBt->inTransaction==TRANS_WRITE );
  assert( hasSharedCacheTableLock(pCsr->pBtree, pCsr->pgnoRoot, 0, 2) );
  assert( !hasReadConflicts(pCsr->pBtree, pCsr->pgnoRoot) );
  assert( pCsr->pPage->intKey );

  return accessPayload(pCsr, offset, amt, (unsigned char *)z, 1);
}

/* 
** Mark this cursor as an incremental blob cursor.
*/
void sqlite3BtreeIncrblobCursor(BtCursor *pCur){
  pCur->curFlags |= BTCF_Incrblob;
  pCur->pBtree->hasIncrblobCur = 1;
}
#endif

/*
** Set both the "read version" (single byte at byte offset 18) and 
** "write version" (single byte at byte offset 19) fields in the database
** header to iVersion.
*/
int sqlite3BtreeSetVersion(Btree *pBtree, int iVersion){
  BtShared *pBt = pBtree->pBt;
  int rc;                         /* Return code */
 
  assert( iVersion==1 || iVersion==2 );

  /* If setting the version fields to 1, do not automatically open the
  ** WAL connection, even if the version fields are currently set to 2.
  */
  pBt->btsFlags &= ~BTS_NO_WAL;
  if( iVersion==1 ) pBt->btsFlags |= BTS_NO_WAL;

  rc = sqlite3BtreeBeginTrans(pBtree, 0);
  if( rc==SQLITE_OK ){
    u8 *aData = pBt->pPage1->aData;
    if( aData[18]!=(u8)iVersion || aData[19]!=(u8)iVersion ){
      rc = sqlite3BtreeBeginTrans(pBtree, 2);
      if( rc==SQLITE_OK ){
        rc = sqlite3PagerWrite(pBt->pPage1->pDbPage);
        if( rc==SQLITE_OK ){
          aData[18] = (u8)iVersion;
          aData[19] = (u8)iVersion;
        }
      }
    }
  }

  pBt->btsFlags &= ~BTS_NO_WAL;
  return rc;
}

/*
** Return true if the cursor has a hint specified.  This routine is
** only used from within assert() statements
*/
int sqlite3BtreeCursorHasHint(BtCursor *pCsr, unsigned int mask){
  return (pCsr->hints & mask)!=0;
}

/*
** Return true if the given Btree is read-only.
*/
int sqlite3BtreeIsReadonly(Btree *p){
  return (p->pBt->btsFlags & BTS_READ_ONLY)!=0;
}

/*
** Return the size of the header added to each page by this module.
*/
int sqlite3HeaderSizeBtree(void){ return ROUND8(sizeof(MemPage)); }

/*
** This function is called to ensure that all locks required to commit the
** current write-transaction to the database file are held. If the db is
** in rollback mode, this means the EXCLUSIVE lock on the database file.
**
** Or, if this is an CONCURRENT transaction on a wal-mode database, the WRITER
** lock on the wal file. In this case this function also checks that the
** CONCURRENT transaction can be safely committed (does not commit with any
** other transaction committed since it was opened).
**
** SQLITE_OK is returned if successful. SQLITE_BUSY if the required locks
** cannot be obtained due to a conflicting lock. If the locks cannot be
** obtained for an CONCURRENT transaction due to a conflict with an already
** committed transaction, SQLITE_BUSY_SNAPSHOT is returned. Otherwise, if
** some other error (OOM, IO, etc.) occurs, the relevant SQLite error code
** is returned.
*/
int sqlite3BtreeExclusiveLock(Btree *p){
  int rc;
  Pgno pgno = 0;
  BtShared *pBt = p->pBt;
  assert( p->inTrans==TRANS_WRITE && pBt->pPage1 );
  sqlite3BtreeEnter(p);
  rc = sqlite3PagerExclusiveLock(pBt->pPager, pBt->pPage1->pDbPage, &pgno);
#ifdef SQLITE_OMIT_CONCURRENT
  assert( pgno==0 );
#else
  if( rc==SQLITE_BUSY_SNAPSHOT && pgno ){
    PgHdr *pPg = 0;
    int rc2 = sqlite3PagerGet(pBt->pPager, pgno, &pPg, 0);
    if( rc2==SQLITE_OK ){
      int bWrite = -1;
      const char *zObj = 0;
      const char *zTab = 0;

      if( pPg ){
        Pgno pgnoRoot = 0;
        HashElem *pE;
        Schema *pSchema;

        pgnoRoot = ((MemPage*)sqlite3PagerGetExtra(pPg))->pgnoRoot;
        bWrite = sqlite3PagerIswriteable(pPg);
        sqlite3PagerUnref(pPg);

        pSchema = sqlite3SchemaGet(p->db, p);
        if( pSchema ){
          for(pE=sqliteHashFirst(&pSchema->tblHash); pE; pE=sqliteHashNext(pE)){
            Table *pTab = (Table *)sqliteHashData(pE);
            if( pTab->tnum==(int)pgnoRoot ){
              zObj = pTab->zName;
              zTab = 0;
            }else{
              Index *pIdx;
              for(pIdx=pTab->pIndex; pIdx; pIdx=pIdx->pNext){
                if( pIdx->tnum==(int)pgnoRoot ){
                  zObj = pIdx->zName;
                  zTab = pTab->zName;
                }
              }
            }
          }
        }
      }

      sqlite3_log(SQLITE_OK,
          "cannot commit CONCURRENT transaction "
          "- conflict at page %d "
          "(%s page; part of db %s %s%s%s)",
          (int)pgno,
          (bWrite==0?"read-only":(bWrite>0?"read/write":"unknown")),
          (zTab ? "index" : "table"),
          (zTab ? zTab : ""), (zTab ? "." : ""), (zObj ? zObj : "UNKNOWN")
      );
    }
  }
#endif
  sqlite3BtreeLeave(p);
  return rc;
}

#if !defined(SQLITE_OMIT_SHARED_CACHE)
/*
** Return true if the Btree passed as the only argument is sharable.
*/
int sqlite3BtreeSharable(Btree *p){
  return p->sharable;
}

/*
** Return the number of connections to the BtShared object accessed by
** the Btree handle passed as the only argument. For private caches 
** this is always 1. For shared caches it may be 1 or greater.
*/
int sqlite3BtreeConnectionCount(Btree *p){
  testcase( p->sharable );
  return p->pBt->nRef;
}
#endif<|MERGE_RESOLUTION|>--- conflicted
+++ resolved
@@ -439,7 +439,6 @@
 
 #endif /* SQLITE_OMIT_SHARED_CACHE */
 
-<<<<<<< HEAD
 #ifndef SQLITE_OMIT_CONCURRENT
 /*
 ** The following structure - BtreePtrmap - stores the in-memory pointer map
@@ -637,10 +636,7 @@
 #endif /* SQLITE_OMIT_CONCURRENT */
 
 static void releasePage(MemPage *pPage);  /* Forward reference */
-=======
-static void releasePage(MemPage *pPage);         /* Forward reference */
 static void releasePageOne(MemPage *pPage);      /* Forward reference */
->>>>>>> b5340adf
 static void releasePageNotNull(MemPage *pPage);  /* Forward reference */
 
 /*
