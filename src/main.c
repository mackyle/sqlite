--- conflicted
+++ resolved
@@ -3371,12 +3371,13 @@
       break;
     }
 
-<<<<<<< HEAD
     /*   sqlite3_test_control(SQLITE_TESTCTRL_SORTER_MMAP, db, nMax); */
     case SQLITE_TESTCTRL_SORTER_MMAP: {
       sqlite3 *db = va_arg(ap, sqlite3*);
       db->nMaxSorterMmap = va_arg(ap, int);
-=======
+      break;
+    }
+
     /*   sqlite3_test_control(SQLITE_TESTCTRL_ISINIT);
     **
     ** Return SQLITE_OK if SQLite has been initialized and SQLITE_ERROR if
@@ -3384,10 +3385,8 @@
     */
     case SQLITE_TESTCTRL_ISINIT: {
       if( sqlite3GlobalConfig.isInit==0 ) rc = SQLITE_ERROR;
->>>>>>> 4573303a
-      break;
-    }
-
+      break;
+    }
   }
   va_end(ap);
 #endif /* SQLITE_OMIT_BUILTIN_TEST */
