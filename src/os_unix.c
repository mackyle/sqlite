--- conflicted
+++ resolved
@@ -1315,7 +1315,6 @@
     pInode->nRef--;
     if( pInode->nRef==0 ){
       assert( pInode->pShmNode==0 );
-<<<<<<< HEAD
 #ifdef SQLITE_SHARED_MAPPING
       if( pInode->pSharedMapping ){
         osMunmap(pInode->pSharedMapping, pInode->nSharedMapping);
@@ -1323,9 +1322,7 @@
         pInode->nSharedMapping = 0;
       }
 #endif
-=======
       sqlite3_mutex_enter(pInode->pLockMutex);
->>>>>>> 124ca731
       closePendingFds(pFile);
       sqlite3_mutex_leave(pInode->pLockMutex);
       if( pInode->pPrev ){
