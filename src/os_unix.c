--- conflicted
+++ resolved
@@ -3793,7 +3793,6 @@
 static int unixFileControl(sqlite3_file *id, int op, void *pArg){
   unixFile *pFile = (unixFile*)id;
   switch( op ){
-<<<<<<< HEAD
     case SQLITE_FCNTL_SERVER_MODE: {
       int rc = SQLITE_OK;
       int eServer = 0;
@@ -3820,7 +3819,6 @@
       aId[1] = (i64)(pFile->pInode->fileId.ino);
       return SQLITE_OK;
     }
-=======
 #if defined(__linux__) && defined(SQLITE_ENABLE_BATCH_ATOMIC_WRITE)
     case SQLITE_FCNTL_BEGIN_ATOMIC_WRITE: {
       int rc = osIoctl(pFile->h, F2FS_IOC_START_ATOMIC_WRITE);
@@ -3836,7 +3834,6 @@
     }
 #endif /* __linux__ && SQLITE_ENABLE_BATCH_ATOMIC_WRITE */
 
->>>>>>> 09cbdf52
     case SQLITE_FCNTL_LOCKSTATE: {
       *(int*)pArg = pFile->eFileLock;
       return SQLITE_OK;
