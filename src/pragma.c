/*
** 2003 April 6
**
** The author disclaims copyright to this source code.  In place of
** a legal notice, here is a blessing:
**
**    May you do good and not evil.
**    May you find forgiveness for yourself and forgive others.
**    May you share freely, never taking more than you give.
**
*************************************************************************
** This file contains code used to implement the PRAGMA command.
*/
#include "sqliteInt.h"

#if !defined(SQLITE_ENABLE_LOCKING_STYLE)
#  if defined(__APPLE__)
#    define SQLITE_ENABLE_LOCKING_STYLE 1
#  else
#    define SQLITE_ENABLE_LOCKING_STYLE 0
#  endif
#endif

/***************************************************************************
** The "pragma.h" include file is an automatically generated file that
** that includes the PragType_XXXX macro definitions and the aPragmaName[]
** object.  This ensures that the aPragmaName[] table is arranged in
** lexicographical order to facility a binary search of the pragma name.
** Do not edit pragma.h directly.  Edit and rerun the script in at 
** ../tool/mkpragmatab.tcl. */
#include "pragma.h"

/*
** Interpret the given string as a safety level.  Return 0 for OFF,
** 1 for ON or NORMAL, 2 for FULL, and 3 for EXTRA.  Return 1 for an empty or 
** unrecognized string argument.  The FULL and EXTRA option is disallowed
** if the omitFull parameter it 1.
**
** Note that the values returned are one less that the values that
** should be passed into sqlite3BtreeSetSafetyLevel().  The is done
** to support legacy SQL code.  The safety level used to be boolean
** and older scripts may have used numbers 0 for OFF and 1 for ON.
*/
static u8 getSafetyLevel(const char *z, int omitFull, u8 dflt){
                             /* 123456789 123456789 123 */
  static const char zText[] = "onoffalseyestruextrafull";
  static const u8 iOffset[] = {0, 1, 2,  4,    9,  12,  15,   20};
  static const u8 iLength[] = {2, 2, 3,  5,    3,   4,   5,    4};
  static const u8 iValue[] =  {1, 0, 0,  0,    1,   1,   3,    2};
                            /* on no off false yes true extra full */
  int i, n;
  if( sqlite3Isdigit(*z) ){
    return (u8)sqlite3Atoi(z);
  }
  n = sqlite3Strlen30(z);
  for(i=0; i<ArraySize(iLength); i++){
    if( iLength[i]==n && sqlite3StrNICmp(&zText[iOffset[i]],z,n)==0
     && (!omitFull || iValue[i]<=1)
    ){
      return iValue[i];
    }
  }
  return dflt;
}

/*
** Interpret the given string as a boolean value.
*/
u8 sqlite3GetBoolean(const char *z, u8 dflt){
  return getSafetyLevel(z,1,dflt)!=0;
}

/* The sqlite3GetBoolean() function is used by other modules but the
** remainder of this file is specific to PRAGMA processing.  So omit
** the rest of the file if PRAGMAs are omitted from the build.
*/
#if !defined(SQLITE_OMIT_PRAGMA)

/*
** Interpret the given string as a locking mode value.
*/
static int getLockingMode(const char *z){
  if( z ){
    if( 0==sqlite3StrICmp(z, "exclusive") ) return PAGER_LOCKINGMODE_EXCLUSIVE;
    if( 0==sqlite3StrICmp(z, "normal") ) return PAGER_LOCKINGMODE_NORMAL;
  }
  return PAGER_LOCKINGMODE_QUERY;
}

#ifndef SQLITE_OMIT_AUTOVACUUM
/*
** Interpret the given string as an auto-vacuum mode value.
**
** The following strings, "none", "full" and "incremental" are 
** acceptable, as are their numeric equivalents: 0, 1 and 2 respectively.
*/
static int getAutoVacuum(const char *z){
  int i;
  if( 0==sqlite3StrICmp(z, "none") ) return BTREE_AUTOVACUUM_NONE;
  if( 0==sqlite3StrICmp(z, "full") ) return BTREE_AUTOVACUUM_FULL;
  if( 0==sqlite3StrICmp(z, "incremental") ) return BTREE_AUTOVACUUM_INCR;
  i = sqlite3Atoi(z);
  return (u8)((i>=0&&i<=2)?i:0);
}
#endif /* ifndef SQLITE_OMIT_AUTOVACUUM */

#ifndef SQLITE_OMIT_PAGER_PRAGMAS
/*
** Interpret the given string as a temp db location. Return 1 for file
** backed temporary databases, 2 for the Red-Black tree in memory database
** and 0 to use the compile-time default.
*/
static int getTempStore(const char *z){
  if( z[0]>='0' && z[0]<='2' ){
    return z[0] - '0';
  }else if( sqlite3StrICmp(z, "file")==0 ){
    return 1;
  }else if( sqlite3StrICmp(z, "memory")==0 ){
    return 2;
  }else{
    return 0;
  }
}
#endif /* SQLITE_PAGER_PRAGMAS */

#ifndef SQLITE_OMIT_PAGER_PRAGMAS
/*
** Invalidate temp storage, either when the temp storage is changed
** from default, or when 'file' and the temp_store_directory has changed
*/
static int invalidateTempStorage(Parse *pParse){
  sqlite3 *db = pParse->db;
  if( db->aDb[1].pBt!=0 ){
    if( !db->autoCommit || sqlite3BtreeIsInReadTrans(db->aDb[1].pBt) ){
      sqlite3ErrorMsg(pParse, "temporary storage cannot be changed "
        "from within a transaction");
      return SQLITE_ERROR;
    }
    sqlite3BtreeClose(db->aDb[1].pBt);
    db->aDb[1].pBt = 0;
    sqlite3ResetAllSchemasOfConnection(db);
  }
  return SQLITE_OK;
}
#endif /* SQLITE_PAGER_PRAGMAS */

#ifndef SQLITE_OMIT_PAGER_PRAGMAS
/*
** If the TEMP database is open, close it and mark the database schema
** as needing reloading.  This must be done when using the SQLITE_TEMP_STORE
** or DEFAULT_TEMP_STORE pragmas.
*/
static int changeTempStorage(Parse *pParse, const char *zStorageType){
  int ts = getTempStore(zStorageType);
  sqlite3 *db = pParse->db;
  if( db->temp_store==ts ) return SQLITE_OK;
  if( invalidateTempStorage( pParse ) != SQLITE_OK ){
    return SQLITE_ERROR;
  }
  db->temp_store = (u8)ts;
  return SQLITE_OK;
}
#endif /* SQLITE_PAGER_PRAGMAS */

/*
** Set result column names for a pragma.
*/
static void setPragmaResultColumnNames(
  Vdbe *v,                     /* The query under construction */
  const PragmaName *pPragma    /* The pragma */
){
  u8 n = pPragma->nPragCName;
  sqlite3VdbeSetNumCols(v, n==0 ? 1 : n);
  if( n==0 ){
    sqlite3VdbeSetColName(v, 0, COLNAME_NAME, pPragma->zName, SQLITE_STATIC);
  }else{
    int i, j;
    for(i=0, j=pPragma->iPragCName; i<n; i++, j++){
      sqlite3VdbeSetColName(v, i, COLNAME_NAME, pragCName[j], SQLITE_STATIC);
    }
  }
}

/*
** Generate code to return a single integer value.
*/
static void returnSingleInt(Vdbe *v, i64 value){
  sqlite3VdbeAddOp4Dup8(v, OP_Int64, 0, 1, 0, (const u8*)&value, P4_INT64);
  sqlite3VdbeAddOp2(v, OP_ResultRow, 1, 1);
}

/*
** Generate code to return a single text value.
*/
static void returnSingleText(
  Vdbe *v,                /* Prepared statement under construction */
  const char *zValue      /* Value to be returned */
){
  if( zValue ){
    sqlite3VdbeLoadString(v, 1, (const char*)zValue);
    sqlite3VdbeAddOp2(v, OP_ResultRow, 1, 1);
  }
}


/*
** Set the safety_level and pager flags for pager iDb.  Or if iDb<0
** set these values for all pagers.
*/
#ifndef SQLITE_OMIT_PAGER_PRAGMAS
static void setAllPagerFlags(sqlite3 *db){
  if( db->autoCommit ){
    Db *pDb = db->aDb;
    int n = db->nDb;
    assert( SQLITE_FullFSync==PAGER_FULLFSYNC );
    assert( SQLITE_CkptFullFSync==PAGER_CKPT_FULLFSYNC );
    assert( SQLITE_CacheSpill==PAGER_CACHESPILL );
    assert( (PAGER_FULLFSYNC | PAGER_CKPT_FULLFSYNC | PAGER_CACHESPILL)
             ==  PAGER_FLAGS_MASK );
    while( (n--) > 0 ){
      if( pDb->pBt ){
        sqlite3BtreeSetPagerFlags(pDb->pBt,
                 (pDb->safety_level & PAGER_SYNCHRONOUS_MASK)
                   | (db->flags & PAGER_FLAGS_MASK) );
      }
      pDb++;
    }
  }
}
#else
# define setAllPagerFlags(X)  /* no-op */
#endif


/*
** Return a human-readable name for a constraint resolution action.
*/
#ifndef SQLITE_OMIT_FOREIGN_KEY
static const char *actionName(u8 action){
  const char *zName;
  switch( action ){
    case OE_SetNull:  zName = "SET NULL";        break;
    case OE_SetDflt:  zName = "SET DEFAULT";     break;
    case OE_Cascade:  zName = "CASCADE";         break;
    case OE_Restrict: zName = "RESTRICT";        break;
    default:          zName = "NO ACTION";  
                      assert( action==OE_None ); break;
  }
  return zName;
}
#endif


/*
** Parameter eMode must be one of the PAGER_JOURNALMODE_XXX constants
** defined in pager.h. This function returns the associated lowercase
** journal-mode name.
*/
const char *sqlite3JournalModename(int eMode){
  static char * const azModeName[] = {
    "delete", "persist", "off", "truncate", "memory"
#ifndef SQLITE_OMIT_WAL
     , "wal"
#endif
  };
  assert( PAGER_JOURNALMODE_DELETE==0 );
  assert( PAGER_JOURNALMODE_PERSIST==1 );
  assert( PAGER_JOURNALMODE_OFF==2 );
  assert( PAGER_JOURNALMODE_TRUNCATE==3 );
  assert( PAGER_JOURNALMODE_MEMORY==4 );
  assert( PAGER_JOURNALMODE_WAL==5 );
  assert( eMode>=0 && eMode<=ArraySize(azModeName) );

  if( eMode==ArraySize(azModeName) ) return 0;
  return azModeName[eMode];
}

/*
** Locate a pragma in the aPragmaName[] array.
*/
static const PragmaName *pragmaLocate(const char *zName){
  int upr, lwr, mid = 0, rc;
  lwr = 0;
  upr = ArraySize(aPragmaName)-1;
  while( lwr<=upr ){
    mid = (lwr+upr)/2;
    rc = sqlite3_stricmp(zName, aPragmaName[mid].zName);
    if( rc==0 ) break;
    if( rc<0 ){
      upr = mid - 1;
    }else{
      lwr = mid + 1;
    }
  }
  return lwr>upr ? 0 : &aPragmaName[mid];
}

/*
** Helper subroutine for PRAGMA integrity_check:
**
** Generate code to output a single-column result row with a value of the
** string held in register 3.  Decrement the result count in register 1
** and halt if the maximum number of result rows have been issued.
*/
static int integrityCheckResultRow(Vdbe *v){
  int addr;
  sqlite3VdbeAddOp2(v, OP_ResultRow, 3, 1);
  addr = sqlite3VdbeAddOp3(v, OP_IfPos, 1, sqlite3VdbeCurrentAddr(v)+2, 1);
  VdbeCoverage(v);
  sqlite3VdbeAddOp0(v, OP_Halt);
  return addr;
}

/*
** Process a pragma statement.  
**
** Pragmas are of this form:
**
**      PRAGMA [schema.]id [= value]
**
** The identifier might also be a string.  The value is a string, and
** identifier, or a number.  If minusFlag is true, then the value is
** a number that was preceded by a minus sign.
**
** If the left side is "database.id" then pId1 is the database name
** and pId2 is the id.  If the left side is just "id" then pId1 is the
** id and pId2 is any empty string.
*/
void sqlite3Pragma(
  Parse *pParse, 
  Token *pId1,        /* First part of [schema.]id field */
  Token *pId2,        /* Second part of [schema.]id field, or NULL */
  Token *pValue,      /* Token for <value>, or NULL */
  int minusFlag       /* True if a '-' sign preceded <value> */
){
  char *zLeft = 0;       /* Nul-terminated UTF-8 string <id> */
  char *zRight = 0;      /* Nul-terminated UTF-8 string <value>, or NULL */
  const char *zDb = 0;   /* The database name */
  Token *pId;            /* Pointer to <id> token */
  char *aFcntl[4];       /* Argument to SQLITE_FCNTL_PRAGMA */
  int iDb;               /* Database index for <database> */
  int rc;                      /* return value form SQLITE_FCNTL_PRAGMA */
  sqlite3 *db = pParse->db;    /* The database connection */
  Db *pDb;                     /* The specific database being pragmaed */
  Vdbe *v = sqlite3GetVdbe(pParse);  /* Prepared statement */
  const PragmaName *pPragma;   /* The pragma */

  if( v==0 ) return;
  sqlite3VdbeRunOnlyOnce(v);
  pParse->nMem = 2;

  /* Interpret the [schema.] part of the pragma statement. iDb is the
  ** index of the database this pragma is being applied to in db.aDb[]. */
  iDb = sqlite3TwoPartName(pParse, pId1, pId2, &pId);
  if( iDb<0 ) return;
  pDb = &db->aDb[iDb];

  /* If the temp database has been explicitly named as part of the 
  ** pragma, make sure it is open. 
  */
  if( iDb==1 && sqlite3OpenTempDatabase(pParse) ){
    return;
  }

  zLeft = sqlite3NameFromToken(db, pId);
  if( !zLeft ) return;
  if( minusFlag ){
    zRight = sqlite3MPrintf(db, "-%T", pValue);
  }else{
    zRight = sqlite3NameFromToken(db, pValue);
  }

  assert( pId2 );
  zDb = pId2->n>0 ? pDb->zDbSName : 0;
  if( sqlite3AuthCheck(pParse, SQLITE_PRAGMA, zLeft, zRight, zDb) ){
    goto pragma_out;
  }

  /* Send an SQLITE_FCNTL_PRAGMA file-control to the underlying VFS
  ** connection.  If it returns SQLITE_OK, then assume that the VFS
  ** handled the pragma and generate a no-op prepared statement.
  **
  ** IMPLEMENTATION-OF: R-12238-55120 Whenever a PRAGMA statement is parsed,
  ** an SQLITE_FCNTL_PRAGMA file control is sent to the open sqlite3_file
  ** object corresponding to the database file to which the pragma
  ** statement refers.
  **
  ** IMPLEMENTATION-OF: R-29875-31678 The argument to the SQLITE_FCNTL_PRAGMA
  ** file control is an array of pointers to strings (char**) in which the
  ** second element of the array is the name of the pragma and the third
  ** element is the argument to the pragma or NULL if the pragma has no
  ** argument.
  */
  aFcntl[0] = 0;
  aFcntl[1] = zLeft;
  aFcntl[2] = zRight;
  aFcntl[3] = 0;
  db->busyHandler.nBusy = 0;
  rc = sqlite3_file_control(db, zDb, SQLITE_FCNTL_PRAGMA, (void*)aFcntl);
  if( rc==SQLITE_OK ){
    sqlite3VdbeSetNumCols(v, 1);
    sqlite3VdbeSetColName(v, 0, COLNAME_NAME, aFcntl[0], SQLITE_TRANSIENT);
    returnSingleText(v, aFcntl[0]);
    sqlite3_free(aFcntl[0]);
    goto pragma_out;
  }
  if( rc!=SQLITE_NOTFOUND ){
    if( aFcntl[0] ){
      sqlite3ErrorMsg(pParse, "%s", aFcntl[0]);
      sqlite3_free(aFcntl[0]);
    }
    pParse->nErr++;
    pParse->rc = rc;
    goto pragma_out;
  }

  /* Locate the pragma in the lookup table */
  pPragma = pragmaLocate(zLeft);
  if( pPragma==0 ) goto pragma_out;

  /* Make sure the database schema is loaded if the pragma requires that */
  if( (pPragma->mPragFlg & PragFlg_NeedSchema)!=0 ){
    if( sqlite3ReadSchema(pParse) ) goto pragma_out;
  }

  /* Register the result column names for pragmas that return results */
  if( (pPragma->mPragFlg & PragFlg_NoColumns)==0 
   && ((pPragma->mPragFlg & PragFlg_NoColumns1)==0 || zRight==0)
  ){
    setPragmaResultColumnNames(v, pPragma);
  }

  /* Jump to the appropriate pragma handler */
  switch( pPragma->ePragTyp ){
  
#if !defined(SQLITE_OMIT_PAGER_PRAGMAS) && !defined(SQLITE_OMIT_DEPRECATED)
  /*
  **  PRAGMA [schema.]default_cache_size
  **  PRAGMA [schema.]default_cache_size=N
  **
  ** The first form reports the current persistent setting for the
  ** page cache size.  The value returned is the maximum number of
  ** pages in the page cache.  The second form sets both the current
  ** page cache size value and the persistent page cache size value
  ** stored in the database file.
  **
  ** Older versions of SQLite would set the default cache size to a
  ** negative number to indicate synchronous=OFF.  These days, synchronous
  ** is always on by default regardless of the sign of the default cache
  ** size.  But continue to take the absolute value of the default cache
  ** size of historical compatibility.
  */
  case PragTyp_DEFAULT_CACHE_SIZE: {
    static const int iLn = VDBE_OFFSET_LINENO(2);
    static const VdbeOpList getCacheSize[] = {
      { OP_Transaction, 0, 0,        0},                         /* 0 */
      { OP_ReadCookie,  0, 1,        BTREE_DEFAULT_CACHE_SIZE},  /* 1 */
      { OP_IfPos,       1, 8,        0},
      { OP_Integer,     0, 2,        0},
      { OP_Subtract,    1, 2,        1},
      { OP_IfPos,       1, 8,        0},
      { OP_Integer,     0, 1,        0},                         /* 6 */
      { OP_Noop,        0, 0,        0},
      { OP_ResultRow,   1, 1,        0},
    };
    VdbeOp *aOp;
    sqlite3VdbeUsesBtree(v, iDb);
    if( !zRight ){
      pParse->nMem += 2;
      sqlite3VdbeVerifyNoMallocRequired(v, ArraySize(getCacheSize));
      aOp = sqlite3VdbeAddOpList(v, ArraySize(getCacheSize), getCacheSize, iLn);
      if( ONLY_IF_REALLOC_STRESS(aOp==0) ) break;
      aOp[0].p1 = iDb;
      aOp[1].p1 = iDb;
      aOp[6].p1 = SQLITE_DEFAULT_CACHE_SIZE;
    }else{
      int size = sqlite3AbsInt32(sqlite3Atoi(zRight));
      sqlite3BeginWriteOperation(pParse, 0, iDb);
      sqlite3VdbeAddOp3(v, OP_SetCookie, iDb, BTREE_DEFAULT_CACHE_SIZE, size);
      assert( sqlite3SchemaMutexHeld(db, iDb, 0) );
      pDb->pSchema->cache_size = size;
      sqlite3BtreeSetCacheSize(pDb->pBt, pDb->pSchema->cache_size);
    }
    break;
  }
#endif /* !SQLITE_OMIT_PAGER_PRAGMAS && !SQLITE_OMIT_DEPRECATED */

#if !defined(SQLITE_OMIT_PAGER_PRAGMAS)
  /*
  **  PRAGMA [schema.]page_size
  **  PRAGMA [schema.]page_size=N
  **
  ** The first form reports the current setting for the
  ** database page size in bytes.  The second form sets the
  ** database page size value.  The value can only be set if
  ** the database has not yet been created.
  */
  case PragTyp_PAGE_SIZE: {
    Btree *pBt = pDb->pBt;
    assert( pBt!=0 );
    if( !zRight ){
      int size = ALWAYS(pBt) ? sqlite3BtreeGetPageSize(pBt) : 0;
      returnSingleInt(v, size);
    }else{
      /* Malloc may fail when setting the page-size, as there is an internal
      ** buffer that the pager module resizes using sqlite3_realloc().
      */
      db->nextPagesize = sqlite3Atoi(zRight);
      if( SQLITE_NOMEM==sqlite3BtreeSetPageSize(pBt, db->nextPagesize,-1,0) ){
        sqlite3OomFault(db);
      }
    }
    break;
  }

  /*
  **  PRAGMA [schema.]secure_delete
  **  PRAGMA [schema.]secure_delete=ON/OFF/FAST
  **
  ** The first form reports the current setting for the
  ** secure_delete flag.  The second form changes the secure_delete
  ** flag setting and reports the new value.
  */
  case PragTyp_SECURE_DELETE: {
    Btree *pBt = pDb->pBt;
    int b = -1;
    assert( pBt!=0 );
    if( zRight ){
      if( sqlite3_stricmp(zRight, "fast")==0 ){
        b = 2;
      }else{
        b = sqlite3GetBoolean(zRight, 0);
      }
    }
    if( pId2->n==0 && b>=0 ){
      int ii;
      for(ii=0; ii<db->nDb; ii++){
        sqlite3BtreeSecureDelete(db->aDb[ii].pBt, b);
      }
    }
    b = sqlite3BtreeSecureDelete(pBt, b);
    returnSingleInt(v, b);
    break;
  }

  /*
  **  PRAGMA [schema.]max_page_count
  **  PRAGMA [schema.]max_page_count=N
  **
  ** The first form reports the current setting for the
  ** maximum number of pages in the database file.  The 
  ** second form attempts to change this setting.  Both
  ** forms return the current setting.
  **
  ** The absolute value of N is used.  This is undocumented and might
  ** change.  The only purpose is to provide an easy way to test
  ** the sqlite3AbsInt32() function.
  **
  **  PRAGMA [schema.]page_count
  **
  ** Return the number of pages in the specified database.
  */
  case PragTyp_PAGE_COUNT: {
    int iReg;
    sqlite3CodeVerifySchema(pParse, iDb);
    iReg = ++pParse->nMem;
    if( sqlite3Tolower(zLeft[0])=='p' ){
      sqlite3VdbeAddOp2(v, OP_Pagecount, iDb, iReg);
    }else{
      sqlite3VdbeAddOp3(v, OP_MaxPgcnt, iDb, iReg, 
                        sqlite3AbsInt32(sqlite3Atoi(zRight)));
    }
    sqlite3VdbeAddOp2(v, OP_ResultRow, iReg, 1);
    break;
  }

  /*
  **  PRAGMA [schema.]locking_mode
  **  PRAGMA [schema.]locking_mode = (normal|exclusive)
  */
  case PragTyp_LOCKING_MODE: {
    const char *zRet = "normal";
    int eMode = getLockingMode(zRight);

    if( pId2->n==0 && eMode==PAGER_LOCKINGMODE_QUERY ){
      /* Simple "PRAGMA locking_mode;" statement. This is a query for
      ** the current default locking mode (which may be different to
      ** the locking-mode of the main database).
      */
      eMode = db->dfltLockMode;
    }else{
      Pager *pPager;
      if( pId2->n==0 ){
        /* This indicates that no database name was specified as part
        ** of the PRAGMA command. In this case the locking-mode must be
        ** set on all attached databases, as well as the main db file.
        **
        ** Also, the sqlite3.dfltLockMode variable is set so that
        ** any subsequently attached databases also use the specified
        ** locking mode.
        */
        int ii;
        assert(pDb==&db->aDb[0]);
        for(ii=2; ii<db->nDb; ii++){
          pPager = sqlite3BtreePager(db->aDb[ii].pBt);
          sqlite3PagerLockingMode(pPager, eMode);
        }
        db->dfltLockMode = (u8)eMode;
      }
      pPager = sqlite3BtreePager(pDb->pBt);
      eMode = sqlite3PagerLockingMode(pPager, eMode);
    }

    assert( eMode==PAGER_LOCKINGMODE_NORMAL
            || eMode==PAGER_LOCKINGMODE_EXCLUSIVE );
    if( eMode==PAGER_LOCKINGMODE_EXCLUSIVE ){
      zRet = "exclusive";
    }
    returnSingleText(v, zRet);
    break;
  }

  /*
  **  PRAGMA [schema.]journal_mode
  **  PRAGMA [schema.]journal_mode =
  **                      (delete|persist|off|truncate|memory|wal|off)
  */
  case PragTyp_JOURNAL_MODE: {
    int eMode;        /* One of the PAGER_JOURNALMODE_XXX symbols */
    int ii;           /* Loop counter */

    if( zRight==0 ){
      /* If there is no "=MODE" part of the pragma, do a query for the
      ** current mode */
      eMode = PAGER_JOURNALMODE_QUERY;
    }else{
      const char *zMode;
      int n = sqlite3Strlen30(zRight);
      for(eMode=0; (zMode = sqlite3JournalModename(eMode))!=0; eMode++){
        if( sqlite3StrNICmp(zRight, zMode, n)==0 ) break;
      }
      if( !zMode ){
        /* If the "=MODE" part does not match any known journal mode,
        ** then do a query */
        eMode = PAGER_JOURNALMODE_QUERY;
      }
    }
    if( eMode==PAGER_JOURNALMODE_QUERY && pId2->n==0 ){
      /* Convert "PRAGMA journal_mode" into "PRAGMA main.journal_mode" */
      iDb = 0;
      pId2->n = 1;
    }
    for(ii=db->nDb-1; ii>=0; ii--){
      if( db->aDb[ii].pBt && (ii==iDb || pId2->n==0) ){
        sqlite3VdbeUsesBtree(v, ii);
        sqlite3VdbeAddOp3(v, OP_JournalMode, ii, 1, eMode);
      }
    }
    sqlite3VdbeAddOp2(v, OP_ResultRow, 1, 1);
    break;
  }

  /*
  **  PRAGMA [schema.]journal_size_limit
  **  PRAGMA [schema.]journal_size_limit=N
  **
  ** Get or set the size limit on rollback journal files.
  */
  case PragTyp_JOURNAL_SIZE_LIMIT: {
    Pager *pPager = sqlite3BtreePager(pDb->pBt);
    i64 iLimit = -2;
    if( zRight ){
      sqlite3DecOrHexToI64(zRight, &iLimit);
      if( iLimit<-1 ) iLimit = -1;
    }
    iLimit = sqlite3PagerJournalSizeLimit(pPager, iLimit);
    returnSingleInt(v, iLimit);
    break;
  }

#endif /* SQLITE_OMIT_PAGER_PRAGMAS */

  /*
  **  PRAGMA [schema.]auto_vacuum
  **  PRAGMA [schema.]auto_vacuum=N
  **
  ** Get or set the value of the database 'auto-vacuum' parameter.
  ** The value is one of:  0 NONE 1 FULL 2 INCREMENTAL
  */
#ifndef SQLITE_OMIT_AUTOVACUUM
  case PragTyp_AUTO_VACUUM: {
    Btree *pBt = pDb->pBt;
    assert( pBt!=0 );
    if( !zRight ){
      returnSingleInt(v, sqlite3BtreeGetAutoVacuum(pBt));
    }else{
      int eAuto = getAutoVacuum(zRight);
      assert( eAuto>=0 && eAuto<=2 );
      db->nextAutovac = (u8)eAuto;
      /* Call SetAutoVacuum() to set initialize the internal auto and
      ** incr-vacuum flags. This is required in case this connection
      ** creates the database file. It is important that it is created
      ** as an auto-vacuum capable db.
      */
      rc = sqlite3BtreeSetAutoVacuum(pBt, eAuto);
      if( rc==SQLITE_OK && (eAuto==1 || eAuto==2) ){
        /* When setting the auto_vacuum mode to either "full" or 
        ** "incremental", write the value of meta[6] in the database
        ** file. Before writing to meta[6], check that meta[3] indicates
        ** that this really is an auto-vacuum capable database.
        */
        static const int iLn = VDBE_OFFSET_LINENO(2);
        static const VdbeOpList setMeta6[] = {
          { OP_Transaction,    0,         1,                 0},    /* 0 */
          { OP_ReadCookie,     0,         1,         BTREE_LARGEST_ROOT_PAGE},
          { OP_If,             1,         0,                 0},    /* 2 */
          { OP_Halt,           SQLITE_OK, OE_Abort,          0},    /* 3 */
          { OP_SetCookie,      0,         BTREE_INCR_VACUUM, 0},    /* 4 */
        };
        VdbeOp *aOp;
        int iAddr = sqlite3VdbeCurrentAddr(v);
        sqlite3VdbeVerifyNoMallocRequired(v, ArraySize(setMeta6));
        aOp = sqlite3VdbeAddOpList(v, ArraySize(setMeta6), setMeta6, iLn);
        if( ONLY_IF_REALLOC_STRESS(aOp==0) ) break;
        aOp[0].p1 = iDb;
        aOp[1].p1 = iDb;
        aOp[2].p2 = iAddr+4;
        aOp[4].p1 = iDb;
        aOp[4].p3 = eAuto - 1;
        sqlite3VdbeUsesBtree(v, iDb);
      }
    }
    break;
  }
#endif

  /*
  **  PRAGMA [schema.]incremental_vacuum(N)
  **
  ** Do N steps of incremental vacuuming on a database.
  */
#ifndef SQLITE_OMIT_AUTOVACUUM
  case PragTyp_INCREMENTAL_VACUUM: {
    int iLimit, addr;
    if( zRight==0 || !sqlite3GetInt32(zRight, &iLimit) || iLimit<=0 ){
      iLimit = 0x7fffffff;
    }
    sqlite3BeginWriteOperation(pParse, 0, iDb);
    sqlite3VdbeAddOp2(v, OP_Integer, iLimit, 1);
    addr = sqlite3VdbeAddOp1(v, OP_IncrVacuum, iDb); VdbeCoverage(v);
    sqlite3VdbeAddOp1(v, OP_ResultRow, 1);
    sqlite3VdbeAddOp2(v, OP_AddImm, 1, -1);
    sqlite3VdbeAddOp2(v, OP_IfPos, 1, addr); VdbeCoverage(v);
    sqlite3VdbeJumpHere(v, addr);
    break;
  }
#endif

#ifndef SQLITE_OMIT_PAGER_PRAGMAS
  /*
  **  PRAGMA [schema.]cache_size
  **  PRAGMA [schema.]cache_size=N
  **
  ** The first form reports the current local setting for the
  ** page cache size. The second form sets the local
  ** page cache size value.  If N is positive then that is the
  ** number of pages in the cache.  If N is negative, then the
  ** number of pages is adjusted so that the cache uses -N kibibytes
  ** of memory.
  */
  case PragTyp_CACHE_SIZE: {
    assert( sqlite3SchemaMutexHeld(db, iDb, 0) );
    if( !zRight ){
      returnSingleInt(v, pDb->pSchema->cache_size);
    }else{
      int size = sqlite3Atoi(zRight);
      pDb->pSchema->cache_size = size;
      sqlite3BtreeSetCacheSize(pDb->pBt, pDb->pSchema->cache_size);
    }
    break;
  }

  /*
  **  PRAGMA [schema.]cache_spill
  **  PRAGMA cache_spill=BOOLEAN
  **  PRAGMA [schema.]cache_spill=N
  **
  ** The first form reports the current local setting for the
  ** page cache spill size. The second form turns cache spill on
  ** or off.  When turnning cache spill on, the size is set to the
  ** current cache_size.  The third form sets a spill size that
  ** may be different form the cache size.
  ** If N is positive then that is the
  ** number of pages in the cache.  If N is negative, then the
  ** number of pages is adjusted so that the cache uses -N kibibytes
  ** of memory.
  **
  ** If the number of cache_spill pages is less then the number of
  ** cache_size pages, no spilling occurs until the page count exceeds
  ** the number of cache_size pages.
  **
  ** The cache_spill=BOOLEAN setting applies to all attached schemas,
  ** not just the schema specified.
  */
  case PragTyp_CACHE_SPILL: {
    assert( sqlite3SchemaMutexHeld(db, iDb, 0) );
    if( !zRight ){
      returnSingleInt(v,
         (db->flags & SQLITE_CacheSpill)==0 ? 0 : 
            sqlite3BtreeSetSpillSize(pDb->pBt,0));
    }else{
      int size = 1;
      if( sqlite3GetInt32(zRight, &size) ){
        sqlite3BtreeSetSpillSize(pDb->pBt, size);
      }
      if( sqlite3GetBoolean(zRight, size!=0) ){
        db->flags |= SQLITE_CacheSpill;
      }else{
        db->flags &= ~SQLITE_CacheSpill;
      }
      setAllPagerFlags(db);
    }
    break;
  }

  /*
  **  PRAGMA [schema.]mmap_size(N)
  **
  ** Used to set mapping size limit. The mapping size limit is
  ** used to limit the aggregate size of all memory mapped regions of the
  ** database file. If this parameter is set to zero, then memory mapping
  ** is not used at all.  If N is negative, then the default memory map
  ** limit determined by sqlite3_config(SQLITE_CONFIG_MMAP_SIZE) is set.
  ** The parameter N is measured in bytes.
  **
  ** This value is advisory.  The underlying VFS is free to memory map
  ** as little or as much as it wants.  Except, if N is set to 0 then the
  ** upper layers will never invoke the xFetch interfaces to the VFS.
  */
  case PragTyp_MMAP_SIZE: {
    sqlite3_int64 sz;
#if SQLITE_MAX_MMAP_SIZE>0
    assert( sqlite3SchemaMutexHeld(db, iDb, 0) );
    if( zRight ){
      int ii;
      sqlite3DecOrHexToI64(zRight, &sz);
      if( sz<0 ) sz = sqlite3GlobalConfig.szMmap;
      if( pId2->n==0 ) db->szMmap = sz;
      for(ii=db->nDb-1; ii>=0; ii--){
        if( db->aDb[ii].pBt && (ii==iDb || pId2->n==0) ){
          sqlite3BtreeSetMmapLimit(db->aDb[ii].pBt, sz);
        }
      }
    }
    sz = -1;
    rc = sqlite3_file_control(db, zDb, SQLITE_FCNTL_MMAP_SIZE, &sz);
#else
    sz = 0;
    rc = SQLITE_OK;
#endif
    if( rc==SQLITE_OK ){
      returnSingleInt(v, sz);
    }else if( rc!=SQLITE_NOTFOUND ){
      pParse->nErr++;
      pParse->rc = rc;
    }
    break;
  }

  /*
  **   PRAGMA temp_store
  **   PRAGMA temp_store = "default"|"memory"|"file"
  **
  ** Return or set the local value of the temp_store flag.  Changing
  ** the local value does not make changes to the disk file and the default
  ** value will be restored the next time the database is opened.
  **
  ** Note that it is possible for the library compile-time options to
  ** override this setting
  */
  case PragTyp_TEMP_STORE: {
    if( !zRight ){
      returnSingleInt(v, db->temp_store);
    }else{
      changeTempStorage(pParse, zRight);
    }
    break;
  }

  /*
  **   PRAGMA temp_store_directory
  **   PRAGMA temp_store_directory = ""|"directory_name"
  **
  ** Return or set the local value of the temp_store_directory flag.  Changing
  ** the value sets a specific directory to be used for temporary files.
  ** Setting to a null string reverts to the default temporary directory search.
  ** If temporary directory is changed, then invalidateTempStorage.
  **
  */
  case PragTyp_TEMP_STORE_DIRECTORY: {
    if( !zRight ){
      returnSingleText(v, sqlite3_temp_directory);
    }else{
#ifndef SQLITE_OMIT_WSD
      if( zRight[0] ){
        int res;
        rc = sqlite3OsAccess(db->pVfs, zRight, SQLITE_ACCESS_READWRITE, &res);
        if( rc!=SQLITE_OK || res==0 ){
          sqlite3ErrorMsg(pParse, "not a writable directory");
          goto pragma_out;
        }
      }
      if( SQLITE_TEMP_STORE==0
       || (SQLITE_TEMP_STORE==1 && db->temp_store<=1)
       || (SQLITE_TEMP_STORE==2 && db->temp_store==1)
      ){
        invalidateTempStorage(pParse);
      }
      sqlite3_free(sqlite3_temp_directory);
      if( zRight[0] ){
        sqlite3_temp_directory = sqlite3_mprintf("%s", zRight);
      }else{
        sqlite3_temp_directory = 0;
      }
#endif /* SQLITE_OMIT_WSD */
    }
    break;
  }

#if SQLITE_OS_WIN
  /*
  **   PRAGMA data_store_directory
  **   PRAGMA data_store_directory = ""|"directory_name"
  **
  ** Return or set the local value of the data_store_directory flag.  Changing
  ** the value sets a specific directory to be used for database files that
  ** were specified with a relative pathname.  Setting to a null string reverts
  ** to the default database directory, which for database files specified with
  ** a relative path will probably be based on the current directory for the
  ** process.  Database file specified with an absolute path are not impacted
  ** by this setting, regardless of its value.
  **
  */
  case PragTyp_DATA_STORE_DIRECTORY: {
    if( !zRight ){
      returnSingleText(v, sqlite3_data_directory);
    }else{
#ifndef SQLITE_OMIT_WSD
      if( zRight[0] ){
        int res;
        rc = sqlite3OsAccess(db->pVfs, zRight, SQLITE_ACCESS_READWRITE, &res);
        if( rc!=SQLITE_OK || res==0 ){
          sqlite3ErrorMsg(pParse, "not a writable directory");
          goto pragma_out;
        }
      }
      sqlite3_free(sqlite3_data_directory);
      if( zRight[0] ){
        sqlite3_data_directory = sqlite3_mprintf("%s", zRight);
      }else{
        sqlite3_data_directory = 0;
      }
#endif /* SQLITE_OMIT_WSD */
    }
    break;
  }
#endif

#if SQLITE_ENABLE_LOCKING_STYLE
  /*
  **   PRAGMA [schema.]lock_proxy_file
  **   PRAGMA [schema.]lock_proxy_file = ":auto:"|"lock_file_path"
  **
  ** Return or set the value of the lock_proxy_file flag.  Changing
  ** the value sets a specific file to be used for database access locks.
  **
  */
  case PragTyp_LOCK_PROXY_FILE: {
    if( !zRight ){
      Pager *pPager = sqlite3BtreePager(pDb->pBt);
      char *proxy_file_path = NULL;
      sqlite3_file *pFile = sqlite3PagerFile(pPager);
      sqlite3OsFileControlHint(pFile, SQLITE_GET_LOCKPROXYFILE, 
                           &proxy_file_path);
      returnSingleText(v, proxy_file_path);
    }else{
      Pager *pPager = sqlite3BtreePager(pDb->pBt);
      sqlite3_file *pFile = sqlite3PagerFile(pPager);
      int res;
      if( zRight[0] ){
        res=sqlite3OsFileControl(pFile, SQLITE_SET_LOCKPROXYFILE, 
                                     zRight);
      } else {
        res=sqlite3OsFileControl(pFile, SQLITE_SET_LOCKPROXYFILE, 
                                     NULL);
      }
      if( res!=SQLITE_OK ){
        sqlite3ErrorMsg(pParse, "failed to set lock proxy file");
        goto pragma_out;
      }
    }
    break;
  }
#endif /* SQLITE_ENABLE_LOCKING_STYLE */      
    
  /*
  **   PRAGMA [schema.]synchronous
  **   PRAGMA [schema.]synchronous=OFF|ON|NORMAL|FULL|EXTRA
  **
  ** Return or set the local value of the synchronous flag.  Changing
  ** the local value does not make changes to the disk file and the
  ** default value will be restored the next time the database is
  ** opened.
  */
  case PragTyp_SYNCHRONOUS: {
    if( !zRight ){
      returnSingleInt(v, pDb->safety_level-1);
    }else{
      if( !db->autoCommit ){
        sqlite3ErrorMsg(pParse, 
            "Safety level may not be changed inside a transaction");
      }else if( iDb!=1 ){
        int iLevel = (getSafetyLevel(zRight,0,1)+1) & PAGER_SYNCHRONOUS_MASK;
        if( iLevel==0 ) iLevel = 1;
        pDb->safety_level = iLevel;
        pDb->bSyncSet = 1;
        setAllPagerFlags(db);
      }
    }
    break;
  }
#endif /* SQLITE_OMIT_PAGER_PRAGMAS */

#ifndef SQLITE_OMIT_FLAG_PRAGMAS
  case PragTyp_FLAG: {
    if( zRight==0 ){
      setPragmaResultColumnNames(v, pPragma);
      returnSingleInt(v, (db->flags & pPragma->iArg)!=0 );
    }else{
      int mask = pPragma->iArg;    /* Mask of bits to set or clear. */
      if( db->autoCommit==0 ){
        /* Foreign key support may not be enabled or disabled while not
        ** in auto-commit mode.  */
        mask &= ~(SQLITE_ForeignKeys);
      }
#if SQLITE_USER_AUTHENTICATION
      if( db->auth.authLevel==UAUTH_User ){
        /* Do not allow non-admin users to modify the schema arbitrarily */
        mask &= ~(SQLITE_WriteSchema);
      }
#endif

      if( sqlite3GetBoolean(zRight, 0) ){
        db->flags |= mask;
      }else{
        db->flags &= ~mask;
        if( mask==SQLITE_DeferFKs ) db->nDeferredImmCons = 0;
      }

      /* Many of the flag-pragmas modify the code generated by the SQL 
      ** compiler (eg. count_changes). So add an opcode to expire all
      ** compiled SQL statements after modifying a pragma value.
      */
      sqlite3VdbeAddOp0(v, OP_Expire);
      setAllPagerFlags(db);
    }
    break;
  }
#endif /* SQLITE_OMIT_FLAG_PRAGMAS */

#ifndef SQLITE_OMIT_SCHEMA_PRAGMAS
  /*
  **   PRAGMA table_info(<table>)
  **
  ** Return a single row for each column of the named table. The columns of
  ** the returned data set are:
  **
  ** cid:        Column id (numbered from left to right, starting at 0)
  ** name:       Column name
  ** type:       Column declaration type.
  ** notnull:    True if 'NOT NULL' is part of column declaration
  ** dflt_value: The default value for the column, if any.
  ** pk:         Non-zero for PK fields.
  */
  case PragTyp_TABLE_INFO: if( zRight ){
    Table *pTab;
    pTab = sqlite3LocateTable(pParse, LOCATE_NOERR, zRight, zDb);
    if( pTab ){
      int i, k;
      int nHidden = 0;
      Column *pCol;
      Index *pPk = sqlite3PrimaryKeyIndex(pTab);
      pParse->nMem = 7;
      sqlite3CodeVerifySchema(pParse, iDb);
      sqlite3ViewGetColumnNames(pParse, pTab);
      for(i=0, pCol=pTab->aCol; i<pTab->nCol; i++, pCol++){
        int isHidden = IsHiddenColumn(pCol);
        if( isHidden && pPragma->iArg==0 ){
          nHidden++;
          continue;
        }
        if( (pCol->colFlags & COLFLAG_PRIMKEY)==0 ){
          k = 0;
        }else if( pPk==0 ){
          k = 1;
        }else{
          for(k=1; k<=pTab->nCol && pPk->aiColumn[k-1]!=i; k++){}
        }
        assert( pCol->pDflt==0 || pCol->pDflt->op==TK_SPAN );
        sqlite3VdbeMultiLoad(v, 1, pPragma->iArg ? "issisii" : "issisi",
               i-nHidden,
               pCol->zName,
               sqlite3ColumnType(pCol,""),
               pCol->notNull ? 1 : 0,
               pCol->pDflt ? pCol->pDflt->u.zToken : 0,
               k,
               isHidden);
      }
    }
  }
  break;

#ifdef SQLITE_DEBUG
  case PragTyp_STATS: {
    Index *pIdx;
    HashElem *i;
    pParse->nMem = 5;
    sqlite3CodeVerifySchema(pParse, iDb);
    for(i=sqliteHashFirst(&pDb->pSchema->tblHash); i; i=sqliteHashNext(i)){
      Table *pTab = sqliteHashData(i);
      sqlite3VdbeMultiLoad(v, 1, "ssiii",
           pTab->zName,
           0,
           pTab->szTabRow,
           pTab->nRowLogEst,
           pTab->tabFlags);
      for(pIdx=pTab->pIndex; pIdx; pIdx=pIdx->pNext){
        sqlite3VdbeMultiLoad(v, 2, "siiiX",
           pIdx->zName,
           pIdx->szIdxRow,
           pIdx->aiRowLogEst[0],
           pIdx->hasStat1);
        sqlite3VdbeAddOp2(v, OP_ResultRow, 1, 5);
      }
    }
  }
  break;
#endif

  case PragTyp_INDEX_INFO: if( zRight ){
    Index *pIdx;
    Table *pTab;
    pIdx = sqlite3FindIndex(db, zRight, zDb);
    if( pIdx ){
      int i;
      int mx;
      if( pPragma->iArg ){
        /* PRAGMA index_xinfo (newer version with more rows and columns) */
        mx = pIdx->nColumn;
        pParse->nMem = 6;
      }else{
        /* PRAGMA index_info (legacy version) */
        mx = pIdx->nKeyCol;
        pParse->nMem = 3;
      }
      pTab = pIdx->pTable;
      sqlite3CodeVerifySchema(pParse, iDb);
      assert( pParse->nMem<=pPragma->nPragCName );
      for(i=0; i<mx; i++){
        i16 cnum = pIdx->aiColumn[i];
        sqlite3VdbeMultiLoad(v, 1, "iisX", i, cnum,
                             cnum<0 ? 0 : pTab->aCol[cnum].zName);
        if( pPragma->iArg ){
          sqlite3VdbeMultiLoad(v, 4, "isiX",
            pIdx->aSortOrder[i],
            pIdx->azColl[i],
            i<pIdx->nKeyCol);
        }
        sqlite3VdbeAddOp2(v, OP_ResultRow, 1, pParse->nMem);
      }
    }
  }
  break;

  case PragTyp_INDEX_LIST: if( zRight ){
    Index *pIdx;
    Table *pTab;
    int i;
    pTab = sqlite3FindTable(db, zRight, zDb);
    if( pTab ){
      pParse->nMem = 5;
      sqlite3CodeVerifySchema(pParse, iDb);
      for(pIdx=pTab->pIndex, i=0; pIdx; pIdx=pIdx->pNext, i++){
        const char *azOrigin[] = { "c", "u", "pk" };
        sqlite3VdbeMultiLoad(v, 1, "isisi",
           i,
           pIdx->zName,
           IsUniqueIndex(pIdx),
           azOrigin[pIdx->idxType],
           pIdx->pPartIdxWhere!=0);
      }
    }
  }
  break;

  case PragTyp_DATABASE_LIST: {
    int i;
    pParse->nMem = 3;
    for(i=0; i<db->nDb; i++){
      if( db->aDb[i].pBt==0 ) continue;
      assert( db->aDb[i].zDbSName!=0 );
      sqlite3VdbeMultiLoad(v, 1, "iss",
         i,
         db->aDb[i].zDbSName,
         sqlite3BtreeGetFilename(db->aDb[i].pBt));
    }
  }
  break;

  case PragTyp_COLLATION_LIST: {
    int i = 0;
    HashElem *p;
    pParse->nMem = 2;
    for(p=sqliteHashFirst(&db->aCollSeq); p; p=sqliteHashNext(p)){
      CollSeq *pColl = (CollSeq *)sqliteHashData(p);
      sqlite3VdbeMultiLoad(v, 1, "is", i++, pColl->zName);
    }
  }
  break;

#ifdef SQLITE_INTROSPECTION_PRAGMAS
  case PragTyp_FUNCTION_LIST: {
    int i;
    HashElem *j;
    FuncDef *p;
    pParse->nMem = 2;
    for(i=0; i<SQLITE_FUNC_HASH_SZ; i++){
      for(p=sqlite3BuiltinFunctions.a[i]; p; p=p->u.pHash ){
        sqlite3VdbeMultiLoad(v, 1, "si", p->zName, 1);
      }
    }
    for(j=sqliteHashFirst(&db->aFunc); j; j=sqliteHashNext(j)){
      p = (FuncDef*)sqliteHashData(j);
      sqlite3VdbeMultiLoad(v, 1, "si", p->zName, 0);
    }
  }
  break;

#ifndef SQLITE_OMIT_VIRTUALTABLE
  case PragTyp_MODULE_LIST: {
    HashElem *j;
    pParse->nMem = 1;
    for(j=sqliteHashFirst(&db->aModule); j; j=sqliteHashNext(j)){
      Module *pMod = (Module*)sqliteHashData(j);
      sqlite3VdbeMultiLoad(v, 1, "s", pMod->zName);
    }
  }
  break;
#endif /* SQLITE_OMIT_VIRTUALTABLE */

  case PragTyp_PRAGMA_LIST: {
    int i;
    for(i=0; i<ArraySize(aPragmaName); i++){
      sqlite3VdbeMultiLoad(v, 1, "s", aPragmaName[i].zName);
    }
  }
  break;
#endif /* SQLITE_INTROSPECTION_PRAGMAS */

#endif /* SQLITE_OMIT_SCHEMA_PRAGMAS */

#ifndef SQLITE_OMIT_FOREIGN_KEY
  case PragTyp_FOREIGN_KEY_LIST: if( zRight ){
    FKey *pFK;
    Table *pTab;
    pTab = sqlite3FindTable(db, zRight, zDb);
    if( pTab ){
      pFK = pTab->pFKey;
      if( pFK ){
        int i = 0; 
        pParse->nMem = 8;
        sqlite3CodeVerifySchema(pParse, iDb);
        while(pFK){
          int j;
          for(j=0; j<pFK->nCol; j++){
            sqlite3VdbeMultiLoad(v, 1, "iissssss",
                   i,
                   j,
                   pFK->zTo,
                   pTab->aCol[pFK->aCol[j].iFrom].zName,
                   pFK->aCol[j].zCol,
                   actionName(pFK->aAction[1]),  /* ON UPDATE */
                   actionName(pFK->aAction[0]),  /* ON DELETE */
                   "NONE");
          }
          ++i;
          pFK = pFK->pNextFrom;
        }
      }
    }
  }
  break;
#endif /* !defined(SQLITE_OMIT_FOREIGN_KEY) */

#ifndef SQLITE_OMIT_FOREIGN_KEY
#ifndef SQLITE_OMIT_TRIGGER
  case PragTyp_FOREIGN_KEY_CHECK: {
    FKey *pFK;             /* A foreign key constraint */
    Table *pTab;           /* Child table contain "REFERENCES" keyword */
    Table *pParent;        /* Parent table that child points to */
    Index *pIdx;           /* Index in the parent table */
    int i;                 /* Loop counter:  Foreign key number for pTab */
    int j;                 /* Loop counter:  Field of the foreign key */
    HashElem *k;           /* Loop counter:  Next table in schema */
    int x;                 /* result variable */
    int regResult;         /* 3 registers to hold a result row */
    int regKey;            /* Register to hold key for checking the FK */
    int regRow;            /* Registers to hold a row from pTab */
    int addrTop;           /* Top of a loop checking foreign keys */
    int addrOk;            /* Jump here if the key is OK */
    int *aiCols;           /* child to parent column mapping */

    regResult = pParse->nMem+1;
    pParse->nMem += 4;
    regKey = ++pParse->nMem;
    regRow = ++pParse->nMem;
    sqlite3CodeVerifySchema(pParse, iDb);
    k = sqliteHashFirst(&db->aDb[iDb].pSchema->tblHash);
    while( k ){
      if( zRight ){
        pTab = sqlite3LocateTable(pParse, 0, zRight, zDb);
        k = 0;
      }else{
        pTab = (Table*)sqliteHashData(k);
        k = sqliteHashNext(k);
      }
      if( pTab==0 || pTab->pFKey==0 ) continue;
      sqlite3TableLock(pParse, iDb, pTab->tnum, 0, pTab->zName);
      if( pTab->nCol+regRow>pParse->nMem ) pParse->nMem = pTab->nCol + regRow;
      sqlite3OpenTable(pParse, 0, iDb, pTab, OP_OpenRead);
      sqlite3VdbeLoadString(v, regResult, pTab->zName);
      for(i=1, pFK=pTab->pFKey; pFK; i++, pFK=pFK->pNextFrom){
        pParent = sqlite3FindTable(db, pFK->zTo, zDb);
        if( pParent==0 ) continue;
        pIdx = 0;
        sqlite3TableLock(pParse, iDb, pParent->tnum, 0, pParent->zName);
        x = sqlite3FkLocateIndex(pParse, pParent, pFK, &pIdx, 0);
        if( x==0 ){
          if( pIdx==0 ){
            sqlite3OpenTable(pParse, i, iDb, pParent, OP_OpenRead);
          }else{
            sqlite3VdbeAddOp3(v, OP_OpenRead, i, pIdx->tnum, iDb);
            sqlite3VdbeSetP4KeyInfo(pParse, pIdx);
          }
        }else{
          k = 0;
          break;
        }
      }
      assert( pParse->nErr>0 || pFK==0 );
      if( pFK ) break;
      if( pParse->nTab<i ) pParse->nTab = i;
      addrTop = sqlite3VdbeAddOp1(v, OP_Rewind, 0); VdbeCoverage(v);
      for(i=1, pFK=pTab->pFKey; pFK; i++, pFK=pFK->pNextFrom){
        pParent = sqlite3FindTable(db, pFK->zTo, zDb);
        pIdx = 0;
        aiCols = 0;
        if( pParent ){
          x = sqlite3FkLocateIndex(pParse, pParent, pFK, &pIdx, &aiCols);
          assert( x==0 );
        }
        addrOk = sqlite3VdbeMakeLabel(v);

        /* Generate code to read the child key values into registers
        ** regRow..regRow+n. If any of the child key values are NULL, this 
        ** row cannot cause an FK violation. Jump directly to addrOk in 
        ** this case. */
        for(j=0; j<pFK->nCol; j++){
          int iCol = aiCols ? aiCols[j] : pFK->aCol[j].iFrom;
          sqlite3ExprCodeGetColumnOfTable(v, pTab, 0, iCol, regRow+j);
          sqlite3VdbeAddOp2(v, OP_IsNull, regRow+j, addrOk); VdbeCoverage(v);
        }

        /* Generate code to query the parent index for a matching parent
        ** key. If a match is found, jump to addrOk. */
        if( pIdx ){
          sqlite3VdbeAddOp4(v, OP_MakeRecord, regRow, pFK->nCol, regKey,
              sqlite3IndexAffinityStr(db,pIdx), pFK->nCol);
          sqlite3VdbeAddOp4Int(v, OP_Found, i, addrOk, regKey, 0);
          VdbeCoverage(v);
        }else if( pParent ){
          int jmp = sqlite3VdbeCurrentAddr(v)+2;
          sqlite3VdbeAddOp3(v, OP_SeekRowid, i, jmp, regRow); VdbeCoverage(v);
          sqlite3VdbeGoto(v, addrOk);
          assert( pFK->nCol==1 );
        }

        /* Generate code to report an FK violation to the caller. */
        if( HasRowid(pTab) ){
          sqlite3VdbeAddOp2(v, OP_Rowid, 0, regResult+1);
        }else{
          sqlite3VdbeAddOp2(v, OP_Null, 0, regResult+1);
        }
        sqlite3VdbeMultiLoad(v, regResult+2, "siX", pFK->zTo, i-1);
        sqlite3VdbeAddOp2(v, OP_ResultRow, regResult, 4);
        sqlite3VdbeResolveLabel(v, addrOk);
        sqlite3DbFree(db, aiCols);
      }
      sqlite3VdbeAddOp2(v, OP_Next, 0, addrTop+1); VdbeCoverage(v);
      sqlite3VdbeJumpHere(v, addrTop);
    }
  }
  break;
#endif /* !defined(SQLITE_OMIT_TRIGGER) */
#endif /* !defined(SQLITE_OMIT_FOREIGN_KEY) */

#ifndef NDEBUG
  case PragTyp_PARSER_TRACE: {
    if( zRight ){
      if( sqlite3GetBoolean(zRight, 0) ){
        sqlite3ParserTrace(stdout, "parser: ");
      }else{
        sqlite3ParserTrace(0, 0);
      }
    }
  }
  break;
#endif

  /* Reinstall the LIKE and GLOB functions.  The variant of LIKE
  ** used will be case sensitive or not depending on the RHS.
  */
  case PragTyp_CASE_SENSITIVE_LIKE: {
    if( zRight ){
      sqlite3RegisterLikeFunctions(db, sqlite3GetBoolean(zRight, 0));
    }
  }
  break;

#ifndef SQLITE_INTEGRITY_CHECK_ERROR_MAX
# define SQLITE_INTEGRITY_CHECK_ERROR_MAX 100
#endif

#ifndef SQLITE_OMIT_INTEGRITY_CHECK
  /*    PRAGMA integrity_check
  **    PRAGMA integrity_check(N)
  **    PRAGMA quick_check
  **    PRAGMA quick_check(N)
  **
  ** Verify the integrity of the database.
  **
  ** The "quick_check" is reduced version of 
  ** integrity_check designed to detect most database corruption
  ** without the overhead of cross-checking indexes.  Quick_check
  ** is linear time wherease integrity_check is O(NlogN).
  */
  case PragTyp_INTEGRITY_CHECK: {
    int i, j, addr, mxErr;

    int isQuick = (sqlite3Tolower(zLeft[0])=='q');

    /* If the PRAGMA command was of the form "PRAGMA <db>.integrity_check",
    ** then iDb is set to the index of the database identified by <db>.
    ** In this case, the integrity of database iDb only is verified by
    ** the VDBE created below.
    **
    ** Otherwise, if the command was simply "PRAGMA integrity_check" (or
    ** "PRAGMA quick_check"), then iDb is set to 0. In this case, set iDb
    ** to -1 here, to indicate that the VDBE should verify the integrity
    ** of all attached databases.  */
    assert( iDb>=0 );
    assert( iDb==0 || pId2->z );
    if( pId2->z==0 ) iDb = -1;

    /* Initialize the VDBE program */
    pParse->nMem = 6;

    /* Set the maximum error count */
    mxErr = SQLITE_INTEGRITY_CHECK_ERROR_MAX;
    if( zRight ){
      sqlite3GetInt32(zRight, &mxErr);
      if( mxErr<=0 ){
        mxErr = SQLITE_INTEGRITY_CHECK_ERROR_MAX;
      }
    }
    sqlite3VdbeAddOp2(v, OP_Integer, mxErr-1, 1); /* reg[1] holds errors left */

    /* Do an integrity check on each database file */
    for(i=0; i<db->nDb; i++){
      HashElem *x;     /* For looping over tables in the schema */
      Hash *pTbls;     /* Set of all tables in the schema */
      int *aRoot;      /* Array of root page numbers of all btrees */
      int cnt = 0;     /* Number of entries in aRoot[] */
      int mxIdx = 0;   /* Maximum number of indexes for any table */

      if( OMIT_TEMPDB && i==1 ) continue;
      if( iDb>=0 && i!=iDb ) continue;

      sqlite3CodeVerifySchema(pParse, i);

      /* Do an integrity check of the B-Tree
      **
      ** Begin by finding the root pages numbers
      ** for all tables and indices in the database.
      */
      assert( sqlite3SchemaMutexHeld(db, i, 0) );
      pTbls = &db->aDb[i].pSchema->tblHash;
      for(cnt=0, x=sqliteHashFirst(pTbls); x; x=sqliteHashNext(x)){
        Table *pTab = sqliteHashData(x);  /* Current table */
        Index *pIdx;                      /* An index on pTab */
        int nIdx;                         /* Number of indexes on pTab */
        if( HasRowid(pTab) ) cnt++;
        for(nIdx=0, pIdx=pTab->pIndex; pIdx; pIdx=pIdx->pNext, nIdx++){ cnt++; }
        if( nIdx>mxIdx ) mxIdx = nIdx;
      }
      aRoot = sqlite3DbMallocRawNN(db, sizeof(int)*(cnt+1));
      if( aRoot==0 ) break;
      for(cnt=0, x=sqliteHashFirst(pTbls); x; x=sqliteHashNext(x)){
        Table *pTab = sqliteHashData(x);
        Index *pIdx;
        if( HasRowid(pTab) ) aRoot[++cnt] = pTab->tnum;
        for(pIdx=pTab->pIndex; pIdx; pIdx=pIdx->pNext){
          aRoot[++cnt] = pIdx->tnum;
        }
      }
      aRoot[0] = cnt;

      /* Make sure sufficient number of registers have been allocated */
      pParse->nMem = MAX( pParse->nMem, 8+mxIdx );
      sqlite3ClearTempRegCache(pParse);

      /* Do the b-tree integrity checks */
      sqlite3VdbeAddOp4(v, OP_IntegrityCk, 2, cnt, 1, (char*)aRoot,P4_INTARRAY);
      sqlite3VdbeChangeP5(v, (u8)i);
      addr = sqlite3VdbeAddOp1(v, OP_IsNull, 2); VdbeCoverage(v);
      sqlite3VdbeAddOp4(v, OP_String8, 0, 3, 0,
         sqlite3MPrintf(db, "*** in database %s ***\n", db->aDb[i].zDbSName),
         P4_DYNAMIC);
      sqlite3VdbeAddOp3(v, OP_Concat, 2, 3, 3);
      integrityCheckResultRow(v);
      sqlite3VdbeJumpHere(v, addr);

      /* Make sure all the indices are constructed correctly.
      */
      for(x=sqliteHashFirst(pTbls); x; x=sqliteHashNext(x)){
        Table *pTab = sqliteHashData(x);
        Index *pIdx, *pPk;
        Index *pPrior = 0;
        int loopTop;
        int iDataCur, iIdxCur;
        int r1 = -1;

        if( pTab->tnum<1 ) continue;  /* Skip VIEWs or VIRTUAL TABLEs */
        pPk = HasRowid(pTab) ? 0 : sqlite3PrimaryKeyIndex(pTab);
        sqlite3OpenTableAndIndices(pParse, pTab, OP_OpenRead, 0,
                                   1, 0, &iDataCur, &iIdxCur);
        /* reg[7] counts the number of entries in the table.
        ** reg[8+i] counts the number of entries in the i-th index 
        */
        sqlite3VdbeAddOp2(v, OP_Integer, 0, 7);
        for(j=0, pIdx=pTab->pIndex; pIdx; pIdx=pIdx->pNext, j++){
          sqlite3VdbeAddOp2(v, OP_Integer, 0, 8+j); /* index entries counter */
        }
        assert( pParse->nMem>=8+j );
        assert( sqlite3NoTempsInRange(pParse,1,7+j) );
        sqlite3VdbeAddOp2(v, OP_Rewind, iDataCur, 0); VdbeCoverage(v);
        loopTop = sqlite3VdbeAddOp2(v, OP_AddImm, 7, 1);
        if( !isQuick ){
          /* Sanity check on record header decoding */
          sqlite3VdbeAddOp3(v, OP_Column, iDataCur, pTab->nCol-1, 3);
          sqlite3VdbeChangeP5(v, OPFLAG_TYPEOFARG);
        }
        /* Verify that all NOT NULL columns really are NOT NULL */
        for(j=0; j<pTab->nCol; j++){
          char *zErr;
          int jmp2;
          if( j==pTab->iPKey ) continue;
          if( pTab->aCol[j].notNull==0 ) continue;
          sqlite3ExprCodeGetColumnOfTable(v, pTab, iDataCur, j, 3);
          sqlite3VdbeChangeP5(v, OPFLAG_TYPEOFARG);
          jmp2 = sqlite3VdbeAddOp1(v, OP_NotNull, 3); VdbeCoverage(v);
          zErr = sqlite3MPrintf(db, "NULL value in %s.%s", pTab->zName,
                              pTab->aCol[j].zName);
          sqlite3VdbeAddOp4(v, OP_String8, 0, 3, 0, zErr, P4_DYNAMIC);
          integrityCheckResultRow(v);
          sqlite3VdbeJumpHere(v, jmp2);
        }
        /* Verify CHECK constraints */
        if( pTab->pCheck && (db->flags & SQLITE_IgnoreChecks)==0 ){
          ExprList *pCheck = sqlite3ExprListDup(db, pTab->pCheck, 0);
          if( db->mallocFailed==0 ){
            int addrCkFault = sqlite3VdbeMakeLabel(v);
            int addrCkOk = sqlite3VdbeMakeLabel(v);
            char *zErr;
            int k;
            pParse->iSelfTab = iDataCur + 1;
            for(k=pCheck->nExpr-1; k>0; k--){
              sqlite3ExprIfFalse(pParse, pCheck->a[k].pExpr, addrCkFault, 0);
            }
            sqlite3ExprIfTrue(pParse, pCheck->a[0].pExpr, addrCkOk, 
                SQLITE_JUMPIFNULL);
            sqlite3VdbeResolveLabel(v, addrCkFault);
            pParse->iSelfTab = 0;
            zErr = sqlite3MPrintf(db, "CHECK constraint failed in %s",
                pTab->zName);
            sqlite3VdbeAddOp4(v, OP_String8, 0, 3, 0, zErr, P4_DYNAMIC);
            integrityCheckResultRow(v);
            sqlite3VdbeResolveLabel(v, addrCkOk);
          }
          sqlite3ExprListDelete(db, pCheck);
        }
        if( !isQuick ){ /* Omit the remaining tests for quick_check */
          /* Validate index entries for the current row */
          for(j=0, pIdx=pTab->pIndex; pIdx; pIdx=pIdx->pNext, j++){
            int jmp2, jmp3, jmp4, jmp5;
            int ckUniq = sqlite3VdbeMakeLabel(v);
            if( pPk==pIdx ) continue;
            r1 = sqlite3GenerateIndexKey(pParse, pIdx, iDataCur, 0, 0, &jmp3,
                                         pPrior, r1);
            pPrior = pIdx;
            sqlite3VdbeAddOp2(v, OP_AddImm, 8+j, 1);/* increment entry count */
            /* Verify that an index entry exists for the current table row */
            jmp2 = sqlite3VdbeAddOp4Int(v, OP_Found, iIdxCur+j, ckUniq, r1,
                                        pIdx->nColumn); VdbeCoverage(v);
            sqlite3VdbeLoadString(v, 3, "row ");
            sqlite3VdbeAddOp3(v, OP_Concat, 7, 3, 3);
            sqlite3VdbeLoadString(v, 4, " missing from index ");
            sqlite3VdbeAddOp3(v, OP_Concat, 4, 3, 3);
            jmp5 = sqlite3VdbeLoadString(v, 4, pIdx->zName);
            sqlite3VdbeAddOp3(v, OP_Concat, 4, 3, 3);
            jmp4 = integrityCheckResultRow(v);
            sqlite3VdbeJumpHere(v, jmp2);
            /* For UNIQUE indexes, verify that only one entry exists with the
            ** current key.  The entry is unique if (1) any column is NULL
            ** or (2) the next entry has a different key */
            if( IsUniqueIndex(pIdx) ){
              int uniqOk = sqlite3VdbeMakeLabel(v);
              int jmp6;
              int kk;
              for(kk=0; kk<pIdx->nKeyCol; kk++){
                int iCol = pIdx->aiColumn[kk];
                assert( iCol!=XN_ROWID && iCol<pTab->nCol );
                if( iCol>=0 && pTab->aCol[iCol].notNull ) continue;
                sqlite3VdbeAddOp2(v, OP_IsNull, r1+kk, uniqOk);
                VdbeCoverage(v);
              }
              jmp6 = sqlite3VdbeAddOp1(v, OP_Next, iIdxCur+j); VdbeCoverage(v);
              sqlite3VdbeGoto(v, uniqOk);
              sqlite3VdbeJumpHere(v, jmp6);
              sqlite3VdbeAddOp4Int(v, OP_IdxGT, iIdxCur+j, uniqOk, r1,
                                   pIdx->nKeyCol); VdbeCoverage(v);
              sqlite3VdbeLoadString(v, 3, "non-unique entry in index ");
              sqlite3VdbeGoto(v, jmp5);
              sqlite3VdbeResolveLabel(v, uniqOk);
            }
            sqlite3VdbeJumpHere(v, jmp4);
            sqlite3ResolvePartIdxLabel(pParse, jmp3);
          }
        }
        sqlite3VdbeAddOp2(v, OP_Next, iDataCur, loopTop); VdbeCoverage(v);
        sqlite3VdbeJumpHere(v, loopTop-1);
#ifndef SQLITE_OMIT_BTREECOUNT
        if( !isQuick ){
          sqlite3VdbeLoadString(v, 2, "wrong # of entries in index ");
          for(j=0, pIdx=pTab->pIndex; pIdx; pIdx=pIdx->pNext, j++){
            if( pPk==pIdx ) continue;
            sqlite3VdbeAddOp2(v, OP_Count, iIdxCur+j, 3);
            addr = sqlite3VdbeAddOp3(v, OP_Eq, 8+j, 0, 3); VdbeCoverage(v);
            sqlite3VdbeChangeP5(v, SQLITE_NOTNULL);
            sqlite3VdbeLoadString(v, 4, pIdx->zName);
            sqlite3VdbeAddOp3(v, OP_Concat, 4, 2, 3);
            integrityCheckResultRow(v);
            sqlite3VdbeJumpHere(v, addr);
          }
        }
#endif /* SQLITE_OMIT_BTREECOUNT */
      } 
    }
    {
      static const int iLn = VDBE_OFFSET_LINENO(2);
      static const VdbeOpList endCode[] = {
        { OP_AddImm,      1, 0,        0},    /* 0 */
        { OP_IfNotZero,   1, 4,        0},    /* 1 */
        { OP_String8,     0, 3,        0},    /* 2 */
        { OP_ResultRow,   3, 1,        0},    /* 3 */
        { OP_Halt,        0, 0,        0},    /* 4 */
        { OP_String8,     0, 3,        0},    /* 5 */
        { OP_Goto,        0, 3,        0},    /* 6 */
      };
      VdbeOp *aOp;

      aOp = sqlite3VdbeAddOpList(v, ArraySize(endCode), endCode, iLn);
      if( aOp ){
        aOp[0].p2 = 1-mxErr;
        aOp[2].p4type = P4_STATIC;
        aOp[2].p4.z = "ok";
        aOp[5].p4type = P4_STATIC;
        aOp[5].p4.z = (char*)sqlite3ErrStr(SQLITE_CORRUPT);
      }
      sqlite3VdbeChangeP3(v, 0, sqlite3VdbeCurrentAddr(v)-2);
    }
  }
  break;
#endif /* SQLITE_OMIT_INTEGRITY_CHECK */

#ifndef SQLITE_OMIT_UTF16
  /*
  **   PRAGMA encoding
  **   PRAGMA encoding = "utf-8"|"utf-16"|"utf-16le"|"utf-16be"
  **
  ** In its first form, this pragma returns the encoding of the main
  ** database. If the database is not initialized, it is initialized now.
  **
  ** The second form of this pragma is a no-op if the main database file
  ** has not already been initialized. In this case it sets the default
  ** encoding that will be used for the main database file if a new file
  ** is created. If an existing main database file is opened, then the
  ** default text encoding for the existing database is used.
  ** 
  ** In all cases new databases created using the ATTACH command are
  ** created to use the same default text encoding as the main database. If
  ** the main database has not been initialized and/or created when ATTACH
  ** is executed, this is done before the ATTACH operation.
  **
  ** In the second form this pragma sets the text encoding to be used in
  ** new database files created using this database handle. It is only
  ** useful if invoked immediately after the main database i
  */
  case PragTyp_ENCODING: {
    static const struct EncName {
      char *zName;
      u8 enc;
    } encnames[] = {
      { "UTF8",     SQLITE_UTF8        },
      { "UTF-8",    SQLITE_UTF8        },  /* Must be element [1] */
      { "UTF-16le", SQLITE_UTF16LE     },  /* Must be element [2] */
      { "UTF-16be", SQLITE_UTF16BE     },  /* Must be element [3] */
      { "UTF16le",  SQLITE_UTF16LE     },
      { "UTF16be",  SQLITE_UTF16BE     },
      { "UTF-16",   0                  }, /* SQLITE_UTF16NATIVE */
      { "UTF16",    0                  }, /* SQLITE_UTF16NATIVE */
      { 0, 0 }
    };
    const struct EncName *pEnc;
    if( !zRight ){    /* "PRAGMA encoding" */
      if( sqlite3ReadSchema(pParse) ) goto pragma_out;
      assert( encnames[SQLITE_UTF8].enc==SQLITE_UTF8 );
      assert( encnames[SQLITE_UTF16LE].enc==SQLITE_UTF16LE );
      assert( encnames[SQLITE_UTF16BE].enc==SQLITE_UTF16BE );
      returnSingleText(v, encnames[ENC(pParse->db)].zName);
    }else{                        /* "PRAGMA encoding = XXX" */
      /* Only change the value of sqlite.enc if the database handle is not
      ** initialized. If the main database exists, the new sqlite.enc value
      ** will be overwritten when the schema is next loaded. If it does not
      ** already exists, it will be created to use the new encoding value.
      */
      if( 
        !(DbHasProperty(db, 0, DB_SchemaLoaded)) || 
        DbHasProperty(db, 0, DB_Empty) 
      ){
        for(pEnc=&encnames[0]; pEnc->zName; pEnc++){
          if( 0==sqlite3StrICmp(zRight, pEnc->zName) ){
            SCHEMA_ENC(db) = ENC(db) =
                pEnc->enc ? pEnc->enc : SQLITE_UTF16NATIVE;
            break;
          }
        }
        if( !pEnc->zName ){
          sqlite3ErrorMsg(pParse, "unsupported encoding: %s", zRight);
        }
      }
    }
  }
  break;
#endif /* SQLITE_OMIT_UTF16 */

#ifndef SQLITE_OMIT_SCHEMA_VERSION_PRAGMAS
  /*
  **   PRAGMA [schema.]schema_version
  **   PRAGMA [schema.]schema_version = <integer>
  **
  **   PRAGMA [schema.]user_version
  **   PRAGMA [schema.]user_version = <integer>
  **
  **   PRAGMA [schema.]freelist_count
  **
  **   PRAGMA [schema.]data_version
  **
  **   PRAGMA [schema.]application_id
  **   PRAGMA [schema.]application_id = <integer>
  **
  ** The pragma's schema_version and user_version are used to set or get
  ** the value of the schema-version and user-version, respectively. Both
  ** the schema-version and the user-version are 32-bit signed integers
  ** stored in the database header.
  **
  ** The schema-cookie is usually only manipulated internally by SQLite. It
  ** is incremented by SQLite whenever the database schema is modified (by
  ** creating or dropping a table or index). The schema version is used by
  ** SQLite each time a query is executed to ensure that the internal cache
  ** of the schema used when compiling the SQL query matches the schema of
  ** the database against which the compiled query is actually executed.
  ** Subverting this mechanism by using "PRAGMA schema_version" to modify
  ** the schema-version is potentially dangerous and may lead to program
  ** crashes or database corruption. Use with caution!
  **
  ** The user-version is not used internally by SQLite. It may be used by
  ** applications for any purpose.
  */
  case PragTyp_HEADER_VALUE: {
    int iCookie = pPragma->iArg;  /* Which cookie to read or write */
    sqlite3VdbeUsesBtree(v, iDb);
    if( zRight && (pPragma->mPragFlg & PragFlg_ReadOnly)==0 ){
      /* Write the specified cookie value */
      static const VdbeOpList setCookie[] = {
        { OP_Transaction,    0,  1,  0},    /* 0 */
        { OP_SetCookie,      0,  0,  0},    /* 1 */
      };
      VdbeOp *aOp;
      sqlite3VdbeVerifyNoMallocRequired(v, ArraySize(setCookie));
      aOp = sqlite3VdbeAddOpList(v, ArraySize(setCookie), setCookie, 0);
      if( ONLY_IF_REALLOC_STRESS(aOp==0) ) break;
      aOp[0].p1 = iDb;
      aOp[1].p1 = iDb;
      aOp[1].p2 = iCookie;
      aOp[1].p3 = sqlite3Atoi(zRight);
    }else{
      /* Read the specified cookie value */
      static const VdbeOpList readCookie[] = {
        { OP_Transaction,     0,  0,  0},    /* 0 */
        { OP_ReadCookie,      0,  1,  0},    /* 1 */
        { OP_ResultRow,       1,  1,  0}
      };
      VdbeOp *aOp;
      sqlite3VdbeVerifyNoMallocRequired(v, ArraySize(readCookie));
      aOp = sqlite3VdbeAddOpList(v, ArraySize(readCookie),readCookie,0);
      if( ONLY_IF_REALLOC_STRESS(aOp==0) ) break;
      aOp[0].p1 = iDb;
      aOp[1].p1 = iDb;
      aOp[1].p3 = iCookie;
      sqlite3VdbeReusable(v);
    }
  }
  break;
#endif /* SQLITE_OMIT_SCHEMA_VERSION_PRAGMAS */

#ifndef SQLITE_OMIT_COMPILEOPTION_DIAGS
  /*
  **   PRAGMA compile_options
  **
  ** Return the names of all compile-time options used in this build,
  ** one option per row.
  */
  case PragTyp_COMPILE_OPTIONS: {
    int i = 0;
    const char *zOpt;
    pParse->nMem = 1;
    while( (zOpt = sqlite3_compileoption_get(i++))!=0 ){
      sqlite3VdbeLoadString(v, 1, zOpt);
      sqlite3VdbeAddOp2(v, OP_ResultRow, 1, 1);
    }
    sqlite3VdbeReusable(v);
  }
  break;
#endif /* SQLITE_OMIT_COMPILEOPTION_DIAGS */

#ifndef SQLITE_OMIT_WAL
  /*
  **   PRAGMA [schema.]wal_checkpoint = passive|full|restart|truncate
  **
  ** Checkpoint the database.
  */
  case PragTyp_WAL_CHECKPOINT: {
    int iBt = (pId2->z?iDb:SQLITE_MAX_ATTACHED);
    int eMode = SQLITE_CHECKPOINT_PASSIVE;
    if( zRight ){
      if( sqlite3StrICmp(zRight, "full")==0 ){
        eMode = SQLITE_CHECKPOINT_FULL;
      }else if( sqlite3StrICmp(zRight, "restart")==0 ){
        eMode = SQLITE_CHECKPOINT_RESTART;
      }else if( sqlite3StrICmp(zRight, "truncate")==0 ){
        eMode = SQLITE_CHECKPOINT_TRUNCATE;
      }
    }
    pParse->nMem = 3;
    sqlite3VdbeAddOp3(v, OP_Checkpoint, iBt, eMode, 1);
    sqlite3VdbeAddOp2(v, OP_ResultRow, 1, 3);
  }
  break;

  /*
  **   PRAGMA wal_autocheckpoint
  **   PRAGMA wal_autocheckpoint = N
  **
  ** Configure a database connection to automatically checkpoint a database
  ** after accumulating N frames in the log. Or query for the current value
  ** of N.
  */
  case PragTyp_WAL_AUTOCHECKPOINT: {
    if( zRight ){
      sqlite3_wal_autocheckpoint(db, sqlite3Atoi(zRight));
    }
    returnSingleInt(v, 
       db->xWalCallback==sqlite3WalDefaultHook ? 
           SQLITE_PTR_TO_INT(db->pWalArg) : 0);
  }
  break;
#endif

  /*
  **  PRAGMA shrink_memory
  **
  ** IMPLEMENTATION-OF: R-23445-46109 This pragma causes the database
  ** connection on which it is invoked to free up as much memory as it
  ** can, by calling sqlite3_db_release_memory().
  */
  case PragTyp_SHRINK_MEMORY: {
    sqlite3_db_release_memory(db);
    break;
  }

  /*
  **  PRAGMA optimize
  **  PRAGMA optimize(MASK)
  **  PRAGMA schema.optimize
  **  PRAGMA schema.optimize(MASK)
  **
  ** Attempt to optimize the database.  All schemas are optimized in the first
  ** two forms, and only the specified schema is optimized in the latter two.
  **
  ** The details of optimizations performed by this pragma are expected
  ** to change and improve over time.  Applications should anticipate that
  ** this pragma will perform new optimizations in future releases.
  **
  ** The optional argument is a bitmask of optimizations to perform:
  **
  **    0x0001    Debugging mode.  Do not actually perform any optimizations
  **              but instead return one line of text for each optimization
  **              that would have been done.  Off by default.
  **
  **    0x0002    Run ANALYZE on tables that might benefit.  On by default.
  **              See below for additional information.
  **
  **    0x0004    (Not yet implemented) Record usage and performance 
  **              information from the current session in the
  **              database file so that it will be available to "optimize"
  **              pragmas run by future database connections.
  **
  **    0x0008    (Not yet implemented) Create indexes that might have
  **              been helpful to recent queries
  **
  ** The default MASK is and always shall be 0xfffe.  0xfffe means perform all
  ** of the optimizations listed above except Debug Mode, including new
  ** optimizations that have not yet been invented.  If new optimizations are
  ** ever added that should be off by default, those off-by-default 
  ** optimizations will have bitmasks of 0x10000 or larger.
  **
  ** DETERMINATION OF WHEN TO RUN ANALYZE
  **
  ** In the current implementation, a table is analyzed if only if all of
  ** the following are true:
  **
  ** (1) MASK bit 0x02 is set.
  **
  ** (2) The query planner used sqlite_stat1-style statistics for one or
  **     more indexes of the table at some point during the lifetime of
  **     the current connection.
  **
  ** (3) One or more indexes of the table are currently unanalyzed OR
  **     the number of rows in the table has increased by 25 times or more
  **     since the last time ANALYZE was run.
  **
  ** The rules for when tables are analyzed are likely to change in
  ** future releases.
  */
  case PragTyp_OPTIMIZE: {
    int iDbLast;           /* Loop termination point for the schema loop */
    int iTabCur;           /* Cursor for a table whose size needs checking */
    HashElem *k;           /* Loop over tables of a schema */
    Schema *pSchema;       /* The current schema */
    Table *pTab;           /* A table in the schema */
    Index *pIdx;           /* An index of the table */
    LogEst szThreshold;    /* Size threshold above which reanalysis is needd */
    char *zSubSql;         /* SQL statement for the OP_SqlExec opcode */
    u32 opMask;            /* Mask of operations to perform */

    if( zRight ){
      opMask = (u32)sqlite3Atoi(zRight);
      if( (opMask & 0x02)==0 ) break;
    }else{
      opMask = 0xfffe;
    }
    iTabCur = pParse->nTab++;
    for(iDbLast = zDb?iDb:db->nDb-1; iDb<=iDbLast; iDb++){
      if( iDb==1 ) continue;
      sqlite3CodeVerifySchema(pParse, iDb);
      pSchema = db->aDb[iDb].pSchema;
      for(k=sqliteHashFirst(&pSchema->tblHash); k; k=sqliteHashNext(k)){
        pTab = (Table*)sqliteHashData(k);

        /* If table pTab has not been used in a way that would benefit from
        ** having analysis statistics during the current session, then skip it.
        ** This also has the effect of skipping virtual tables and views */
        if( (pTab->tabFlags & TF_StatsUsed)==0 ) continue;

        /* Reanalyze if the table is 25 times larger than the last analysis */
        szThreshold = pTab->nRowLogEst + 46; assert( sqlite3LogEst(25)==46 );
        for(pIdx=pTab->pIndex; pIdx; pIdx=pIdx->pNext){
          if( !pIdx->hasStat1 ){
            szThreshold = 0; /* Always analyze if any index lacks statistics */
            break;
          }
        }
        if( szThreshold ){
          sqlite3OpenTable(pParse, iTabCur, iDb, pTab, OP_OpenRead);
          sqlite3VdbeAddOp3(v, OP_IfSmaller, iTabCur, 
                         sqlite3VdbeCurrentAddr(v)+2+(opMask&1), szThreshold);
          VdbeCoverage(v);
        }
        zSubSql = sqlite3MPrintf(db, "ANALYZE \"%w\".\"%w\"",
                                 db->aDb[iDb].zDbSName, pTab->zName);
        if( opMask & 0x01 ){
          int r1 = sqlite3GetTempReg(pParse);
          sqlite3VdbeAddOp4(v, OP_String8, 0, r1, 0, zSubSql, P4_DYNAMIC);
          sqlite3VdbeAddOp2(v, OP_ResultRow, r1, 1);
        }else{
          sqlite3VdbeAddOp4(v, OP_SqlExec, 0, 0, 0, zSubSql, P4_DYNAMIC);
        }
      }
    }
    sqlite3VdbeAddOp0(v, OP_Expire);
    break;
  }

  /*
  **   PRAGMA busy_timeout
  **   PRAGMA busy_timeout = N
  **
  ** Call sqlite3_busy_timeout(db, N).  Return the current timeout value
  ** if one is set.  If no busy handler or a different busy handler is set
  ** then 0 is returned.  Setting the busy_timeout to 0 or negative
  ** disables the timeout.
  */
  /*case PragTyp_BUSY_TIMEOUT*/ default: {
    assert( pPragma->ePragTyp==PragTyp_BUSY_TIMEOUT );
    if( zRight ){
      sqlite3_busy_timeout(db, sqlite3Atoi(zRight));
    }
    returnSingleInt(v, db->busyTimeout);
    break;
  }

  /*
  **   PRAGMA soft_heap_limit
  **   PRAGMA soft_heap_limit = N
  **
  ** IMPLEMENTATION-OF: R-26343-45930 This pragma invokes the
  ** sqlite3_soft_heap_limit64() interface with the argument N, if N is
  ** specified and is a non-negative integer.
  ** IMPLEMENTATION-OF: R-64451-07163 The soft_heap_limit pragma always
  ** returns the same integer that would be returned by the
  ** sqlite3_soft_heap_limit64(-1) C-language function.
  */
  case PragTyp_SOFT_HEAP_LIMIT: {
    sqlite3_int64 N;
    if( zRight && sqlite3DecOrHexToI64(zRight, &N)==SQLITE_OK ){
      sqlite3_soft_heap_limit64(N);
    }
    returnSingleInt(v, sqlite3_soft_heap_limit64(-1));
    break;
  }

  /*
  **   PRAGMA threads
  **   PRAGMA threads = N
  **
  ** Configure the maximum number of worker threads.  Return the new
  ** maximum, which might be less than requested.
  */
  case PragTyp_THREADS: {
    sqlite3_int64 N;
    if( zRight
     && sqlite3DecOrHexToI64(zRight, &N)==SQLITE_OK
     && N>=0
    ){
      sqlite3_limit(db, SQLITE_LIMIT_WORKER_THREADS, (int)(N&0x7fffffff));
    }
    returnSingleInt(v, sqlite3_limit(db, SQLITE_LIMIT_WORKER_THREADS, -1));
    break;
  }

#if defined(SQLITE_DEBUG) || defined(SQLITE_TEST)
  /*
  ** Report the current state of file logs for all databases
  */
  case PragTyp_LOCK_STATUS: {
    static const char *const azLockName[] = {
      "unlocked", "shared", "reserved", "pending", "exclusive"
    };
    int i;
    pParse->nMem = 2;
    for(i=0; i<db->nDb; i++){
      Btree *pBt;
      const char *zState = "unknown";
      int j;
      if( db->aDb[i].zDbSName==0 ) continue;
      pBt = db->aDb[i].pBt;
      if( pBt==0 || sqlite3BtreePager(pBt)==0 ){
        zState = "closed";
      }else if( sqlite3_file_control(db, i ? db->aDb[i].zDbSName : 0, 
                                     SQLITE_FCNTL_LOCKSTATE, &j)==SQLITE_OK ){
         zState = azLockName[j];
      }
      sqlite3VdbeMultiLoad(v, 1, "ss", db->aDb[i].zDbSName, zState);
    }
    break;
  }
#endif

#ifdef SQLITE_HAS_CODEC
  /* Pragma        iArg
  ** ----------   ------
  **  key           0
  **  rekey         1
  **  hexkey        2
  **  hexrekey      3
  **  textkey       4
  **  textrekey     5
  */
  case PragTyp_KEY: {
    if( zRight ){
      int n = pPragma->iArg<4 ? sqlite3Strlen30(zRight) : -1;
      if( (pPragma->iArg & 1)==0 ){
        sqlite3_key_v2(db, zDb, zRight, n);
      }else{
        sqlite3_rekey_v2(db, zDb, zRight, n);
      }
<<<<<<< HEAD
=======
    }
>>>>>>> dfc7b8b7
    break;
  }
  case PragTyp_HEXKEY: {
    if( zRight ){
      u8 iByte;
      int i;
      char zKey[40];
      for(i=0, iByte=0; i<sizeof(zKey)*2 && sqlite3Isxdigit(zRight[i]); i++){
        iByte = (iByte<<4) + sqlite3HexToInt(zRight[i]);
        if( (i&1)!=0 ) zKey[i/2] = iByte;
      }
      if( (pPragma->iArg & 1)==0 ){
        sqlite3_key_v2(db, zDb, zKey, i/2);
      }else{
        sqlite3_rekey_v2(db, zDb, zKey, i/2);
      }
    }
    break;
  }
#endif
#if defined(SQLITE_HAS_CODEC) || defined(SQLITE_ENABLE_CEROD)
  case PragTyp_ACTIVATE_EXTENSIONS: if( zRight ){
#ifdef SQLITE_HAS_CODEC
    if( sqlite3StrNICmp(zRight, "see-", 4)==0 ){
      sqlite3_activate_see(&zRight[4]);
    }
#endif
#ifdef SQLITE_ENABLE_CEROD
    if( sqlite3StrNICmp(zRight, "cerod-", 6)==0 ){
      sqlite3_activate_cerod(&zRight[6]);
    }
#endif
  }
  break;
#endif

  } /* End of the PRAGMA switch */

  /* The following block is a no-op unless SQLITE_DEBUG is defined. Its only
  ** purpose is to execute assert() statements to verify that if the
  ** PragFlg_NoColumns1 flag is set and the caller specified an argument
  ** to the PRAGMA, the implementation has not added any OP_ResultRow 
  ** instructions to the VM.  */
  if( (pPragma->mPragFlg & PragFlg_NoColumns1) && zRight ){
    sqlite3VdbeVerifyNoResultRow(v);
  }

pragma_out:
  sqlite3DbFree(db, zLeft);
  sqlite3DbFree(db, zRight);
}
#ifndef SQLITE_OMIT_VIRTUALTABLE
/*****************************************************************************
** Implementation of an eponymous virtual table that runs a pragma.
**
*/
typedef struct PragmaVtab PragmaVtab;
typedef struct PragmaVtabCursor PragmaVtabCursor;
struct PragmaVtab {
  sqlite3_vtab base;        /* Base class.  Must be first */
  sqlite3 *db;              /* The database connection to which it belongs */
  const PragmaName *pName;  /* Name of the pragma */
  u8 nHidden;               /* Number of hidden columns */
  u8 iHidden;               /* Index of the first hidden column */
};
struct PragmaVtabCursor {
  sqlite3_vtab_cursor base; /* Base class.  Must be first */
  sqlite3_stmt *pPragma;    /* The pragma statement to run */
  sqlite_int64 iRowid;      /* Current rowid */
  char *azArg[2];           /* Value of the argument and schema */
};

/* 
** Pragma virtual table module xConnect method.
*/
static int pragmaVtabConnect(
  sqlite3 *db,
  void *pAux,
  int argc, const char *const*argv,
  sqlite3_vtab **ppVtab,
  char **pzErr
){
  const PragmaName *pPragma = (const PragmaName*)pAux;
  PragmaVtab *pTab = 0;
  int rc;
  int i, j;
  char cSep = '(';
  StrAccum acc;
  char zBuf[200];

  UNUSED_PARAMETER(argc);
  UNUSED_PARAMETER(argv);
  sqlite3StrAccumInit(&acc, 0, zBuf, sizeof(zBuf), 0);
  sqlite3_str_appendall(&acc, "CREATE TABLE x");
  for(i=0, j=pPragma->iPragCName; i<pPragma->nPragCName; i++, j++){
    sqlite3_str_appendf(&acc, "%c\"%s\"", cSep, pragCName[j]);
    cSep = ',';
  }
  if( i==0 ){
    sqlite3_str_appendf(&acc, "(\"%s\"", pPragma->zName);
    i++;
  }
  j = 0;
  if( pPragma->mPragFlg & PragFlg_Result1 ){
    sqlite3_str_appendall(&acc, ",arg HIDDEN");
    j++;
  }
  if( pPragma->mPragFlg & (PragFlg_SchemaOpt|PragFlg_SchemaReq) ){
    sqlite3_str_appendall(&acc, ",schema HIDDEN");
    j++;
  }
  sqlite3_str_append(&acc, ")", 1);
  sqlite3StrAccumFinish(&acc);
  assert( strlen(zBuf) < sizeof(zBuf)-1 );
  rc = sqlite3_declare_vtab(db, zBuf);
  if( rc==SQLITE_OK ){
    pTab = (PragmaVtab*)sqlite3_malloc(sizeof(PragmaVtab));
    if( pTab==0 ){
      rc = SQLITE_NOMEM;
    }else{
      memset(pTab, 0, sizeof(PragmaVtab));
      pTab->pName = pPragma;
      pTab->db = db;
      pTab->iHidden = i;
      pTab->nHidden = j;
    }
  }else{
    *pzErr = sqlite3_mprintf("%s", sqlite3_errmsg(db));
  }

  *ppVtab = (sqlite3_vtab*)pTab;
  return rc;
}

/* 
** Pragma virtual table module xDisconnect method.
*/
static int pragmaVtabDisconnect(sqlite3_vtab *pVtab){
  PragmaVtab *pTab = (PragmaVtab*)pVtab;
  sqlite3_free(pTab);
  return SQLITE_OK;
}

/* Figure out the best index to use to search a pragma virtual table.
**
** There are not really any index choices.  But we want to encourage the
** query planner to give == constraints on as many hidden parameters as
** possible, and especially on the first hidden parameter.  So return a
** high cost if hidden parameters are unconstrained.
*/
static int pragmaVtabBestIndex(sqlite3_vtab *tab, sqlite3_index_info *pIdxInfo){
  PragmaVtab *pTab = (PragmaVtab*)tab;
  const struct sqlite3_index_constraint *pConstraint;
  int i, j;
  int seen[2];

  pIdxInfo->estimatedCost = (double)1;
  if( pTab->nHidden==0 ){ return SQLITE_OK; }
  pConstraint = pIdxInfo->aConstraint;
  seen[0] = 0;
  seen[1] = 0;
  for(i=0; i<pIdxInfo->nConstraint; i++, pConstraint++){
    if( pConstraint->usable==0 ) continue;
    if( pConstraint->op!=SQLITE_INDEX_CONSTRAINT_EQ ) continue;
    if( pConstraint->iColumn < pTab->iHidden ) continue;
    j = pConstraint->iColumn - pTab->iHidden;
    assert( j < 2 );
    seen[j] = i+1;
  }
  if( seen[0]==0 ){
    pIdxInfo->estimatedCost = (double)2147483647;
    pIdxInfo->estimatedRows = 2147483647;
    return SQLITE_OK;
  }
  j = seen[0]-1;
  pIdxInfo->aConstraintUsage[j].argvIndex = 1;
  pIdxInfo->aConstraintUsage[j].omit = 1;
  if( seen[1]==0 ) return SQLITE_OK;
  pIdxInfo->estimatedCost = (double)20;
  pIdxInfo->estimatedRows = 20;
  j = seen[1]-1;
  pIdxInfo->aConstraintUsage[j].argvIndex = 2;
  pIdxInfo->aConstraintUsage[j].omit = 1;
  return SQLITE_OK;
}

/* Create a new cursor for the pragma virtual table */
static int pragmaVtabOpen(sqlite3_vtab *pVtab, sqlite3_vtab_cursor **ppCursor){
  PragmaVtabCursor *pCsr;
  pCsr = (PragmaVtabCursor*)sqlite3_malloc(sizeof(*pCsr));
  if( pCsr==0 ) return SQLITE_NOMEM;
  memset(pCsr, 0, sizeof(PragmaVtabCursor));
  pCsr->base.pVtab = pVtab;
  *ppCursor = &pCsr->base;
  return SQLITE_OK;
}

/* Clear all content from pragma virtual table cursor. */
static void pragmaVtabCursorClear(PragmaVtabCursor *pCsr){
  int i;
  sqlite3_finalize(pCsr->pPragma);
  pCsr->pPragma = 0;
  for(i=0; i<ArraySize(pCsr->azArg); i++){
    sqlite3_free(pCsr->azArg[i]);
    pCsr->azArg[i] = 0;
  }
}

/* Close a pragma virtual table cursor */
static int pragmaVtabClose(sqlite3_vtab_cursor *cur){
  PragmaVtabCursor *pCsr = (PragmaVtabCursor*)cur;
  pragmaVtabCursorClear(pCsr);
  sqlite3_free(pCsr);
  return SQLITE_OK;
}

/* Advance the pragma virtual table cursor to the next row */
static int pragmaVtabNext(sqlite3_vtab_cursor *pVtabCursor){
  PragmaVtabCursor *pCsr = (PragmaVtabCursor*)pVtabCursor;
  int rc = SQLITE_OK;

  /* Increment the xRowid value */
  pCsr->iRowid++;
  assert( pCsr->pPragma );
  if( SQLITE_ROW!=sqlite3_step(pCsr->pPragma) ){
    rc = sqlite3_finalize(pCsr->pPragma);
    pCsr->pPragma = 0;
    pragmaVtabCursorClear(pCsr);
  }
  return rc;
}

/* 
** Pragma virtual table module xFilter method.
*/
static int pragmaVtabFilter(
  sqlite3_vtab_cursor *pVtabCursor, 
  int idxNum, const char *idxStr,
  int argc, sqlite3_value **argv
){
  PragmaVtabCursor *pCsr = (PragmaVtabCursor*)pVtabCursor;
  PragmaVtab *pTab = (PragmaVtab*)(pVtabCursor->pVtab);
  int rc;
  int i, j;
  StrAccum acc;
  char *zSql;

  UNUSED_PARAMETER(idxNum);
  UNUSED_PARAMETER(idxStr);
  pragmaVtabCursorClear(pCsr);
  j = (pTab->pName->mPragFlg & PragFlg_Result1)!=0 ? 0 : 1;
  for(i=0; i<argc; i++, j++){
    const char *zText = (const char*)sqlite3_value_text(argv[i]);
    assert( j<ArraySize(pCsr->azArg) );
    assert( pCsr->azArg[j]==0 );
    if( zText ){
      pCsr->azArg[j] = sqlite3_mprintf("%s", zText);
      if( pCsr->azArg[j]==0 ){
        return SQLITE_NOMEM;
      }
    }
  }
  sqlite3StrAccumInit(&acc, 0, 0, 0, pTab->db->aLimit[SQLITE_LIMIT_SQL_LENGTH]);
  sqlite3_str_appendall(&acc, "PRAGMA ");
  if( pCsr->azArg[1] ){
    sqlite3_str_appendf(&acc, "%Q.", pCsr->azArg[1]);
  }
  sqlite3_str_appendall(&acc, pTab->pName->zName);
  if( pCsr->azArg[0] ){
    sqlite3_str_appendf(&acc, "=%Q", pCsr->azArg[0]);
  }
  zSql = sqlite3StrAccumFinish(&acc);
  if( zSql==0 ) return SQLITE_NOMEM;
  rc = sqlite3_prepare_v2(pTab->db, zSql, -1, &pCsr->pPragma, 0);
  sqlite3_free(zSql);
  if( rc!=SQLITE_OK ){
    pTab->base.zErrMsg = sqlite3_mprintf("%s", sqlite3_errmsg(pTab->db));
    return rc;
  }
  return pragmaVtabNext(pVtabCursor);
}

/*
** Pragma virtual table module xEof method.
*/
static int pragmaVtabEof(sqlite3_vtab_cursor *pVtabCursor){
  PragmaVtabCursor *pCsr = (PragmaVtabCursor*)pVtabCursor;
  return (pCsr->pPragma==0);
}

/* The xColumn method simply returns the corresponding column from
** the PRAGMA.  
*/
static int pragmaVtabColumn(
  sqlite3_vtab_cursor *pVtabCursor, 
  sqlite3_context *ctx, 
  int i
){
  PragmaVtabCursor *pCsr = (PragmaVtabCursor*)pVtabCursor;
  PragmaVtab *pTab = (PragmaVtab*)(pVtabCursor->pVtab);
  if( i<pTab->iHidden ){
    sqlite3_result_value(ctx, sqlite3_column_value(pCsr->pPragma, i));
  }else{
    sqlite3_result_text(ctx, pCsr->azArg[i-pTab->iHidden],-1,SQLITE_TRANSIENT);
  }
  return SQLITE_OK;
}

/* 
** Pragma virtual table module xRowid method.
*/
static int pragmaVtabRowid(sqlite3_vtab_cursor *pVtabCursor, sqlite_int64 *p){
  PragmaVtabCursor *pCsr = (PragmaVtabCursor*)pVtabCursor;
  *p = pCsr->iRowid;
  return SQLITE_OK;
}

/* The pragma virtual table object */
static const sqlite3_module pragmaVtabModule = {
  0,                           /* iVersion */
  0,                           /* xCreate - create a table */
  pragmaVtabConnect,           /* xConnect - connect to an existing table */
  pragmaVtabBestIndex,         /* xBestIndex - Determine search strategy */
  pragmaVtabDisconnect,        /* xDisconnect - Disconnect from a table */
  0,                           /* xDestroy - Drop a table */
  pragmaVtabOpen,              /* xOpen - open a cursor */
  pragmaVtabClose,             /* xClose - close a cursor */
  pragmaVtabFilter,            /* xFilter - configure scan constraints */
  pragmaVtabNext,              /* xNext - advance a cursor */
  pragmaVtabEof,               /* xEof */
  pragmaVtabColumn,            /* xColumn - read data */
  pragmaVtabRowid,             /* xRowid - read data */
  0,                           /* xUpdate - write data */
  0,                           /* xBegin - begin transaction */
  0,                           /* xSync - sync transaction */
  0,                           /* xCommit - commit transaction */
  0,                           /* xRollback - rollback transaction */
  0,                           /* xFindFunction - function overloading */
  0,                           /* xRename - rename the table */
  0,                           /* xSavepoint */
  0,                           /* xRelease */
  0                            /* xRollbackTo */
};

/*
** Check to see if zTabName is really the name of a pragma.  If it is,
** then register an eponymous virtual table for that pragma and return
** a pointer to the Module object for the new virtual table.
*/
Module *sqlite3PragmaVtabRegister(sqlite3 *db, const char *zName){
  const PragmaName *pName;
  assert( sqlite3_strnicmp(zName, "pragma_", 7)==0 );
  pName = pragmaLocate(zName+7);
  if( pName==0 ) return 0;
  if( (pName->mPragFlg & (PragFlg_Result0|PragFlg_Result1))==0 ) return 0;
  assert( sqlite3HashFind(&db->aModule, zName)==0 );
  return sqlite3VtabCreateModule(db, zName, &pragmaVtabModule, (void*)pName, 0);
}

#endif /* SQLITE_OMIT_VIRTUALTABLE */

#endif /* SQLITE_OMIT_PRAGMA */<|MERGE_RESOLUTION|>--- conflicted
+++ resolved
@@ -2135,10 +2135,7 @@
       }else{
         sqlite3_rekey_v2(db, zDb, zRight, n);
       }
-<<<<<<< HEAD
-=======
-    }
->>>>>>> dfc7b8b7
+    }
     break;
   }
   case PragTyp_HEXKEY: {
