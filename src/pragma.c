/*
** 2003 April 6
**
** The author disclaims copyright to this source code.  In place of
** a legal notice, here is a blessing:
**
**    May you do good and not evil.
**    May you find forgiveness for yourself and forgive others.
**    May you share freely, never taking more than you give.
**
*************************************************************************
** This file contains code used to implement the PRAGMA command.
*/
#include "sqliteInt.h"

/*
** Interpret the given string as a safety level.  Return 0 for OFF,
** 1 for ON or NORMAL and 2 for FULL.  Return 1 for an empty or 
** unrecognized string argument.  The FULL option is disallowed
** if the omitFull parameter it 1.
**
** Note that the values returned are one less that the values that
** should be passed into sqlite3BtreeSetSafetyLevel().  The is done
** to support legacy SQL code.  The safety level used to be boolean
** and older scripts may have used numbers 0 for OFF and 1 for ON.
*/
static u8 getSafetyLevel(const char *z, int omitFull, int dflt){
                             /* 123456789 123456789 */
  static const char zText[] = "onoffalseyestruefull";
  static const u8 iOffset[] = {0, 1, 2, 4, 9, 12, 16};
  static const u8 iLength[] = {2, 2, 3, 5, 3, 4, 4};
  static const u8 iValue[] =  {1, 0, 0, 0, 1, 1, 2};
  int i, n;
  if( sqlite3Isdigit(*z) ){
    return (u8)sqlite3Atoi(z);
  }
  n = sqlite3Strlen30(z);
  for(i=0; i<ArraySize(iLength)-omitFull; i++){
    if( iLength[i]==n && sqlite3StrNICmp(&zText[iOffset[i]],z,n)==0 ){
      return iValue[i];
    }
  }
  return dflt;
}

/*
** Interpret the given string as a boolean value.
*/
u8 sqlite3GetBoolean(const char *z, int dflt){
  return getSafetyLevel(z,1,dflt)!=0;
}

/* The sqlite3GetBoolean() function is used by other modules but the
** remainder of this file is specific to PRAGMA processing.  So omit
** the rest of the file if PRAGMAs are omitted from the build.
*/
#if !defined(SQLITE_OMIT_PRAGMA)

/*
** Interpret the given string as a locking mode value.
*/
static int getLockingMode(const char *z){
  if( z ){
    if( 0==sqlite3StrICmp(z, "exclusive") ) return PAGER_LOCKINGMODE_EXCLUSIVE;
    if( 0==sqlite3StrICmp(z, "normal") ) return PAGER_LOCKINGMODE_NORMAL;
  }
  return PAGER_LOCKINGMODE_QUERY;
}

#ifndef SQLITE_OMIT_AUTOVACUUM
/*
** Interpret the given string as an auto-vacuum mode value.
**
** The following strings, "none", "full" and "incremental" are 
** acceptable, as are their numeric equivalents: 0, 1 and 2 respectively.
*/
static int getAutoVacuum(const char *z){
  int i;
  if( 0==sqlite3StrICmp(z, "none") ) return BTREE_AUTOVACUUM_NONE;
  if( 0==sqlite3StrICmp(z, "full") ) return BTREE_AUTOVACUUM_FULL;
  if( 0==sqlite3StrICmp(z, "incremental") ) return BTREE_AUTOVACUUM_INCR;
  i = sqlite3Atoi(z);
  return (u8)((i>=0&&i<=2)?i:0);
}
#endif /* ifndef SQLITE_OMIT_AUTOVACUUM */

#ifndef SQLITE_OMIT_PAGER_PRAGMAS
/*
** Interpret the given string as a temp db location. Return 1 for file
** backed temporary databases, 2 for the Red-Black tree in memory database
** and 0 to use the compile-time default.
*/
static int getTempStore(const char *z){
  if( z[0]>='0' && z[0]<='2' ){
    return z[0] - '0';
  }else if( sqlite3StrICmp(z, "file")==0 ){
    return 1;
  }else if( sqlite3StrICmp(z, "memory")==0 ){
    return 2;
  }else{
    return 0;
  }
}
#endif /* SQLITE_PAGER_PRAGMAS */

#ifndef SQLITE_OMIT_PAGER_PRAGMAS
/*
** Invalidate temp storage, either when the temp storage is changed
** from default, or when 'file' and the temp_store_directory has changed
*/
static int invalidateTempStorage(Parse *pParse){
  sqlite3 *db = pParse->db;
  if( db->aDb[1].pBt!=0 ){
    if( !db->autoCommit || sqlite3BtreeIsInReadTrans(db->aDb[1].pBt) ){
      sqlite3ErrorMsg(pParse, "temporary storage cannot be changed "
        "from within a transaction");
      return SQLITE_ERROR;
    }
    sqlite3BtreeClose(db->aDb[1].pBt);
    db->aDb[1].pBt = 0;
    sqlite3ResetInternalSchema(db, -1);
  }
  return SQLITE_OK;
}
#endif /* SQLITE_PAGER_PRAGMAS */

#ifndef SQLITE_OMIT_PAGER_PRAGMAS
/*
** If the TEMP database is open, close it and mark the database schema
** as needing reloading.  This must be done when using the SQLITE_TEMP_STORE
** or DEFAULT_TEMP_STORE pragmas.
*/
static int changeTempStorage(Parse *pParse, const char *zStorageType){
  int ts = getTempStore(zStorageType);
  sqlite3 *db = pParse->db;
  if( db->temp_store==ts ) return SQLITE_OK;
  if( invalidateTempStorage( pParse ) != SQLITE_OK ){
    return SQLITE_ERROR;
  }
  db->temp_store = (u8)ts;
  return SQLITE_OK;
}
#endif /* SQLITE_PAGER_PRAGMAS */

/*
** Generate code to return a single integer value.
*/
static void returnSingleInt(Parse *pParse, const char *zLabel, i64 *pValue){
  Vdbe *v = sqlite3GetVdbe(pParse);
  int mem = ++pParse->nMem;
  i64 *pI64 = sqlite3DbMallocRaw(pParse->db, sizeof(*pValue));
  if( pI64 ){
    memcpy(pI64, pValue, sizeof(*pValue));
  }
  sqlite3VdbeAddOp4(v, OP_Int64, 0, mem, 0, (char*)pI64, P4_INT64);
  sqlite3VdbeSetNumCols(v, 1);
  sqlite3VdbeSetColName(v, 0, COLNAME_NAME, zLabel, SQLITE_STATIC);
  sqlite3VdbeAddOp2(v, OP_ResultRow, mem, 1);
}

#ifndef SQLITE_OMIT_FLAG_PRAGMAS
/*
** Check to see if zRight and zLeft refer to a pragma that queries
** or changes one of the flags in db->flags.  Return 1 if so and 0 if not.
** Also, implement the pragma.
*/
static int flagPragma(Parse *pParse, const char *zLeft, const char *zRight){
  static const struct sPragmaType {
    const char *zName;  /* Name of the pragma */
    int mask;           /* Mask for the db->flags value */
  } aPragma[] = {
    { "full_column_names",        SQLITE_FullColNames  },
    { "short_column_names",       SQLITE_ShortColNames },
    { "count_changes",            SQLITE_CountRows     },
    { "empty_result_callbacks",   SQLITE_NullCallback  },
    { "legacy_file_format",       SQLITE_LegacyFileFmt },
    { "fullfsync",                SQLITE_FullFSync     },
    { "checkpoint_fullfsync",     SQLITE_CkptFullFSync },
    { "reverse_unordered_selects", SQLITE_ReverseOrder  },
#ifndef SQLITE_OMIT_AUTOMATIC_INDEX
    { "automatic_index",          SQLITE_AutoIndex     },
#endif
#ifdef SQLITE_DEBUG
    { "sql_trace",                SQLITE_SqlTrace      },
    { "vdbe_listing",             SQLITE_VdbeListing   },
    { "vdbe_trace",               SQLITE_VdbeTrace     },
#endif
#ifndef SQLITE_OMIT_CHECK
    { "ignore_check_constraints", SQLITE_IgnoreChecks  },
#endif
    /* The following is VERY experimental */
    { "writable_schema",          SQLITE_WriteSchema|SQLITE_RecoveryMode },

    /* TODO: Maybe it shouldn't be possible to change the ReadUncommitted
    ** flag if there are any active statements. */
    { "read_uncommitted",         SQLITE_ReadUncommitted },
    { "recursive_triggers",       SQLITE_RecTriggers },

    /* This flag may only be set if both foreign-key and trigger support
    ** are present in the build.  */
#if !defined(SQLITE_OMIT_FOREIGN_KEY) && !defined(SQLITE_OMIT_TRIGGER)
    { "foreign_keys",             SQLITE_ForeignKeys },
#endif
  };
  int i;
  const struct sPragmaType *p;
  for(i=0, p=aPragma; i<ArraySize(aPragma); i++, p++){
    if( sqlite3StrICmp(zLeft, p->zName)==0 ){
      sqlite3 *db = pParse->db;
      Vdbe *v;
      v = sqlite3GetVdbe(pParse);
      assert( v!=0 );  /* Already allocated by sqlite3Pragma() */
      if( ALWAYS(v) ){
        if( zRight==0 ){
          i64 value = ((db->flags & p->mask)!=0 ? 1 : 0);
          returnSingleInt(pParse, p->zName, &value);
        }else{
          int mask = p->mask;          /* Mask of bits to set or clear. */
          if( db->autoCommit==0 ){
            /* Foreign key support may not be enabled or disabled while not
            ** in auto-commit mode.  */
            mask &= ~(SQLITE_ForeignKeys);
          }

          if( sqlite3GetBoolean(zRight, 0) ){
            db->flags |= mask;
          }else{
            db->flags &= ~mask;
          }

          /* Many of the flag-pragmas modify the code generated by the SQL 
          ** compiler (eg. count_changes). So add an opcode to expire all
          ** compiled SQL statements after modifying a pragma value.
          */
          sqlite3VdbeAddOp2(v, OP_Expire, 0, 0);
        }
      }

      return 1;
    }
  }
  return 0;
}
#endif /* SQLITE_OMIT_FLAG_PRAGMAS */

/*
** Return a human-readable name for a constraint resolution action.
*/
#ifndef SQLITE_OMIT_FOREIGN_KEY
static const char *actionName(u8 action){
  const char *zName;
  switch( action ){
    case OE_SetNull:  zName = "SET NULL";        break;
    case OE_SetDflt:  zName = "SET DEFAULT";     break;
    case OE_Cascade:  zName = "CASCADE";         break;
    case OE_Restrict: zName = "RESTRICT";        break;
    default:          zName = "NO ACTION";  
                      assert( action==OE_None ); break;
  }
  return zName;
}
#endif


/*
** Parameter eMode must be one of the PAGER_JOURNALMODE_XXX constants
** defined in pager.h. This function returns the associated lowercase
** journal-mode name.
*/
const char *sqlite3JournalModename(int eMode){
  static char * const azModeName[] = {
    "delete", "persist", "off", "truncate", "memory"
#ifndef SQLITE_OMIT_WAL
     , "wal"
#endif
  };
  assert( PAGER_JOURNALMODE_DELETE==0 );
  assert( PAGER_JOURNALMODE_PERSIST==1 );
  assert( PAGER_JOURNALMODE_OFF==2 );
  assert( PAGER_JOURNALMODE_TRUNCATE==3 );
  assert( PAGER_JOURNALMODE_MEMORY==4 );
  assert( PAGER_JOURNALMODE_WAL==5 );
  assert( eMode>=0 && eMode<=ArraySize(azModeName) );

  if( eMode==ArraySize(azModeName) ) return 0;
  return azModeName[eMode];
}

/*
** Process a pragma statement.  
**
** Pragmas are of this form:
**
**      PRAGMA [database.]id [= value]
**
** The identifier might also be a string.  The value is a string, and
** identifier, or a number.  If minusFlag is true, then the value is
** a number that was preceded by a minus sign.
**
** If the left side is "database.id" then pId1 is the database name
** and pId2 is the id.  If the left side is just "id" then pId1 is the
** id and pId2 is any empty string.
*/
void sqlite3Pragma(
  Parse *pParse, 
  Token *pId1,        /* First part of [database.]id field */
  Token *pId2,        /* Second part of [database.]id field, or NULL */
  Token *pValue,      /* Token for <value>, or NULL */
  int minusFlag       /* True if a '-' sign preceded <value> */
){
  char *zLeft = 0;       /* Nul-terminated UTF-8 string <id> */
  char *zRight = 0;      /* Nul-terminated UTF-8 string <value>, or NULL */
  const char *zDb = 0;   /* The database name */
  Token *pId;            /* Pointer to <id> token */
  int iDb;               /* Database index for <database> */
  sqlite3 *db = pParse->db;
  Db *pDb;
  Vdbe *v = pParse->pVdbe = sqlite3VdbeCreate(db);
  if( v==0 ) return;
  sqlite3VdbeRunOnlyOnce(v);
  pParse->nMem = 2;

  /* Interpret the [database.] part of the pragma statement. iDb is the
  ** index of the database this pragma is being applied to in db.aDb[]. */
  iDb = sqlite3TwoPartName(pParse, pId1, pId2, &pId);
  if( iDb<0 ) return;
  pDb = &db->aDb[iDb];

  /* If the temp database has been explicitly named as part of the 
  ** pragma, make sure it is open. 
  */
  if( iDb==1 && sqlite3OpenTempDatabase(pParse) ){
    return;
  }

  zLeft = sqlite3NameFromToken(db, pId);
  if( !zLeft ) return;
  if( minusFlag ){
    zRight = sqlite3MPrintf(db, "-%T", pValue);
  }else{
    zRight = sqlite3NameFromToken(db, pValue);
  }

  assert( pId2 );
  zDb = pId2->n>0 ? pDb->zName : 0;
  if( sqlite3AuthCheck(pParse, SQLITE_PRAGMA, zLeft, zRight, zDb) ){
    goto pragma_out;
  }
 
#if !defined(SQLITE_OMIT_PAGER_PRAGMAS) && !defined(SQLITE_OMIT_DEPRECATED)
  /*
  **  PRAGMA [database.]default_cache_size
  **  PRAGMA [database.]default_cache_size=N
  **
  ** The first form reports the current persistent setting for the
  ** page cache size.  The value returned is the maximum number of
  ** pages in the page cache.  The second form sets both the current
  ** page cache size value and the persistent page cache size value
  ** stored in the database file.
  **
  ** Older versions of SQLite would set the default cache size to a
  ** negative number to indicate synchronous=OFF.  These days, synchronous
  ** is always on by default regardless of the sign of the default cache
  ** size.  But continue to take the absolute value of the default cache
  ** size of historical compatibility.
  */
  if( sqlite3StrICmp(zLeft,"default_cache_size")==0 ){
    static const VdbeOpList getCacheSize[] = {
      { OP_Transaction, 0, 0,        0},                         /* 0 */
      { OP_ReadCookie,  0, 1,        BTREE_DEFAULT_CACHE_SIZE},  /* 1 */
      { OP_IfPos,       1, 7,        0},
      { OP_Integer,     0, 2,        0},
      { OP_Subtract,    1, 2,        1},
      { OP_IfPos,       1, 7,        0},
      { OP_Integer,     0, 1,        0},                         /* 6 */
      { OP_ResultRow,   1, 1,        0},
    };
    int addr;
    if( sqlite3ReadSchema(pParse) ) goto pragma_out;
    sqlite3VdbeUsesBtree(v, iDb);
    if( !zRight ){
      sqlite3VdbeSetNumCols(v, 1);
      sqlite3VdbeSetColName(v, 0, COLNAME_NAME, "cache_size", SQLITE_STATIC);
      pParse->nMem += 2;
      addr = sqlite3VdbeAddOpList(v, ArraySize(getCacheSize), getCacheSize);
      sqlite3VdbeChangeP1(v, addr, iDb);
      sqlite3VdbeChangeP1(v, addr+1, iDb);
      sqlite3VdbeChangeP1(v, addr+6, SQLITE_DEFAULT_CACHE_SIZE);
    }else{
      int size = sqlite3AbsInt32(sqlite3Atoi(zRight));
      sqlite3BeginWriteOperation(pParse, 0, iDb);
      sqlite3VdbeAddOp2(v, OP_Integer, size, 1);
      sqlite3VdbeAddOp3(v, OP_SetCookie, iDb, BTREE_DEFAULT_CACHE_SIZE, 1);
      assert( sqlite3SchemaMutexHeld(db, iDb, 0) );
      pDb->pSchema->cache_size = size;
      sqlite3BtreeSetCacheSize(pDb->pBt, pDb->pSchema->cache_size);
    }
  }else
#endif /* !SQLITE_OMIT_PAGER_PRAGMAS && !SQLITE_OMIT_DEPRECATED */

#if !defined(SQLITE_OMIT_PAGER_PRAGMAS)
  /*
  **  PRAGMA [database.]page_size
  **  PRAGMA [database.]page_size=N
  **
  ** The first form reports the current setting for the
  ** database page size in bytes.  The second form sets the
  ** database page size value.  The value can only be set if
  ** the database has not yet been created.
  */
  if( sqlite3StrICmp(zLeft,"page_size")==0 ){
    Btree *pBt = pDb->pBt;
    assert( pBt!=0 );
    if( !zRight ){
      i64 size = ALWAYS(pBt) ? sqlite3BtreeGetPageSize(pBt) : 0;
      returnSingleInt(pParse, "page_size", &size);
    }else{
      /* Malloc may fail when setting the page-size, as there is an internal
      ** buffer that the pager module resizes using sqlite3_realloc().
      */
      db->nextPagesize = sqlite3Atoi(zRight);
      if( SQLITE_NOMEM==sqlite3BtreeSetPageSize(pBt, db->nextPagesize,-1,0) ){
        db->mallocFailed = 1;
      }
    }
  }else

  /*
  **  PRAGMA [database.]secure_delete
  **  PRAGMA [database.]secure_delete=ON/OFF
  **
  ** The first form reports the current setting for the
  ** secure_delete flag.  The second form changes the secure_delete
  ** flag setting and reports thenew value.
  */
  if( sqlite3StrICmp(zLeft,"secure_delete")==0 ){
    Btree *pBt = pDb->pBt;
    sqlite3_int64 b = -1;
    assert( pBt!=0 );
    if( zRight ){
      b = sqlite3GetBoolean(zRight, 0);
    }
    if( pId2->n==0 && b>=0 ){
      int ii;
      for(ii=0; ii<db->nDb; ii++){
        sqlite3BtreeSecureDelete(db->aDb[ii].pBt, (int)b);
      }
    }
    b = (int)sqlite3BtreeSecureDelete(pBt, (int)b);
    returnSingleInt(pParse, "secure_delete", &b);
  }else

  /*
  **  PRAGMA [database.]max_page_count
  **  PRAGMA [database.]max_page_count=N
  **
  ** The first form reports the current setting for the
  ** maximum number of pages in the database file.  The 
  ** second form attempts to change this setting.  Both
  ** forms return the current setting.
  **
  ** The absolute value of N is used.  This is undocumented and might
  ** change.  The only purpose is to provide an easy way to test
  ** the sqlite3AbsInt32() function.
  **
  **  PRAGMA [database.]page_count
  **
  ** Return the number of pages in the specified database.
  */
  if( sqlite3StrICmp(zLeft,"page_count")==0
   || sqlite3StrICmp(zLeft,"max_page_count")==0
  ){
    int iReg;
    if( sqlite3ReadSchema(pParse) ) goto pragma_out;
    sqlite3CodeVerifySchema(pParse, iDb);
    iReg = ++pParse->nMem;
    if( sqlite3Tolower(zLeft[0])=='p' ){
      sqlite3VdbeAddOp2(v, OP_Pagecount, iDb, iReg);
    }else{
      sqlite3VdbeAddOp3(v, OP_MaxPgcnt, iDb, iReg, 
                        sqlite3AbsInt32(sqlite3Atoi(zRight)));
    }
    sqlite3VdbeAddOp2(v, OP_ResultRow, iReg, 1);
    sqlite3VdbeSetNumCols(v, 1);
    sqlite3VdbeSetColName(v, 0, COLNAME_NAME, zLeft, SQLITE_TRANSIENT);
  }else

  /*
  **  PRAGMA [database.]locking_mode
  **  PRAGMA [database.]locking_mode = (normal|exclusive)
  */
  if( sqlite3StrICmp(zLeft,"locking_mode")==0 ){
    const char *zRet = "normal";
    int eMode = getLockingMode(zRight);

    if( pId2->n==0 && eMode==PAGER_LOCKINGMODE_QUERY ){
      /* Simple "PRAGMA locking_mode;" statement. This is a query for
      ** the current default locking mode (which may be different to
      ** the locking-mode of the main database).
      */
      eMode = db->dfltLockMode;
    }else{
      Pager *pPager;
      if( pId2->n==0 ){
        /* This indicates that no database name was specified as part
        ** of the PRAGMA command. In this case the locking-mode must be
        ** set on all attached databases, as well as the main db file.
        **
        ** Also, the sqlite3.dfltLockMode variable is set so that
        ** any subsequently attached databases also use the specified
        ** locking mode.
        */
        int ii;
        assert(pDb==&db->aDb[0]);
        for(ii=2; ii<db->nDb; ii++){
          pPager = sqlite3BtreePager(db->aDb[ii].pBt);
          sqlite3PagerLockingMode(pPager, eMode);
        }
        db->dfltLockMode = (u8)eMode;
      }
      pPager = sqlite3BtreePager(pDb->pBt);
      eMode = sqlite3PagerLockingMode(pPager, eMode);
    }

    assert(eMode==PAGER_LOCKINGMODE_NORMAL||eMode==PAGER_LOCKINGMODE_EXCLUSIVE);
    if( eMode==PAGER_LOCKINGMODE_EXCLUSIVE ){
      zRet = "exclusive";
    }
    sqlite3VdbeSetNumCols(v, 1);
    sqlite3VdbeSetColName(v, 0, COLNAME_NAME, "locking_mode", SQLITE_STATIC);
    sqlite3VdbeAddOp4(v, OP_String8, 0, 1, 0, zRet, 0);
    sqlite3VdbeAddOp2(v, OP_ResultRow, 1, 1);
  }else

  /*
  **  PRAGMA [database.]journal_mode
  **  PRAGMA [database.]journal_mode =
  **                      (delete|persist|off|truncate|memory|wal|off)
  */
  if( sqlite3StrICmp(zLeft,"journal_mode")==0 ){
    int eMode;        /* One of the PAGER_JOURNALMODE_XXX symbols */
    int ii;           /* Loop counter */

    /* Force the schema to be loaded on all databases.  This causes all
    ** database files to be opened and the journal_modes set.  This is
    ** necessary because subsequent processing must know if the databases
    ** are in WAL mode. */
    if( sqlite3ReadSchema(pParse) ){
      goto pragma_out;
    }

    sqlite3VdbeSetNumCols(v, 1);
    sqlite3VdbeSetColName(v, 0, COLNAME_NAME, "journal_mode", SQLITE_STATIC);

    if( zRight==0 ){
      /* If there is no "=MODE" part of the pragma, do a query for the
      ** current mode */
      eMode = PAGER_JOURNALMODE_QUERY;
    }else{
      const char *zMode;
      int n = sqlite3Strlen30(zRight);
      for(eMode=0; (zMode = sqlite3JournalModename(eMode))!=0; eMode++){
        if( sqlite3StrNICmp(zRight, zMode, n)==0 ) break;
      }
      if( !zMode ){
        /* If the "=MODE" part does not match any known journal mode,
        ** then do a query */
        eMode = PAGER_JOURNALMODE_QUERY;
      }
    }
    if( eMode==PAGER_JOURNALMODE_QUERY && pId2->n==0 ){
      /* Convert "PRAGMA journal_mode" into "PRAGMA main.journal_mode" */
      iDb = 0;
      pId2->n = 1;
    }
#ifdef SQLITE_DEFAULT_WAL_SAFETYLEVEL
    if( ! SQLITE_DbSafetyLevelIsFixed(pDb->safety_level) ){
      if( eMode == PAGER_JOURNALMODE_WAL ){
        /* when entering wal mode, immediately switch the safety_level
        ** so that a query to pragma synchronous returns the correct value */
      
        pDb->safety_level = SQLITE_DEFAULT_WAL_SAFETYLEVEL;
      }else{
        /* If the user hasn't overridden the synchronous setting, use the 
        ** default for non-wal databases */
        pDb->safety_level = 3;
      }
    }
#endif /* SQLITE_DEFAULT_WAL_SAFETYLEVEL */
    for(ii=db->nDb-1; ii>=0; ii--){
      if( db->aDb[ii].pBt && (ii==iDb || pId2->n==0) ){
        sqlite3VdbeUsesBtree(v, ii);
        sqlite3VdbeAddOp3(v, OP_JournalMode, ii, 1, eMode);
      }
    }
    sqlite3VdbeAddOp2(v, OP_ResultRow, 1, 1);
  }else

  /*
  **  PRAGMA [database.]journal_size_limit
  **  PRAGMA [database.]journal_size_limit=N
  **
  ** Get or set the size limit on rollback journal files.
  */
  if( sqlite3StrICmp(zLeft,"journal_size_limit")==0 ){
    Pager *pPager = sqlite3BtreePager(pDb->pBt);
    i64 iLimit = -2;
    if( zRight ){
      sqlite3Atoi64(zRight, &iLimit, 1000000, SQLITE_UTF8);
      if( iLimit<-1 ) iLimit = -1;
    }
    iLimit = sqlite3PagerJournalSizeLimit(pPager, iLimit);
    returnSingleInt(pParse, "journal_size_limit", &iLimit);
  }else

#endif /* SQLITE_OMIT_PAGER_PRAGMAS */

  /*
  **  PRAGMA [database.]auto_vacuum
  **  PRAGMA [database.]auto_vacuum=N
  **
  ** Get or set the value of the database 'auto-vacuum' parameter.
  ** The value is one of:  0 NONE 1 FULL 2 INCREMENTAL
  */
#ifndef SQLITE_OMIT_AUTOVACUUM
  if( sqlite3StrICmp(zLeft,"auto_vacuum")==0 ){
    Btree *pBt = pDb->pBt;
    assert( pBt!=0 );
    if( sqlite3ReadSchema(pParse) ){
      goto pragma_out;
    }
    if( !zRight ){
      i64 auto_vacuum;
      if( ALWAYS(pBt) ){
         auto_vacuum = sqlite3BtreeGetAutoVacuum(pBt);
      }else{
         auto_vacuum = SQLITE_DEFAULT_AUTOVACUUM;
      }
      returnSingleInt(pParse, "auto_vacuum", &auto_vacuum);
    }else{
      int eAuto = getAutoVacuum(zRight);
      assert( eAuto>=0 && eAuto<=2 );
      db->nextAutovac = (u8)eAuto;
      if( ALWAYS(eAuto>=0) ){
        /* Call SetAutoVacuum() to set initialize the internal auto and
        ** incr-vacuum flags. This is required in case this connection
        ** creates the database file. It is important that it is created
        ** as an auto-vacuum capable db.
        */
        int rc = sqlite3BtreeSetAutoVacuum(pBt, eAuto);
        if( rc==SQLITE_OK && (eAuto==1 || eAuto==2) ){
          /* When setting the auto_vacuum mode to either "full" or 
          ** "incremental", write the value of meta[6] in the database
          ** file. Before writing to meta[6], check that meta[3] indicates
          ** that this really is an auto-vacuum capable database.
          */
          static const VdbeOpList setMeta6[] = {
            { OP_Transaction,    0,         1,                 0},    /* 0 */
            { OP_ReadCookie,     0,         1,         BTREE_LARGEST_ROOT_PAGE},
            { OP_If,             1,         0,                 0},    /* 2 */
            { OP_Halt,           SQLITE_OK, OE_Abort,          0},    /* 3 */
            { OP_Integer,        0,         1,                 0},    /* 4 */
            { OP_SetCookie,      0,         BTREE_INCR_VACUUM, 1},    /* 5 */
          };
          int iAddr;
          iAddr = sqlite3VdbeAddOpList(v, ArraySize(setMeta6), setMeta6);
          sqlite3VdbeChangeP1(v, iAddr, iDb);
          sqlite3VdbeChangeP1(v, iAddr+1, iDb);
          sqlite3VdbeChangeP2(v, iAddr+2, iAddr+4);
          sqlite3VdbeChangeP1(v, iAddr+4, eAuto-1);
          sqlite3VdbeChangeP1(v, iAddr+5, iDb);
          sqlite3VdbeUsesBtree(v, iDb);
        }
      }
    }
  }else
#endif

  /*
  **  PRAGMA [database.]incremental_vacuum(N)
  **
  ** Do N steps of incremental vacuuming on a database.
  */
#ifndef SQLITE_OMIT_AUTOVACUUM
  if( sqlite3StrICmp(zLeft,"incremental_vacuum")==0 ){
    int iLimit, addr;
    if( sqlite3ReadSchema(pParse) ){
      goto pragma_out;
    }
    if( zRight==0 || !sqlite3GetInt32(zRight, &iLimit) || iLimit<=0 ){
      iLimit = 0x7fffffff;
    }
    sqlite3BeginWriteOperation(pParse, 0, iDb);
    sqlite3VdbeAddOp2(v, OP_Integer, iLimit, 1);
    addr = sqlite3VdbeAddOp1(v, OP_IncrVacuum, iDb);
    sqlite3VdbeAddOp1(v, OP_ResultRow, 1);
    sqlite3VdbeAddOp2(v, OP_AddImm, 1, -1);
    sqlite3VdbeAddOp2(v, OP_IfPos, 1, addr);
    sqlite3VdbeJumpHere(v, addr);
  }else
#endif

#ifndef SQLITE_OMIT_PAGER_PRAGMAS
  /*
  **  PRAGMA [database.]cache_size
  **  PRAGMA [database.]cache_size=N
  **
  ** The first form reports the current local setting for the
  ** page cache size. The second form sets the local
  ** page cache size value.  If N is positive then that is the
  ** number of pages in the cache.  If N is negative, then the
  ** number of pages is adjusted so that the cache uses -N kibibytes
  ** of memory.
  */
  if( sqlite3StrICmp(zLeft,"cache_size")==0 ){
    if( sqlite3ReadSchema(pParse) ) goto pragma_out;
    assert( sqlite3SchemaMutexHeld(db, iDb, 0) );
    if( !zRight ){
      i64 cacheSize = pDb->pSchema->cache_size;
      returnSingleInt(pParse, "cache_size", &cacheSize);
    }else{
      int size = sqlite3Atoi(zRight);
      pDb->pSchema->cache_size = size;
      sqlite3BtreeSetCacheSize(pDb->pBt, pDb->pSchema->cache_size);
    }
  }else

  /*
  **   PRAGMA temp_store
  **   PRAGMA temp_store = "default"|"memory"|"file"
  **
  ** Return or set the local value of the temp_store flag.  Changing
  ** the local value does not make changes to the disk file and the default
  ** value will be restored the next time the database is opened.
  **
  ** Note that it is possible for the library compile-time options to
  ** override this setting
  */
  if( sqlite3StrICmp(zLeft, "temp_store")==0 ){
    if( !zRight ){
      i64 tempStore = db->temp_store;
      returnSingleInt(pParse, "temp_store", &tempStore);
    }else{
      changeTempStorage(pParse, zRight);
    }
  }else

  /*
  **   PRAGMA temp_store_directory
  **   PRAGMA temp_store_directory = ""|"directory_name"
  **
  ** Return or set the local value of the temp_store_directory flag.  Changing
  ** the value sets a specific directory to be used for temporary files.
  ** Setting to a null string reverts to the default temporary directory search.
  ** If temporary directory is changed, then invalidateTempStorage.
  **
  */
  if( sqlite3StrICmp(zLeft, "temp_store_directory")==0 ){
    if( !zRight ){
      if( sqlite3_temp_directory ){
        sqlite3VdbeSetNumCols(v, 1);
        sqlite3VdbeSetColName(v, 0, COLNAME_NAME, 
            "temp_store_directory", SQLITE_STATIC);
        sqlite3VdbeAddOp4(v, OP_String8, 0, 1, 0, sqlite3_temp_directory, 0);
        sqlite3VdbeAddOp2(v, OP_ResultRow, 1, 1);
      }
    }else{
#ifndef SQLITE_OMIT_WSD
      if( zRight[0] ){
        int rc;
        int res;
        rc = sqlite3OsAccess(db->pVfs, zRight, SQLITE_ACCESS_READWRITE, &res);
        if( rc!=SQLITE_OK || res==0 ){
          sqlite3ErrorMsg(pParse, "not a writable directory");
          goto pragma_out;
        }
      }
      if( SQLITE_TEMP_STORE==0
       || (SQLITE_TEMP_STORE==1 && db->temp_store<=1)
       || (SQLITE_TEMP_STORE==2 && db->temp_store==1)
      ){
        invalidateTempStorage(pParse);
      }
      sqlite3_free(sqlite3_temp_directory);
      if( zRight[0] ){
        sqlite3_temp_directory = sqlite3_mprintf("%s", zRight);
      }else{
        sqlite3_temp_directory = 0;
      }
#endif /* SQLITE_OMIT_WSD */
    }
  }else

#if !defined(SQLITE_ENABLE_LOCKING_STYLE)
#  if defined(__APPLE__)
#    define SQLITE_ENABLE_LOCKING_STYLE 1
#  else
#    define SQLITE_ENABLE_LOCKING_STYLE 0
#  endif
#endif
#if SQLITE_ENABLE_LOCKING_STYLE
  /*
   **   PRAGMA [database.]lock_proxy_file
   **   PRAGMA [database.]lock_proxy_file = ":auto:"|"lock_file_path"
   **
   ** Return or set the value of the lock_proxy_file flag.  Changing
   ** the value sets a specific file to be used for database access locks.
   **
   */
  if( sqlite3StrICmp(zLeft, "lock_proxy_file")==0 ){
    if( !zRight ){
      Pager *pPager = sqlite3BtreePager(pDb->pBt);
      char *proxy_file_path = NULL;
      sqlite3_file *pFile = sqlite3PagerFile(pPager);
      sqlite3OsFileControlHint(pFile, SQLITE_GET_LOCKPROXYFILE, 
                           &proxy_file_path);
      
      if( proxy_file_path ){
        sqlite3VdbeSetNumCols(v, 1);
        sqlite3VdbeSetColName(v, 0, COLNAME_NAME, 
                              "lock_proxy_file", SQLITE_STATIC);
        sqlite3VdbeAddOp4(v, OP_String8, 0, 1, 0, proxy_file_path, 0);
        sqlite3VdbeAddOp2(v, OP_ResultRow, 1, 1);
      }
    }else{
      Pager *pPager = sqlite3BtreePager(pDb->pBt);
      sqlite3_file *pFile = sqlite3PagerFile(pPager);
      int res;
      if( zRight[0] ){
        res=sqlite3OsFileControl(pFile, SQLITE_SET_LOCKPROXYFILE, 
                                     zRight);
      } else {
        res=sqlite3OsFileControl(pFile, SQLITE_SET_LOCKPROXYFILE, 
                                     NULL);
      }
      if( res!=SQLITE_OK ){
        sqlite3ErrorMsg(pParse, "failed to set lock proxy file");
        goto pragma_out;
      }
    }
  }else
#endif /* SQLITE_ENABLE_LOCKING_STYLE */      
    
  /*
  **   PRAGMA [database.]synchronous
  **   PRAGMA [database.]synchronous=OFF|ON|NORMAL|FULL
  **
  ** Return or set the local value of the synchronous flag.  Changing
  ** the local value does not make changes to the disk file and the
  ** default value will be restored the next time the database is
  ** opened.
  */
  if( sqlite3StrICmp(zLeft,"synchronous")==0 ){
    if( sqlite3ReadSchema(pParse) ) goto pragma_out;
    if( !zRight ){
      u8 level = pDb->safety_level;
      i64 safetyLevel = (i64)(SQLITE_DbSafetyLevelValue(level)-1);
      returnSingleInt(pParse, "synchronous", &safetyLevel);
    }else{
      if( !db->autoCommit ){
        sqlite3ErrorMsg(pParse, 
            "Safety level may not be changed inside a transaction");
      }else{
<<<<<<< HEAD
        u8 level = getSafetyLevel(zRight)+1;
        pDb->safety_level = (level | SQLITE_SAFETYLEVEL_FIXED);
=======
        pDb->safety_level = getSafetyLevel(zRight,0,1)+1;
>>>>>>> b14f9f68
      }
    }
  }else
#endif /* SQLITE_OMIT_PAGER_PRAGMAS */

#ifndef SQLITE_OMIT_FLAG_PRAGMAS
  if( flagPragma(pParse, zLeft, zRight) ){
    /* The flagPragma() subroutine also generates any necessary code
    ** there is nothing more to do here */
  }else
#endif /* SQLITE_OMIT_FLAG_PRAGMAS */

#ifndef SQLITE_OMIT_SCHEMA_PRAGMAS
  /*
  **   PRAGMA table_info(<table>)
  **
  ** Return a single row for each column of the named table. The columns of
  ** the returned data set are:
  **
  ** cid:        Column id (numbered from left to right, starting at 0)
  ** name:       Column name
  ** type:       Column declaration type.
  ** notnull:    True if 'NOT NULL' is part of column declaration
  ** dflt_value: The default value for the column, if any.
  */
  if( sqlite3StrICmp(zLeft, "table_info")==0 && zRight ){
    Table *pTab;
    if( sqlite3ReadSchema(pParse) ) goto pragma_out;
    pTab = sqlite3FindTable(db, zRight, zDb);
    if( pTab ){
      int i;
      int nHidden = 0;
      Column *pCol;
      sqlite3VdbeSetNumCols(v, 6);
      pParse->nMem = 6;
      sqlite3VdbeSetColName(v, 0, COLNAME_NAME, "cid", SQLITE_STATIC);
      sqlite3VdbeSetColName(v, 1, COLNAME_NAME, "name", SQLITE_STATIC);
      sqlite3VdbeSetColName(v, 2, COLNAME_NAME, "type", SQLITE_STATIC);
      sqlite3VdbeSetColName(v, 3, COLNAME_NAME, "notnull", SQLITE_STATIC);
      sqlite3VdbeSetColName(v, 4, COLNAME_NAME, "dflt_value", SQLITE_STATIC);
      sqlite3VdbeSetColName(v, 5, COLNAME_NAME, "pk", SQLITE_STATIC);
      sqlite3ViewGetColumnNames(pParse, pTab);
      for(i=0, pCol=pTab->aCol; i<pTab->nCol; i++, pCol++){
        if( IsHiddenColumn(pCol) ){
          nHidden++;
          continue;
        }
        sqlite3VdbeAddOp2(v, OP_Integer, i-nHidden, 1);
        sqlite3VdbeAddOp4(v, OP_String8, 0, 2, 0, pCol->zName, 0);
        sqlite3VdbeAddOp4(v, OP_String8, 0, 3, 0,
           pCol->zType ? pCol->zType : "", 0);
        sqlite3VdbeAddOp2(v, OP_Integer, (pCol->notNull ? 1 : 0), 4);
        if( pCol->zDflt ){
          sqlite3VdbeAddOp4(v, OP_String8, 0, 5, 0, (char*)pCol->zDflt, 0);
        }else{
          sqlite3VdbeAddOp2(v, OP_Null, 0, 5);
        }
        sqlite3VdbeAddOp2(v, OP_Integer, pCol->isPrimKey, 6);
        sqlite3VdbeAddOp2(v, OP_ResultRow, 1, 6);
      }
    }
  }else

  if( sqlite3StrICmp(zLeft, "index_info")==0 && zRight ){
    Index *pIdx;
    Table *pTab;
    if( sqlite3ReadSchema(pParse) ) goto pragma_out;
    pIdx = sqlite3FindIndex(db, zRight, zDb);
    if( pIdx ){
      int i;
      pTab = pIdx->pTable;
      sqlite3VdbeSetNumCols(v, 3);
      pParse->nMem = 3;
      sqlite3VdbeSetColName(v, 0, COLNAME_NAME, "seqno", SQLITE_STATIC);
      sqlite3VdbeSetColName(v, 1, COLNAME_NAME, "cid", SQLITE_STATIC);
      sqlite3VdbeSetColName(v, 2, COLNAME_NAME, "name", SQLITE_STATIC);
      for(i=0; i<pIdx->nColumn; i++){
        int cnum = pIdx->aiColumn[i];
        sqlite3VdbeAddOp2(v, OP_Integer, i, 1);
        sqlite3VdbeAddOp2(v, OP_Integer, cnum, 2);
        assert( pTab->nCol>cnum );
        sqlite3VdbeAddOp4(v, OP_String8, 0, 3, 0, pTab->aCol[cnum].zName, 0);
        sqlite3VdbeAddOp2(v, OP_ResultRow, 1, 3);
      }
    }
  }else

  if( sqlite3StrICmp(zLeft, "index_list")==0 && zRight ){
    Index *pIdx;
    Table *pTab;
    if( sqlite3ReadSchema(pParse) ) goto pragma_out;
    pTab = sqlite3FindTable(db, zRight, zDb);
    if( pTab ){
      v = sqlite3GetVdbe(pParse);
      pIdx = pTab->pIndex;
      if( pIdx ){
        int i = 0; 
        sqlite3VdbeSetNumCols(v, 3);
        pParse->nMem = 3;
        sqlite3VdbeSetColName(v, 0, COLNAME_NAME, "seq", SQLITE_STATIC);
        sqlite3VdbeSetColName(v, 1, COLNAME_NAME, "name", SQLITE_STATIC);
        sqlite3VdbeSetColName(v, 2, COLNAME_NAME, "unique", SQLITE_STATIC);
        while(pIdx){
          sqlite3VdbeAddOp2(v, OP_Integer, i, 1);
          sqlite3VdbeAddOp4(v, OP_String8, 0, 2, 0, pIdx->zName, 0);
          sqlite3VdbeAddOp2(v, OP_Integer, pIdx->onError!=OE_None, 3);
          sqlite3VdbeAddOp2(v, OP_ResultRow, 1, 3);
          ++i;
          pIdx = pIdx->pNext;
        }
      }
    }
  }else

  if( sqlite3StrICmp(zLeft, "database_list")==0 ){
    int i;
    if( sqlite3ReadSchema(pParse) ) goto pragma_out;
    sqlite3VdbeSetNumCols(v, 3);
    pParse->nMem = 3;
    sqlite3VdbeSetColName(v, 0, COLNAME_NAME, "seq", SQLITE_STATIC);
    sqlite3VdbeSetColName(v, 1, COLNAME_NAME, "name", SQLITE_STATIC);
    sqlite3VdbeSetColName(v, 2, COLNAME_NAME, "file", SQLITE_STATIC);
    for(i=0; i<db->nDb; i++){
      if( db->aDb[i].pBt==0 ) continue;
      assert( db->aDb[i].zName!=0 );
      sqlite3VdbeAddOp2(v, OP_Integer, i, 1);
      sqlite3VdbeAddOp4(v, OP_String8, 0, 2, 0, db->aDb[i].zName, 0);
      sqlite3VdbeAddOp4(v, OP_String8, 0, 3, 0,
           sqlite3BtreeGetFilename(db->aDb[i].pBt), 0);
      sqlite3VdbeAddOp2(v, OP_ResultRow, 1, 3);
    }
  }else

  if( sqlite3StrICmp(zLeft, "collation_list")==0 ){
    int i = 0;
    HashElem *p;
    sqlite3VdbeSetNumCols(v, 2);
    pParse->nMem = 2;
    sqlite3VdbeSetColName(v, 0, COLNAME_NAME, "seq", SQLITE_STATIC);
    sqlite3VdbeSetColName(v, 1, COLNAME_NAME, "name", SQLITE_STATIC);
    for(p=sqliteHashFirst(&db->aCollSeq); p; p=sqliteHashNext(p)){
      CollSeq *pColl = (CollSeq *)sqliteHashData(p);
      sqlite3VdbeAddOp2(v, OP_Integer, i++, 1);
      sqlite3VdbeAddOp4(v, OP_String8, 0, 2, 0, pColl->zName, 0);
      sqlite3VdbeAddOp2(v, OP_ResultRow, 1, 2);
    }
  }else
#endif /* SQLITE_OMIT_SCHEMA_PRAGMAS */

#ifndef SQLITE_OMIT_FOREIGN_KEY
  if( sqlite3StrICmp(zLeft, "foreign_key_list")==0 && zRight ){
    FKey *pFK;
    Table *pTab;
    if( sqlite3ReadSchema(pParse) ) goto pragma_out;
    pTab = sqlite3FindTable(db, zRight, zDb);
    if( pTab ){
      v = sqlite3GetVdbe(pParse);
      pFK = pTab->pFKey;
      if( pFK ){
        int i = 0; 
        sqlite3VdbeSetNumCols(v, 8);
        pParse->nMem = 8;
        sqlite3VdbeSetColName(v, 0, COLNAME_NAME, "id", SQLITE_STATIC);
        sqlite3VdbeSetColName(v, 1, COLNAME_NAME, "seq", SQLITE_STATIC);
        sqlite3VdbeSetColName(v, 2, COLNAME_NAME, "table", SQLITE_STATIC);
        sqlite3VdbeSetColName(v, 3, COLNAME_NAME, "from", SQLITE_STATIC);
        sqlite3VdbeSetColName(v, 4, COLNAME_NAME, "to", SQLITE_STATIC);
        sqlite3VdbeSetColName(v, 5, COLNAME_NAME, "on_update", SQLITE_STATIC);
        sqlite3VdbeSetColName(v, 6, COLNAME_NAME, "on_delete", SQLITE_STATIC);
        sqlite3VdbeSetColName(v, 7, COLNAME_NAME, "match", SQLITE_STATIC);
        while(pFK){
          int j;
          for(j=0; j<pFK->nCol; j++){
            char *zCol = pFK->aCol[j].zCol;
            char *zOnDelete = (char *)actionName(pFK->aAction[0]);
            char *zOnUpdate = (char *)actionName(pFK->aAction[1]);
            sqlite3VdbeAddOp2(v, OP_Integer, i, 1);
            sqlite3VdbeAddOp2(v, OP_Integer, j, 2);
            sqlite3VdbeAddOp4(v, OP_String8, 0, 3, 0, pFK->zTo, 0);
            sqlite3VdbeAddOp4(v, OP_String8, 0, 4, 0,
                              pTab->aCol[pFK->aCol[j].iFrom].zName, 0);
            sqlite3VdbeAddOp4(v, zCol ? OP_String8 : OP_Null, 0, 5, 0, zCol, 0);
            sqlite3VdbeAddOp4(v, OP_String8, 0, 6, 0, zOnUpdate, 0);
            sqlite3VdbeAddOp4(v, OP_String8, 0, 7, 0, zOnDelete, 0);
            sqlite3VdbeAddOp4(v, OP_String8, 0, 8, 0, "NONE", 0);
            sqlite3VdbeAddOp2(v, OP_ResultRow, 1, 8);
          }
          ++i;
          pFK = pFK->pNextFrom;
        }
      }
    }
  }else
#endif /* !defined(SQLITE_OMIT_FOREIGN_KEY) */

#ifndef NDEBUG
  if( sqlite3StrICmp(zLeft, "parser_trace")==0 ){
    if( zRight ){
      if( sqlite3GetBoolean(zRight, 0) ){
        sqlite3ParserTrace(stderr, "parser: ");
      }else{
        sqlite3ParserTrace(0, 0);
      }
    }
  }else
#endif

  /* Reinstall the LIKE and GLOB functions.  The variant of LIKE
  ** used will be case sensitive or not depending on the RHS.
  */
  if( sqlite3StrICmp(zLeft, "case_sensitive_like")==0 ){
    if( zRight ){
      sqlite3RegisterLikeFunctions(db, sqlite3GetBoolean(zRight, 0));
    }
  }else

#ifndef SQLITE_INTEGRITY_CHECK_ERROR_MAX
# define SQLITE_INTEGRITY_CHECK_ERROR_MAX 100
#endif

#ifndef SQLITE_OMIT_INTEGRITY_CHECK
  /* Pragma "quick_check" is an experimental reduced version of 
  ** integrity_check designed to detect most database corruption
  ** without most of the overhead of a full integrity-check.
  */
  if( sqlite3StrICmp(zLeft, "integrity_check")==0
   || sqlite3StrICmp(zLeft, "quick_check")==0 
  ){
    int i, j, addr, mxErr;

    /* Code that appears at the end of the integrity check.  If no error
    ** messages have been generated, output OK.  Otherwise output the
    ** error message
    */
    static const VdbeOpList endCode[] = {
      { OP_AddImm,      1, 0,        0},    /* 0 */
      { OP_IfNeg,       1, 0,        0},    /* 1 */
      { OP_String8,     0, 3,        0},    /* 2 */
      { OP_ResultRow,   3, 1,        0},
    };

    int isQuick = (sqlite3Tolower(zLeft[0])=='q');

    /* Initialize the VDBE program */
    if( sqlite3ReadSchema(pParse) ) goto pragma_out;
    pParse->nMem = 6;
    sqlite3VdbeSetNumCols(v, 1);
    sqlite3VdbeSetColName(v, 0, COLNAME_NAME, "integrity_check", SQLITE_STATIC);

    /* Set the maximum error count */
    mxErr = SQLITE_INTEGRITY_CHECK_ERROR_MAX;
    if( zRight ){
      sqlite3GetInt32(zRight, &mxErr);
      if( mxErr<=0 ){
        mxErr = SQLITE_INTEGRITY_CHECK_ERROR_MAX;
      }
    }
    sqlite3VdbeAddOp2(v, OP_Integer, mxErr, 1);  /* reg[1] holds errors left */

    /* Do an integrity check on each database file */
    for(i=0; i<db->nDb; i++){
      HashElem *x;
      Hash *pTbls;
      int cnt = 0;

      if( OMIT_TEMPDB && i==1 ) continue;

      sqlite3CodeVerifySchema(pParse, i);
      addr = sqlite3VdbeAddOp1(v, OP_IfPos, 1); /* Halt if out of errors */
      sqlite3VdbeAddOp2(v, OP_Halt, 0, 0);
      sqlite3VdbeJumpHere(v, addr);

      /* Do an integrity check of the B-Tree
      **
      ** Begin by filling registers 2, 3, ... with the root pages numbers
      ** for all tables and indices in the database.
      */
      assert( sqlite3SchemaMutexHeld(db, iDb, 0) );
      pTbls = &db->aDb[i].pSchema->tblHash;
      for(x=sqliteHashFirst(pTbls); x; x=sqliteHashNext(x)){
        Table *pTab = sqliteHashData(x);
        Index *pIdx;
        sqlite3VdbeAddOp2(v, OP_Integer, pTab->tnum, 2+cnt);
        cnt++;
        for(pIdx=pTab->pIndex; pIdx; pIdx=pIdx->pNext){
          sqlite3VdbeAddOp2(v, OP_Integer, pIdx->tnum, 2+cnt);
          cnt++;
        }
      }

      /* Make sure sufficient number of registers have been allocated */
      if( pParse->nMem < cnt+4 ){
        pParse->nMem = cnt+4;
      }

      /* Do the b-tree integrity checks */
      sqlite3VdbeAddOp3(v, OP_IntegrityCk, 2, cnt, 1);
      sqlite3VdbeChangeP5(v, (u8)i);
      addr = sqlite3VdbeAddOp1(v, OP_IsNull, 2);
      sqlite3VdbeAddOp4(v, OP_String8, 0, 3, 0,
         sqlite3MPrintf(db, "*** in database %s ***\n", db->aDb[i].zName),
         P4_DYNAMIC);
      sqlite3VdbeAddOp3(v, OP_Move, 2, 4, 1);
      sqlite3VdbeAddOp3(v, OP_Concat, 4, 3, 2);
      sqlite3VdbeAddOp2(v, OP_ResultRow, 2, 1);
      sqlite3VdbeJumpHere(v, addr);

      /* Make sure all the indices are constructed correctly.
      */
      for(x=sqliteHashFirst(pTbls); x && !isQuick; x=sqliteHashNext(x)){
        Table *pTab = sqliteHashData(x);
        Index *pIdx;
        int loopTop;

        if( pTab->pIndex==0 ) continue;
        addr = sqlite3VdbeAddOp1(v, OP_IfPos, 1);  /* Stop if out of errors */
        sqlite3VdbeAddOp2(v, OP_Halt, 0, 0);
        sqlite3VdbeJumpHere(v, addr);
        sqlite3OpenTableAndIndices(pParse, pTab, 1, OP_OpenRead);
        sqlite3VdbeAddOp2(v, OP_Integer, 0, 2);  /* reg(2) will count entries */
        loopTop = sqlite3VdbeAddOp2(v, OP_Rewind, 1, 0);
        sqlite3VdbeAddOp2(v, OP_AddImm, 2, 1);   /* increment entry count */
        for(j=0, pIdx=pTab->pIndex; pIdx; pIdx=pIdx->pNext, j++){
          int jmp2;
          int r1;
          static const VdbeOpList idxErr[] = {
            { OP_AddImm,      1, -1,  0},
            { OP_String8,     0,  3,  0},    /* 1 */
            { OP_Rowid,       1,  4,  0},
            { OP_String8,     0,  5,  0},    /* 3 */
            { OP_String8,     0,  6,  0},    /* 4 */
            { OP_Concat,      4,  3,  3},
            { OP_Concat,      5,  3,  3},
            { OP_Concat,      6,  3,  3},
            { OP_ResultRow,   3,  1,  0},
            { OP_IfPos,       1,  0,  0},    /* 9 */
            { OP_Halt,        0,  0,  0},
          };
          r1 = sqlite3GenerateIndexKey(pParse, pIdx, 1, 3, 0);
          jmp2 = sqlite3VdbeAddOp4Int(v, OP_Found, j+2, 0, r1, pIdx->nColumn+1);
          addr = sqlite3VdbeAddOpList(v, ArraySize(idxErr), idxErr);
          sqlite3VdbeChangeP4(v, addr+1, "rowid ", P4_STATIC);
          sqlite3VdbeChangeP4(v, addr+3, " missing from index ", P4_STATIC);
          sqlite3VdbeChangeP4(v, addr+4, pIdx->zName, P4_TRANSIENT);
          sqlite3VdbeJumpHere(v, addr+9);
          sqlite3VdbeJumpHere(v, jmp2);
        }
        sqlite3VdbeAddOp2(v, OP_Next, 1, loopTop+1);
        sqlite3VdbeJumpHere(v, loopTop);
        for(j=0, pIdx=pTab->pIndex; pIdx; pIdx=pIdx->pNext, j++){
          static const VdbeOpList cntIdx[] = {
             { OP_Integer,      0,  3,  0},
             { OP_Rewind,       0,  0,  0},  /* 1 */
             { OP_AddImm,       3,  1,  0},
             { OP_Next,         0,  0,  0},  /* 3 */
             { OP_Eq,           2,  0,  3},  /* 4 */
             { OP_AddImm,       1, -1,  0},
             { OP_String8,      0,  2,  0},  /* 6 */
             { OP_String8,      0,  3,  0},  /* 7 */
             { OP_Concat,       3,  2,  2},
             { OP_ResultRow,    2,  1,  0},
          };
          addr = sqlite3VdbeAddOp1(v, OP_IfPos, 1);
          sqlite3VdbeAddOp2(v, OP_Halt, 0, 0);
          sqlite3VdbeJumpHere(v, addr);
          addr = sqlite3VdbeAddOpList(v, ArraySize(cntIdx), cntIdx);
          sqlite3VdbeChangeP1(v, addr+1, j+2);
          sqlite3VdbeChangeP2(v, addr+1, addr+4);
          sqlite3VdbeChangeP1(v, addr+3, j+2);
          sqlite3VdbeChangeP2(v, addr+3, addr+2);
          sqlite3VdbeJumpHere(v, addr+4);
          sqlite3VdbeChangeP4(v, addr+6, 
                     "wrong # of entries in index ", P4_STATIC);
          sqlite3VdbeChangeP4(v, addr+7, pIdx->zName, P4_TRANSIENT);
        }
      } 
    }
    addr = sqlite3VdbeAddOpList(v, ArraySize(endCode), endCode);
    sqlite3VdbeChangeP2(v, addr, -mxErr);
    sqlite3VdbeJumpHere(v, addr+1);
    sqlite3VdbeChangeP4(v, addr+2, "ok", P4_STATIC);
  }else
#endif /* SQLITE_OMIT_INTEGRITY_CHECK */

#ifndef SQLITE_OMIT_UTF16
  /*
  **   PRAGMA encoding
  **   PRAGMA encoding = "utf-8"|"utf-16"|"utf-16le"|"utf-16be"
  **
  ** In its first form, this pragma returns the encoding of the main
  ** database. If the database is not initialized, it is initialized now.
  **
  ** The second form of this pragma is a no-op if the main database file
  ** has not already been initialized. In this case it sets the default
  ** encoding that will be used for the main database file if a new file
  ** is created. If an existing main database file is opened, then the
  ** default text encoding for the existing database is used.
  ** 
  ** In all cases new databases created using the ATTACH command are
  ** created to use the same default text encoding as the main database. If
  ** the main database has not been initialized and/or created when ATTACH
  ** is executed, this is done before the ATTACH operation.
  **
  ** In the second form this pragma sets the text encoding to be used in
  ** new database files created using this database handle. It is only
  ** useful if invoked immediately after the main database i
  */
  if( sqlite3StrICmp(zLeft, "encoding")==0 ){
    static const struct EncName {
      char *zName;
      u8 enc;
    } encnames[] = {
      { "UTF8",     SQLITE_UTF8        },
      { "UTF-8",    SQLITE_UTF8        },  /* Must be element [1] */
      { "UTF-16le", SQLITE_UTF16LE     },  /* Must be element [2] */
      { "UTF-16be", SQLITE_UTF16BE     },  /* Must be element [3] */
      { "UTF16le",  SQLITE_UTF16LE     },
      { "UTF16be",  SQLITE_UTF16BE     },
      { "UTF-16",   0                  }, /* SQLITE_UTF16NATIVE */
      { "UTF16",    0                  }, /* SQLITE_UTF16NATIVE */
      { 0, 0 }
    };
    const struct EncName *pEnc;
    if( !zRight ){    /* "PRAGMA encoding" */
      if( sqlite3ReadSchema(pParse) ) goto pragma_out;
      sqlite3VdbeSetNumCols(v, 1);
      sqlite3VdbeSetColName(v, 0, COLNAME_NAME, "encoding", SQLITE_STATIC);
      sqlite3VdbeAddOp2(v, OP_String8, 0, 1);
      assert( encnames[SQLITE_UTF8].enc==SQLITE_UTF8 );
      assert( encnames[SQLITE_UTF16LE].enc==SQLITE_UTF16LE );
      assert( encnames[SQLITE_UTF16BE].enc==SQLITE_UTF16BE );
      sqlite3VdbeChangeP4(v, -1, encnames[ENC(pParse->db)].zName, P4_STATIC);
      sqlite3VdbeAddOp2(v, OP_ResultRow, 1, 1);
    }else{                        /* "PRAGMA encoding = XXX" */
      /* Only change the value of sqlite.enc if the database handle is not
      ** initialized. If the main database exists, the new sqlite.enc value
      ** will be overwritten when the schema is next loaded. If it does not
      ** already exists, it will be created to use the new encoding value.
      */
      if( 
        !(DbHasProperty(db, 0, DB_SchemaLoaded)) || 
        DbHasProperty(db, 0, DB_Empty) 
      ){
        for(pEnc=&encnames[0]; pEnc->zName; pEnc++){
          if( 0==sqlite3StrICmp(zRight, pEnc->zName) ){
            ENC(pParse->db) = pEnc->enc ? pEnc->enc : SQLITE_UTF16NATIVE;
            break;
          }
        }
        if( !pEnc->zName ){
          sqlite3ErrorMsg(pParse, "unsupported encoding: %s", zRight);
        }
      }
    }
  }else
#endif /* SQLITE_OMIT_UTF16 */

#ifndef SQLITE_OMIT_SCHEMA_VERSION_PRAGMAS
  /*
  **   PRAGMA [database.]schema_version
  **   PRAGMA [database.]schema_version = <integer>
  **
  **   PRAGMA [database.]user_version
  **   PRAGMA [database.]user_version = <integer>
  **
  ** The pragma's schema_version and user_version are used to set or get
  ** the value of the schema-version and user-version, respectively. Both
  ** the schema-version and the user-version are 32-bit signed integers
  ** stored in the database header.
  **
  ** The schema-cookie is usually only manipulated internally by SQLite. It
  ** is incremented by SQLite whenever the database schema is modified (by
  ** creating or dropping a table or index). The schema version is used by
  ** SQLite each time a query is executed to ensure that the internal cache
  ** of the schema used when compiling the SQL query matches the schema of
  ** the database against which the compiled query is actually executed.
  ** Subverting this mechanism by using "PRAGMA schema_version" to modify
  ** the schema-version is potentially dangerous and may lead to program
  ** crashes or database corruption. Use with caution!
  **
  ** The user-version is not used internally by SQLite. It may be used by
  ** applications for any purpose.
  */
  if( sqlite3StrICmp(zLeft, "schema_version")==0 
   || sqlite3StrICmp(zLeft, "user_version")==0 
   || sqlite3StrICmp(zLeft, "freelist_count")==0 
  ){
    int iCookie;   /* Cookie index. 1 for schema-cookie, 6 for user-cookie. */
    sqlite3VdbeUsesBtree(v, iDb);
    switch( zLeft[0] ){
      case 'f': case 'F':
        iCookie = BTREE_FREE_PAGE_COUNT;
        break;
      case 's': case 'S':
        iCookie = BTREE_SCHEMA_VERSION;
        break;
      default:
        iCookie = BTREE_USER_VERSION;
        break;
    }

    if( zRight && iCookie!=BTREE_FREE_PAGE_COUNT ){
      /* Write the specified cookie value */
      static const VdbeOpList setCookie[] = {
        { OP_Transaction,    0,  1,  0},    /* 0 */
        { OP_Integer,        0,  1,  0},    /* 1 */
        { OP_SetCookie,      0,  0,  1},    /* 2 */
      };
      int addr = sqlite3VdbeAddOpList(v, ArraySize(setCookie), setCookie);
      sqlite3VdbeChangeP1(v, addr, iDb);
      sqlite3VdbeChangeP1(v, addr+1, sqlite3Atoi(zRight));
      sqlite3VdbeChangeP1(v, addr+2, iDb);
      sqlite3VdbeChangeP2(v, addr+2, iCookie);
    }else{
      /* Read the specified cookie value */
      static const VdbeOpList readCookie[] = {
        { OP_Transaction,     0,  0,  0},    /* 0 */
        { OP_ReadCookie,      0,  1,  0},    /* 1 */
        { OP_ResultRow,       1,  1,  0}
      };
      int addr = sqlite3VdbeAddOpList(v, ArraySize(readCookie), readCookie);
      sqlite3VdbeChangeP1(v, addr, iDb);
      sqlite3VdbeChangeP1(v, addr+1, iDb);
      sqlite3VdbeChangeP3(v, addr+1, iCookie);
      sqlite3VdbeSetNumCols(v, 1);
      sqlite3VdbeSetColName(v, 0, COLNAME_NAME, zLeft, SQLITE_TRANSIENT);
    }
  }else
#endif /* SQLITE_OMIT_SCHEMA_VERSION_PRAGMAS */

#ifndef SQLITE_OMIT_COMPILEOPTION_DIAGS
  /*
  **   PRAGMA compile_options
  **
  ** Return the names of all compile-time options used in this build,
  ** one option per row.
  */
  if( sqlite3StrICmp(zLeft, "compile_options")==0 ){
    int i = 0;
    const char *zOpt;
    sqlite3VdbeSetNumCols(v, 1);
    pParse->nMem = 1;
    sqlite3VdbeSetColName(v, 0, COLNAME_NAME, "compile_option", SQLITE_STATIC);
    while( (zOpt = sqlite3_compileoption_get(i++))!=0 ){
      sqlite3VdbeAddOp4(v, OP_String8, 0, 1, 0, zOpt, 0);
      sqlite3VdbeAddOp2(v, OP_ResultRow, 1, 1);
    }
  }else
#endif /* SQLITE_OMIT_COMPILEOPTION_DIAGS */

#ifndef SQLITE_OMIT_WAL
  /*
  **   PRAGMA [database.]wal_checkpoint = passive|full|restart
  **
  ** Checkpoint the database.
  */
  if( sqlite3StrICmp(zLeft, "wal_checkpoint")==0 ){
    int iBt = (pId2->z?iDb:SQLITE_MAX_ATTACHED);
    int eMode = SQLITE_CHECKPOINT_PASSIVE;
    if( zRight ){
      if( sqlite3StrICmp(zRight, "full")==0 ){
        eMode = SQLITE_CHECKPOINT_FULL;
      }else if( sqlite3StrICmp(zRight, "restart")==0 ){
        eMode = SQLITE_CHECKPOINT_RESTART;
      }
    }
    if( sqlite3ReadSchema(pParse) ) goto pragma_out;
    sqlite3VdbeSetNumCols(v, 3);
    pParse->nMem = 3;
    sqlite3VdbeSetColName(v, 0, COLNAME_NAME, "busy", SQLITE_STATIC);
    sqlite3VdbeSetColName(v, 1, COLNAME_NAME, "log", SQLITE_STATIC);
    sqlite3VdbeSetColName(v, 2, COLNAME_NAME, "checkpointed", SQLITE_STATIC);

    sqlite3VdbeAddOp3(v, OP_Checkpoint, iBt, eMode, 1);
    sqlite3VdbeAddOp2(v, OP_ResultRow, 1, 3);
  }else

  /*
  **   PRAGMA wal_autocheckpoint
  **   PRAGMA wal_autocheckpoint = N
  **
  ** Configure a database connection to automatically checkpoint a database
  ** after accumulating N frames in the log. Or query for the current value
  ** of N.
  */
  if( sqlite3StrICmp(zLeft, "wal_autocheckpoint")==0 ){
    i64 walArg = 0;
    if( zRight ){
      sqlite3_wal_autocheckpoint(db, sqlite3Atoi(zRight));
    }
    if( db->xWalCallback==sqlite3WalDefaultHook ){
      walArg = SQLITE_PTR_TO_INT(db->pWalArg);
    }
    returnSingleInt(pParse, "wal_autocheckpoint", &walArg);
  }else
#endif

  /*
  **  PRAGMA shrink_memory
  **
  ** This pragma attempts to free as much memory as possible from the
  ** current database connection.
  */
  if( sqlite3StrICmp(zLeft, "shrink_memory")==0 ){
    sqlite3_db_release_memory(db);
  }else

#if defined(SQLITE_DEBUG) || defined(SQLITE_TEST)
  /*
  ** Report the current state of file logs for all databases
  */
  if( sqlite3StrICmp(zLeft, "lock_status")==0 ){
    static const char *const azLockName[] = {
      "unlocked", "shared", "reserved", "pending", "exclusive"
    };
    int i;
    sqlite3VdbeSetNumCols(v, 2);
    pParse->nMem = 2;
    sqlite3VdbeSetColName(v, 0, COLNAME_NAME, "database", SQLITE_STATIC);
    sqlite3VdbeSetColName(v, 1, COLNAME_NAME, "status", SQLITE_STATIC);
    for(i=0; i<db->nDb; i++){
      Btree *pBt;
      Pager *pPager;
      const char *zState = "unknown";
      int j;
      if( db->aDb[i].zName==0 ) continue;
      sqlite3VdbeAddOp4(v, OP_String8, 0, 1, 0, db->aDb[i].zName, P4_STATIC);
      pBt = db->aDb[i].pBt;
      if( pBt==0 || (pPager = sqlite3BtreePager(pBt))==0 ){
        zState = "closed";
      }else if( sqlite3_file_control(db, i ? db->aDb[i].zName : 0, 
                                     SQLITE_FCNTL_LOCKSTATE, &j)==SQLITE_OK ){
         zState = azLockName[j];
      }
      sqlite3VdbeAddOp4(v, OP_String8, 0, 2, 0, zState, P4_STATIC);
      sqlite3VdbeAddOp2(v, OP_ResultRow, 1, 2);
    }

  }else
#endif

#ifdef SQLITE_HAS_CODEC
  if( sqlite3StrICmp(zLeft, "key")==0 && zRight ){
    sqlite3_key(db, zRight, sqlite3Strlen30(zRight));
  }else
  if( sqlite3StrICmp(zLeft, "rekey")==0 && zRight ){
    sqlite3_rekey(db, zRight, sqlite3Strlen30(zRight));
  }else
  if( zRight && (sqlite3StrICmp(zLeft, "hexkey")==0 ||
                 sqlite3StrICmp(zLeft, "hexrekey")==0) ){
    int i, h1, h2;
    char zKey[40];
    for(i=0; (h1 = zRight[i])!=0 && (h2 = zRight[i+1])!=0; i+=2){
      h1 += 9*(1&(h1>>6));
      h2 += 9*(1&(h2>>6));
      zKey[i/2] = (h2 & 0x0f) | ((h1 & 0xf)<<4);
    }
    if( (zLeft[3] & 0xf)==0xb ){
      sqlite3_key(db, zKey, i/2);
    }else{
      sqlite3_rekey(db, zKey, i/2);
    }
  }else
#endif
#if defined(SQLITE_HAS_CODEC) || defined(SQLITE_ENABLE_CEROD)
  if( sqlite3StrICmp(zLeft, "activate_extensions")==0 ){
#ifdef SQLITE_HAS_CODEC
    if( sqlite3StrNICmp(zRight, "see-", 4)==0 ){
      sqlite3_activate_see(&zRight[4]);
    }
#endif
#ifdef SQLITE_ENABLE_CEROD
    if( sqlite3StrNICmp(zRight, "cerod-", 6)==0 ){
      sqlite3_activate_cerod(&zRight[6]);
    }
#endif
  }else
#endif

 
  {/* Empty ELSE clause */}

  /*
  ** Reset the safety level, in case the fullfsync flag or synchronous
  ** setting changed.
  */
#ifndef SQLITE_OMIT_PAGER_PRAGMAS
  if( db->autoCommit ){
    sqlite3BtreeSetSafetyLevel(pDb->pBt, SQLITE_DbSafetyLevelValue(pDb->safety_level),
               (db->flags&SQLITE_FullFSync)!=0,
               (db->flags&SQLITE_CkptFullFSync)!=0);
  }
#endif
pragma_out:
  sqlite3DbFree(db, zLeft);
  sqlite3DbFree(db, zRight);
}

#endif /* SQLITE_OMIT_PRAGMA */<|MERGE_RESOLUTION|>--- conflicted
+++ resolved
@@ -861,12 +861,8 @@
         sqlite3ErrorMsg(pParse, 
             "Safety level may not be changed inside a transaction");
       }else{
-<<<<<<< HEAD
-        u8 level = getSafetyLevel(zRight)+1;
+        u8 level = getSafetyLevel(zRight,0,1)+1;
         pDb->safety_level = (level | SQLITE_SAFETYLEVEL_FIXED);
-=======
-        pDb->safety_level = getSafetyLevel(zRight,0,1)+1;
->>>>>>> b14f9f68
       }
     }
   }else
