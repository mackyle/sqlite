/*
** 2005 May 25
**
** The author disclaims copyright to this source code.  In place of
** a legal notice, here is a blessing:
**
**    May you do good and not evil.
**    May you find forgiveness for yourself and forgive others.
**    May you share freely, never taking more than you give.
**
*************************************************************************
** This file contains the implementation of the sqlite3_prepare()
** interface, and routines that contribute to loading the database schema
** from disk.
*/
#include "sqliteInt.h"

/*
** Fill the InitData structure with an error message that indicates
** that the database is corrupt.
*/
static void corruptSchema(
  InitData *pData,     /* Initialization context */
  char **azObj,        /* Type and name of object being parsed */
  const char *zExtra   /* Error information */
){
  sqlite3 *db = pData->db;
  if( db->mallocFailed ){
    pData->rc = SQLITE_NOMEM_BKPT;
  }else if( pData->pzErrMsg[0]!=0 ){
    /* A error message has already been generated.  Do not overwrite it */
  }else if( pData->mInitFlags & (INITFLAG_AlterMask) ){
    static const char *azAlterType[] = {
       "rename",
       "drop column",
       "add column"
    };
    *pData->pzErrMsg = sqlite3MPrintf(db, 
        "error in %s %s after %s: %s", azObj[0], azObj[1], 
        azAlterType[(pData->mInitFlags&INITFLAG_AlterMask)-1], 
        zExtra
    );
    pData->rc = SQLITE_ERROR;
  }else if( db->flags & SQLITE_WriteSchema ){
    pData->rc = SQLITE_CORRUPT_BKPT;
  }else if( IsSharedSchema(db) 
         && 0==sqlite3StrNICmp(zExtra, "malformed database schema", 17)
  ){
    pData->rc = SQLITE_CORRUPT_BKPT;
    *pData->pzErrMsg = sqlite3DbStrDup(db, zExtra);
  }else{
    char *z;
    const char *zObj = azObj[1] ? azObj[1] : "?";
    z = sqlite3MPrintf(db, "malformed database schema (%s)", zObj);
    if( zExtra && zExtra[0] ) z = sqlite3MPrintf(db, "%z - %s", z, zExtra);
    *pData->pzErrMsg = z;
    pData->rc = SQLITE_CORRUPT_BKPT;
  }
}

#ifdef SQLITE_ENABLE_SHARED_SCHEMA
/*
** Update the Schema.cksum checksum to account for the database object
** specified by the three arguments following the first.
*/
static void schemaUpdateChecksum(
  InitData *pData,                /* Schema parse context */
  const char *zName,              /* Name of new database object */
  const char *zRoot,              /* Root page of new database object */
  const char *zSql                /* SQL used to create new database object */
){
  int i;
  u64 cksum = pData->cksum;
  if( zName ){
    for(i=0; zName[i]; i++) cksum += (cksum<<3) + zName[i];
  }
  if( zRoot ) for(i=0; zRoot[i]; i++) cksum += (cksum<<3) + zRoot[i];
  if( zSql ) for(i=0; zSql[i]; i++) cksum += (cksum<<3) + zSql[i];
  pData->cksum = cksum;
}
#endif /* ifdef SQLITE_ENABLE_SHARED_SCHEMA */

/*
** Check to see if any sibling index (another index on the same table)
** of pIndex has the same root page number, and if it does, return true.
** This would indicate a corrupt schema.
*/
int sqlite3IndexHasDuplicateRootPage(Index *pIndex){
  Index *p;
  for(p=pIndex->pTable->pIndex; p; p=p->pNext){
    if( p->tnum==pIndex->tnum && p!=pIndex ) return 1;
  }
  return 0;
}

/* forward declaration */
static int sqlite3Prepare(
  sqlite3 *db,              /* Database handle. */
  const char *zSql,         /* UTF-8 encoded SQL statement. */
  int nBytes,               /* Length of zSql in bytes. */
  u32 prepFlags,            /* Zero or more SQLITE_PREPARE_* flags */
  Vdbe *pReprepare,         /* VM being reprepared */
  sqlite3_stmt **ppStmt,    /* OUT: A pointer to the prepared statement */
  const char **pzTail       /* OUT: End of parsed string */
);
static int sqlite3LockAndPrepare(
  sqlite3 *db,              /* Database handle. */
  const char *zSql,         /* UTF-8 encoded SQL statement. */
  int nBytes,               /* Length of zSql in bytes. */
  u32 prepFlags,            /* Zero or more SQLITE_PREPARE_* flags */
  Vdbe *pReprepare,         /* VM being reprepared */
  sqlite3_stmt **ppStmt,    /* OUT: A pointer to the prepared statement */
  const char **pzTail       /* OUT: End of parsed string */
);


/*
** This is the callback routine for the code that initializes the
** database.  See sqlite3Init() below for additional information.
** This routine is also called from the OP_ParseSchema opcode of the VDBE.
**
** Each callback contains the following information:
**
**     argv[0] = type of object: "table", "index", "trigger", or "view".
**     argv[1] = name of thing being created
**     argv[2] = associated table if an index or trigger
**     argv[3] = root page number for table or index. 0 for trigger or view.
**     argv[4] = SQL text for the CREATE statement.
**
*/
int sqlite3InitCallback(void *pInit, int argc, char **argv, char **NotUsed){
  InitData *pData = (InitData*)pInit;
  sqlite3 *db = pData->db;
  int iDb = pData->iDb;

  assert( argc==5 );
  UNUSED_PARAMETER2(NotUsed, argc);
  assert( sqlite3_mutex_held(db->mutex) );
  db->mDbFlags |= DBFLAG_EncodingFixed;
  if( argv==0 ) return 0;   /* Might happen if EMPTY_RESULT_CALLBACKS are on */
  pData->nInitRow++;
  if( db->mallocFailed ){
    corruptSchema(pData, argv, 0);
    return 1;
  }

  assert( iDb>=0 && iDb<db->nDb );
  if( argv[3]==0 ){
    corruptSchema(pData, argv, 0);
  }else if( argv[4]
         && 'c'==sqlite3UpperToLower[(unsigned char)argv[4][0]]
         && 'r'==sqlite3UpperToLower[(unsigned char)argv[4][1]] ){
    /* Call the parser to process a CREATE TABLE, INDEX or VIEW.
    ** But because db->init.busy is set to 1, no VDBE code is generated
    ** or executed.  All the parser does is build the internal data
    ** structures that describe the table, index, or view.
    **
    ** No other valid SQL statement, other than the variable CREATE statements,
    ** can begin with the letters "C" and "R".  Thus, it is not possible run
    ** any other kind of statement while parsing the schema, even a corrupt
    ** schema.
    */
    int rc;
    u8 saved_iDb = db->init.iDb;
    sqlite3_stmt *pStmt;
    TESTONLY(int rcp);            /* Return code from sqlite3_prepare() */

    assert( db->init.busy );
    db->init.iDb = iDb;
    if( sqlite3GetUInt32(argv[3], &db->init.newTnum)==0
     || (db->init.newTnum>pData->mxPage && pData->mxPage>0)
    ){
      if( sqlite3Config.bExtraSchemaChecks ){
        corruptSchema(pData, argv, "invalid rootpage");
      }
    }
    db->init.orphanTrigger = 0;
    db->init.azInit = (const char**)argv;
    pStmt = 0;
#ifdef SQLITE_ENABLE_SHARED_SCHEMA
    TESTONLY(rcp = ) sqlite3LockAndPrepare(db, argv[4], -1, 0, 0, &pStmt, 0);
#else
    TESTONLY(rcp = ) sqlite3Prepare(db, argv[4], -1, 0, 0, &pStmt, 0);
#endif
    rc = db->errCode;
    assert( (rc&0xFF)==(rcp&0xFF) );
    db->init.iDb = saved_iDb;
    /* assert( saved_iDb==0 || (db->mDbFlags & DBFLAG_Vacuum)!=0 ); */
    if( SQLITE_OK!=rc ){
      if( db->init.orphanTrigger ){
        assert( iDb==1 );
      }else{
        if( rc > pData->rc ) pData->rc = rc;
        if( rc==SQLITE_NOMEM ){
          sqlite3OomFault(db);
        }else if( rc!=SQLITE_INTERRUPT && (rc&0xFF)!=SQLITE_LOCKED
#ifdef SQLITE_ENABLE_SHARED_SCHEMA
               && (rc&0xFF)!=SQLITE_IOERR
#endif
        ){
          corruptSchema(pData, argv, sqlite3_errmsg(db));
        }
      }
    }
    db->init.azInit = sqlite3StdType; /* Any array of string ptrs will do */
    sqlite3_finalize(pStmt);
  }else if( argv[1]==0 || (argv[4]!=0 && argv[4][0]!=0) ){
    corruptSchema(pData, argv, 0);
  }else{
    /* If the SQL column is blank it means this is an index that
    ** was created to be the PRIMARY KEY or to fulfill a UNIQUE
    ** constraint for a CREATE TABLE.  The index should have already
    ** been created when we processed the CREATE TABLE.  All we have
    ** to do here is record the root page number for that index.
    */
    Index *pIndex;
    pIndex = sqlite3FindIndex(db, argv[1], db->aDb[iDb].zDbSName);
    if( pIndex==0 ){
      corruptSchema(pData, argv, "orphan index");
    }else
    if( sqlite3GetUInt32(argv[3],&pIndex->tnum)==0
     || pIndex->tnum<2
     || pIndex->tnum>pData->mxPage
     || sqlite3IndexHasDuplicateRootPage(pIndex)
    ){
      if( sqlite3Config.bExtraSchemaChecks ){
        corruptSchema(pData, argv, "invalid rootpage");
      }
    }
  }

#ifdef SQLITE_ENABLE_SHARED_SCHEMA
  if( IsSharedSchema(db) && iDb!=1 ){
    schemaUpdateChecksum(pData, argv[0], argv[1], argv[2]);
  }
#endif
  return 0;
}

/*
** Attempt to read the database schema and initialize internal
** data structures for a single database file.  The index of the
** database file is given by iDb.  iDb==0 is used for the main
** database.  iDb==1 should never be used.  iDb>=2 is used for
** auxiliary databases.  Return one of the SQLITE_ error codes to
** indicate success or failure.
*/
int sqlite3InitOne(sqlite3 *db, int iDb, char **pzErrMsg, u32 mFlags){
  int rc;
  int i;
#ifndef SQLITE_OMIT_DEPRECATED
  int size;
#endif
  Db *pDb;
  char const *azArg[6];
  int meta[5];
  InitData initData;
  const char *zSchemaTabName;
  int openedTransaction = 0;
  int mask = ((db->mDbFlags & DBFLAG_EncodingFixed) | ~DBFLAG_EncodingFixed);

  assert( (db->mDbFlags & DBFLAG_SchemaKnownOk)==0 );
  assert( iDb>=0 && iDb<db->nDb );
  assert( db->aDb[iDb].pSchema || (IsSharedSchema(db) && iDb!=1) );
  assert( sqlite3_mutex_held(db->mutex) );
  assert( iDb==1 || sqlite3BtreeHoldsMutex(db->aDb[iDb].pBt) );

  pDb = &db->aDb[iDb];
#ifdef SQLITE_ENABLE_SHARED_SCHEMA
  assert( pDb->pSPool==0 || IsSharedSchema(db) );
  if( pDb->pSPool ){
    /* See if there is a free schema object in the schema-pool. If not,
    ** disconnect from said schema pool and continue. This function will
    ** connect to a (possibly different) schema-pool before returning. */
    Schema *pNew = sqlite3SchemaExtract(pDb->pSPool);
    if( pNew ){
      pDb->pSchema = pNew;
      return SQLITE_OK;
    }
    rc = sqlite3SchemaDisconnect(db, iDb, 1);
    if( rc!=SQLITE_OK ) goto error_out;
    assert( pDb->pSchema && pDb->pSPool==0 );
  }
#endif

  db->init.busy = 1;

  /* Construct the in-memory representation schema tables (sqlite_schema or
  ** sqlite_temp_schema) by invoking the parser directly.  The appropriate
  ** table name will be inserted automatically by the parser so we can just
  ** use the abbreviation "x" here.  The parser will also automatically tag
  ** the schema table as read-only. */
  azArg[0] = "table";
  azArg[1] = zSchemaTabName = SCHEMA_TABLE(iDb);
  azArg[2] = azArg[1];
  azArg[3] = "1";
  azArg[4] = "CREATE TABLE x(type text,name text,tbl_name text,"
                            "rootpage int,sql text)";
  azArg[5] = 0;
  initData.db = db;
  initData.iDb = iDb;
  initData.rc = SQLITE_OK;
  initData.pzErrMsg = pzErrMsg;
  initData.mInitFlags = mFlags;
  initData.nInitRow = 0;
  initData.cksum = 0;
  initData.mxPage = 0;
  sqlite3InitCallback(&initData, 5, (char **)azArg, 0);
  db->mDbFlags &= mask;
  if( initData.rc ){
    rc = initData.rc;
    goto error_out;
  }

  /* Create a cursor to hold the database open
  */
  if( pDb->pBt==0 ){
    assert( iDb==1 );
    DbSetProperty(db, 1, DB_SchemaLoaded);
    rc = SQLITE_OK;
    goto error_out;
  }

  /* If there is not already a read-only (or read-write) transaction opened
  ** on the b-tree database, open one now. If a transaction is opened, it 
  ** will be closed before this function returns.  */
  sqlite3BtreeEnter(pDb->pBt);
  if( sqlite3BtreeTxnState(pDb->pBt)==SQLITE_TXN_NONE ){
    rc = sqlite3BtreeBeginTrans(pDb->pBt, 0, 0);
    if( rc!=SQLITE_OK ){
      sqlite3SetString(pzErrMsg, db, sqlite3ErrStr(rc));
      goto initone_error_out;
    }
    openedTransaction = 1;
  }

  /* Get the database meta information.
  **
  ** Meta values are as follows:
  **    meta[0]   Schema cookie.  Changes with each schema change.
  **    meta[1]   File format of schema layer.
  **    meta[2]   Size of the page cache.
  **    meta[3]   Largest rootpage (auto/incr_vacuum mode)
  **    meta[4]   Db text encoding. 1:UTF-8 2:UTF-16LE 3:UTF-16BE
  **    meta[5]   User version
  **    meta[6]   Incremental vacuum mode
  **    meta[7]   unused
  **    meta[8]   unused
  **    meta[9]   unused
  **
  ** Note: The #defined SQLITE_UTF* symbols in sqliteInt.h correspond to
  ** the possible values of meta[4].
  */
  for(i=0; i<ArraySize(meta); i++){
    sqlite3BtreeGetMeta(pDb->pBt, i+1, (u32 *)&meta[i]);
  }
  if( (db->flags & SQLITE_ResetDatabase)!=0 ){
    memset(meta, 0, sizeof(meta));
  }
  pDb->pSchema->schema_cookie = meta[BTREE_SCHEMA_VERSION-1];

  /* If opening a non-empty database, check the text encoding. For the
  ** main database, set sqlite3.enc to the encoding of the main database.
  ** For an attached db, it is an error if the encoding is not the same
  ** as sqlite3.enc.
  */
  if( meta[BTREE_TEXT_ENCODING-1] ){  /* text encoding */
    if( iDb==0 && (db->mDbFlags & DBFLAG_EncodingFixed)==0 ){
      u8 encoding;
#ifndef SQLITE_OMIT_UTF16
      /* If opening the main database, set ENC(db). */
      encoding = (u8)meta[BTREE_TEXT_ENCODING-1] & 3;
      if( encoding==0 ) encoding = SQLITE_UTF8;
#else
      encoding = SQLITE_UTF8;
#endif
      sqlite3SetTextEncoding(db, encoding);
    }else{
      /* If opening an attached database, the encoding much match ENC(db) */
      if( (meta[BTREE_TEXT_ENCODING-1] & 3)!=ENC(db) ){
        sqlite3SetString(pzErrMsg, db, "attached databases must use the same"
            " text encoding as main database");
        rc = SQLITE_ERROR;
        goto initone_error_out;
      }
    }
  }
  pDb->pSchema->enc = ENC(db);

  if( pDb->pSchema->cache_size==0 ){
#ifndef SQLITE_OMIT_DEPRECATED
    size = sqlite3AbsInt32(meta[BTREE_DEFAULT_CACHE_SIZE-1]);
    if( size==0 ){ size = SQLITE_DEFAULT_CACHE_SIZE; }
    pDb->pSchema->cache_size = size;
#else
    pDb->pSchema->cache_size = SQLITE_DEFAULT_CACHE_SIZE;
#endif
    sqlite3BtreeSetCacheSize(pDb->pBt, pDb->pSchema->cache_size);
  }

  /*
  ** file_format==1    Version 3.0.0.
  ** file_format==2    Version 3.1.3.  // ALTER TABLE ADD COLUMN
  ** file_format==3    Version 3.1.4.  // ditto but with non-NULL defaults
  ** file_format==4    Version 3.3.0.  // DESC indices.  Boolean constants
  */
  pDb->pSchema->file_format = (u8)meta[BTREE_FILE_FORMAT-1];
  if( pDb->pSchema->file_format==0 ){
    pDb->pSchema->file_format = 1;
  }
  if( pDb->pSchema->file_format>SQLITE_MAX_FILE_FORMAT ){
    sqlite3SetString(pzErrMsg, db, "unsupported file format");
    rc = SQLITE_ERROR;
    goto initone_error_out;
  }

  /* Ticket #2804:  When we open a database in the newer file format,
  ** clear the legacy_file_format pragma flag so that a VACUUM will
  ** not downgrade the database and thus invalidate any descending
  ** indices that the user might have created.
  */
  if( iDb==0 && meta[BTREE_FILE_FORMAT-1]>=4 ){
    db->flags &= ~(u64)SQLITE_LegacyFileFmt;
  }

  /* Read the schema information out of the schema tables
  */
  assert( db->init.busy );
  initData.mxPage = sqlite3BtreeLastPage(pDb->pBt);
  {
    char *zSql;
    zSql = sqlite3MPrintf(db, 
        "SELECT*FROM\"%w\".%s ORDER BY rowid",
        db->aDb[iDb].zDbSName, zSchemaTabName);
#ifndef SQLITE_OMIT_AUTHORIZATION
    {
      sqlite3_xauth xAuth;
      xAuth = db->xAuth;
      db->xAuth = 0;
#endif
      rc = sqlite3_exec(db, zSql, sqlite3InitCallback, &initData, 0);
#ifndef SQLITE_OMIT_AUTHORIZATION
      db->xAuth = xAuth;
    }
#endif
    if( rc==SQLITE_OK ) rc = initData.rc;
    sqlite3DbFree(db, zSql);
#ifndef SQLITE_OMIT_ANALYZE
    if( rc==SQLITE_OK ){
      sqlite3AnalysisLoad(db, iDb);
    }
#endif
  }
  assert( pDb == &(db->aDb[iDb]) );
  if( db->mallocFailed ){
    rc = SQLITE_NOMEM_BKPT;
    sqlite3ResetAllSchemasOfConnection(db);
    pDb = &db->aDb[iDb];
  }else
  if( rc==SQLITE_OK || ((db->flags&SQLITE_NoSchemaError) && rc!=SQLITE_NOMEM)){
    /* Hack: If the SQLITE_NoSchemaError flag is set, then consider
    ** the schema loaded, even if errors (other than OOM) occurred. In
    ** this situation the current sqlite3_prepare() operation will fail,
    ** but the following one will attempt to compile the supplied statement
    ** against whatever subset of the schema was loaded before the error
    ** occurred.
    **
    ** The primary purpose of this is to allow access to the sqlite_schema
    ** table even when its contents have been corrupted.
    */
    DbSetProperty(db, iDb, DB_SchemaLoaded);
    rc = SQLITE_OK;
  }

  if( rc==SQLITE_OK && iDb!=1 && IsSharedSchema(db) ){
    rc = sqlite3SchemaConnect(db, iDb, initData.cksum);
  }

  /* Jump here for an error that occurs after successfully allocating
  ** curMain and calling sqlite3BtreeEnter(). For an error that occurs
  ** before that point, jump to error_out.
  */
initone_error_out:
  if( openedTransaction ){
    sqlite3BtreeCommit(pDb->pBt);
  }
  sqlite3BtreeLeave(pDb->pBt);

error_out:
  if( rc ){
    if( rc==SQLITE_NOMEM || rc==SQLITE_IOERR_NOMEM ){
      sqlite3OomFault(db);
    }
    sqlite3ResetOneSchema(db, iDb);
  }
  db->init.busy = 0;
  return rc;
}


#ifdef SQLITE_ENABLE_SHARED_SCHEMA
/*
** If this is a SHARED_SCHEMA connection and the DBFLAG_SchemaInUse flag
** is not currently set, set it and return non-zero. Otherwise, return 0.
*/
int sqlite3LockReusableSchema(sqlite3 *db){
  if( IsSharedSchema(db) && (db->mDbFlags & DBFLAG_SchemaInuse)==0 ){
    db->mDbFlags |= DBFLAG_SchemaInuse;
    return 1;
  }
  return 0;
}
#endif /* ifdef SQLITE_ENABLE_SHARED_SCHEMA */

#ifdef SQLITE_ENABLE_SHARED_SCHEMA
/*
** This function is a no-op for non-SHARED_SCHEMA connections, or if bRelease
** is zero. Otherwise, clear the DBFLAG_SchemaInuse flag and release all
** schema references currently held.
*/
void sqlite3UnlockReusableSchema(sqlite3 *db, int bRelease){
  if( bRelease ){
    db->mDbFlags &= ~DBFLAG_SchemaInuse;
    sqlite3SchemaReleaseAll(db);
  }
}
#endif /* ifdef SQLITE_ENABLE_SHARED_SCHEMA */

/*
** Initialize all database files - the main database file, the file
** used to store temporary tables, and any additional database files
** created using ATTACH statements.  Return a success code.  If an
** error occurs, write an error message into *pzErrMsg.
**
** After a database is initialized, the DB_SchemaLoaded bit is set
** bit is set in the flags field of the Db structure. 
*/
int sqlite3Init(sqlite3 *db, char **pzErrMsg){
  int rc = SQLITE_OK;
  int bReleaseSchema;
  int i;
  int commit_internal = !(db->mDbFlags&DBFLAG_SchemaChange);

  bReleaseSchema = sqlite3LockReusableSchema(db);
  
  assert( sqlite3_mutex_held(db->mutex) );
  assert( sqlite3BtreeHoldsMutex(db->aDb[0].pBt) );
  assert( db->init.busy==0 );
  ENC(db) = SCHEMA_ENC(db);
  assert( db->nDb>0 );
  /* Do the main schema first */
  if( !DbHasProperty(db, 0, DB_SchemaLoaded) ){
    rc = sqlite3InitOne(db, 0, pzErrMsg, 0);
  }
  /* All other schemas after the main schema. The "temp" schema must be last */
  for(i=db->nDb-1; rc==SQLITE_OK && i>0; i--){
    assert( i==1 || sqlite3BtreeHoldsMutex(db->aDb[i].pBt) );
    if( !DbHasProperty(db, i, DB_SchemaLoaded) ){
      rc = sqlite3InitOne(db, i, pzErrMsg, 0);
    }
  }
  if( rc==SQLITE_OK && commit_internal ){
    sqlite3CommitInternalChanges(db);
  }
  sqlite3UnlockReusableSchema(db, bReleaseSchema);
  return rc;
}

/*
** This routine is a no-op if the database schema is already initialized.
** Otherwise, the schema is loaded. An error code is returned.
*/
int sqlite3ReadSchema(Parse *pParse){
  int rc = SQLITE_OK;
  sqlite3 *db = pParse->db;
  assert( sqlite3_mutex_held(db->mutex) );
  if( !db->init.busy ){
    db->mDbFlags |= DBFLAG_FreeSchema;      /* For sharable-schema mode */
    rc = sqlite3Init(db, &pParse->zErrMsg);
    if( rc!=SQLITE_OK ){
      pParse->rc = rc;
      pParse->nErr++;
    }else if( db->noSharedCache && !IsSharedSchema(db) ){
      db->mDbFlags |= DBFLAG_SchemaKnownOk;
    }
  }
  return rc;
}


/*
** Check schema cookies in all databases.  If any cookie is out
** of date set pParse->rc to SQLITE_SCHEMA.  If all schema cookies
** make no changes to pParse->rc.
*/
static void schemaIsValid(Parse *pParse){
  sqlite3 *db = pParse->db;
  int iDb;
  int rc;
  int cookie;

  assert( pParse->checkSchema );
  assert( sqlite3_mutex_held(db->mutex) );
  for(iDb=0; iDb<db->nDb; iDb++){
    int openedTransaction = 0;         /* True if a transaction is opened */
    Btree *pBt = db->aDb[iDb].pBt;     /* Btree database to read cookie from */
    if( pBt==0 ) continue;

#ifdef SQLITE_ENABLE_SHARED_SCHEMA
    if( IsSharedSchema(db) && iDb!=1 && db->aDb[iDb].pSPool==0 ) continue;
#endif

    /* If there is not already a read-only (or read-write) transaction opened
    ** on the b-tree database, open one now. If a transaction is opened, it 
    ** will be closed immediately after reading the meta-value. */
    if( sqlite3BtreeTxnState(pBt)==SQLITE_TXN_NONE ){
      rc = sqlite3BtreeBeginTrans(pBt, 0, 0);
      if( rc==SQLITE_NOMEM || rc==SQLITE_IOERR_NOMEM ){
        sqlite3OomFault(db);
        pParse->rc = SQLITE_NOMEM;
      }
      if( rc!=SQLITE_OK ) return;
      openedTransaction = 1;
    }

    /* Read the schema cookie from the database. If it does not match the 
    ** value stored as part of the in-memory schema representation,
    ** set Parse.rc to SQLITE_SCHEMA. */
    sqlite3BtreeGetMeta(pBt, BTREE_SCHEMA_VERSION, (u32 *)&cookie);
    assert( sqlite3SchemaMutexHeld(db, iDb, 0) );
    if( cookie!=db->aDb[iDb].pSchema->schema_cookie ){
      if( DbHasProperty(db, iDb, DB_SchemaLoaded) ) pParse->rc = SQLITE_SCHEMA;
      sqlite3ResetOneSchema(db, iDb);
    }

    /* Close the transaction, if one was opened. */
    if( openedTransaction ){
      sqlite3BtreeCommit(pBt);
    }
  }
}

/*
** Convert a schema pointer into the iDb index that indicates
** which database file in db->aDb[] the schema refers to.
**
** If the same database is attached more than once, the first
** attached database is returned.
*/
int sqlite3SchemaToIndex(sqlite3 *db, Schema *pSchema){
  int i = -32768;

  /* If pSchema is NULL, then return -32768. This happens when code in 
  ** expr.c is trying to resolve a reference to a transient table (i.e. one
  ** created by a sub-select). In this case the return value of this 
  ** function should never be used.
  **
  ** We return -32768 instead of the more usual -1 simply because using
  ** -32768 as the incorrect index into db->aDb[] is much 
  ** more likely to cause a segfault than -1 (of course there are assert()
  ** statements too, but it never hurts to play the odds) and
  ** -32768 will still fit into a 16-bit signed integer.
  */
  assert( sqlite3_mutex_held(db->mutex) );
  if( pSchema ){
    for(i=0; 1; i++){
      assert( i<db->nDb );
      if( db->aDb[i].pSchema==pSchema ){
        break;
      }
    }
    assert( i>=0 && i<db->nDb );
  }
  return i;
}

/*
** Free all memory allocations in the pParse object
*/
void sqlite3ParseObjectReset(Parse *pParse){
  sqlite3 *db = pParse->db;
  assert( db!=0 );
  assert( db->pParse==pParse );
  assert( pParse->nested==0 );
#ifndef SQLITE_OMIT_SHARED_CACHE
  if( pParse->aTableLock ) sqlite3DbNNFreeNN(db, pParse->aTableLock);
#endif
  while( pParse->pCleanup ){
    ParseCleanup *pCleanup = pParse->pCleanup;
    pParse->pCleanup = pCleanup->pNext;
    pCleanup->xCleanup(db, pCleanup->pPtr);
    sqlite3DbNNFreeNN(db, pCleanup);
  }
  if( pParse->aLabel ) sqlite3DbNNFreeNN(db, pParse->aLabel);
  if( pParse->pConstExpr ){
    sqlite3ExprListDelete(db, pParse->pConstExpr);
  }
  assert( db->lookaside.bDisable >= pParse->disableLookaside );
  db->lookaside.bDisable -= pParse->disableLookaside;
  db->lookaside.sz = db->lookaside.bDisable ? 0 : db->lookaside.szTrue;
  assert( pParse->db->pParse==pParse );
  db->pParse = pParse->pOuterParse;
}

/*
** Add a new cleanup operation to a Parser.  The cleanup should happen when
** the parser object is destroyed.  But, beware: the cleanup might happen
** immediately.
**
** Use this mechanism for uncommon cleanups.  There is a higher setup
** cost for this mechanism (an extra malloc), so it should not be used
** for common cleanups that happen on most calls.  But for less
** common cleanups, we save a single NULL-pointer comparison in
** sqlite3ParseObjectReset(), which reduces the total CPU cycle count.
**
** If a memory allocation error occurs, then the cleanup happens immediately.
** When either SQLITE_DEBUG or SQLITE_COVERAGE_TEST are defined, the
** pParse->earlyCleanup flag is set in that case.  Calling code show verify
** that test cases exist for which this happens, to guard against possible
** use-after-free errors following an OOM.  The preferred way to do this is
** to immediately follow the call to this routine with:
**
**       testcase( pParse->earlyCleanup );
**
** This routine returns a copy of its pPtr input (the third parameter)
** except if an early cleanup occurs, in which case it returns NULL.  So
** another way to check for early cleanup is to check the return value.
** Or, stop using the pPtr parameter with this call and use only its
** return value thereafter.  Something like this:
**
**       pObj = sqlite3ParserAddCleanup(pParse, destructor, pObj);
*/
void *sqlite3ParserAddCleanup(
  Parse *pParse,                      /* Destroy when this Parser finishes */
  void (*xCleanup)(sqlite3*,void*),   /* The cleanup routine */
  void *pPtr                          /* Pointer to object to be cleaned up */
){
  ParseCleanup *pCleanup;
  if( sqlite3FaultSim(300) ){
    pCleanup = 0;
    sqlite3OomFault(pParse->db);
  }else{
    pCleanup = sqlite3DbMallocRaw(pParse->db, sizeof(*pCleanup));
  }
  if( pCleanup ){
    pCleanup->pNext = pParse->pCleanup;
    pParse->pCleanup = pCleanup;
    pCleanup->pPtr = pPtr;
    pCleanup->xCleanup = xCleanup;
  }else{
    xCleanup(pParse->db, pPtr);
    pPtr = 0;
#if defined(SQLITE_DEBUG) || defined(SQLITE_COVERAGE_TEST)
    pParse->earlyCleanup = 1;
#endif
  }
  return pPtr;
}

/*
** Turn bulk memory into a valid Parse object and link that Parse object
** into database connection db.
**
** Call sqlite3ParseObjectReset() to undo this operation.
**
** Caution:  Do not confuse this routine with sqlite3ParseObjectInit() which
** is generated by Lemon.
*/
void sqlite3ParseObjectInit(Parse *pParse, sqlite3 *db){
  memset(PARSE_HDR(pParse), 0, PARSE_HDR_SZ);
  memset(PARSE_TAIL(pParse), 0, PARSE_TAIL_SZ);
  assert( db->pParse!=pParse );
  pParse->pOuterParse = db->pParse;
  db->pParse = pParse;
  pParse->db = db;
  if( db->mallocFailed ) sqlite3ErrorMsg(pParse, "out of memory");
}

/*
** Maximum number of times that we will try again to prepare a statement
** that returns SQLITE_ERROR_RETRY.
*/
#ifndef SQLITE_MAX_PREPARE_RETRY
# define SQLITE_MAX_PREPARE_RETRY 25
#endif

/*
** Compile the UTF-8 encoded SQL statement zSql into a statement handle.
*/
static int sqlite3Prepare(
  sqlite3 *db,              /* Database handle. */
  const char *zSql,         /* UTF-8 encoded SQL statement. */
  int nBytes,               /* Length of zSql in bytes. */
  u32 prepFlags,            /* Zero or more SQLITE_PREPARE_* flags */
  Vdbe *pReprepare,         /* VM being reprepared */
  sqlite3_stmt **ppStmt,    /* OUT: A pointer to the prepared statement */
  const char **pzTail       /* OUT: End of parsed string */
){
  int rc = SQLITE_OK;       /* Result code */
  int i;                    /* Loop counter */
  Parse sParse;             /* Parsing context */

  /* sqlite3ParseObjectInit(&sParse, db); // inlined for performance */
  memset(PARSE_HDR(&sParse), 0, PARSE_HDR_SZ);
  memset(PARSE_TAIL(&sParse), 0, PARSE_TAIL_SZ);
  sParse.pOuterParse = db->pParse;
  db->pParse = &sParse;
  sParse.db = db;
  if( pReprepare ){
    sParse.pReprepare = pReprepare;
    sParse.explain = sqlite3_stmt_isexplain((sqlite3_stmt*)pReprepare);
  }else{
    assert( sParse.pReprepare==0 );
  }
  assert( ppStmt && *ppStmt==0 );
  if( db->mallocFailed ){
    sqlite3ErrorMsg(&sParse, "out of memory");
    db->errCode = rc = SQLITE_NOMEM;
    goto end_prepare;
  }
  assert( sqlite3_mutex_held(db->mutex) );

  /* For a long-term use prepared statement avoid the use of
  ** lookaside memory.
  */
  if( prepFlags & SQLITE_PREPARE_PERSISTENT ){
    sParse.disableLookaside++;
    DisableLookaside;
  }
  sParse.prepFlags = prepFlags & 0xff;

  /* Check to verify that it is possible to get a read lock on all
  ** database schemas.  The inability to get a read lock indicates that
  ** some other database connection is holding a write-lock, which in
  ** turn means that the other connection has made uncommitted changes
  ** to the schema.
  **
  ** Were we to proceed and prepare the statement against the uncommitted
  ** schema changes and if those schema changes are subsequently rolled
  ** back and different changes are made in their place, then when this
  ** prepared statement goes to run the schema cookie would fail to detect
  ** the schema change.  Disaster would follow.
  **
  ** This thread is currently holding mutexes on all Btrees (because
  ** of the sqlite3BtreeEnterAll() in sqlite3LockAndPrepare()) so it
  ** is not possible for another thread to start a new schema change
  ** while this routine is running.  Hence, we do not need to hold 
  ** locks on the schema, we just need to make sure nobody else is 
  ** holding them.
  **
  ** Note that setting READ_UNCOMMITTED overrides most lock detection,
  ** but it does *not* override schema lock detection, so this all still
  ** works even if READ_UNCOMMITTED is set.
  */
  if( !db->noSharedCache ){
    for(i=0; i<db->nDb; i++) {
      Btree *pBt = db->aDb[i].pBt;
      if( pBt ){
        assert( sqlite3BtreeHoldsMutex(pBt) );
        rc = sqlite3BtreeSchemaLocked(pBt);
        if( rc ){
          const char *zDb = db->aDb[i].zDbSName;
          sqlite3ErrorWithMsg(db, rc, "database schema is locked: %s", zDb);
          testcase( db->flags & SQLITE_ReadUncommit );
          goto end_prepare;
        }
      }
    }
  }

#ifndef SQLITE_OMIT_VIRTUALTABLE
  if( db->pDisconnect ) sqlite3VtabUnlockList(db);
#endif

  if( nBytes>=0 && (nBytes==0 || zSql[nBytes-1]!=0) ){
    char *zSqlCopy;
    int mxLen = db->aLimit[SQLITE_LIMIT_SQL_LENGTH];
    testcase( nBytes==mxLen );
    testcase( nBytes==mxLen+1 );
    if( nBytes>mxLen ){
      sqlite3ErrorWithMsg(db, SQLITE_TOOBIG, "statement too long");
      rc = sqlite3ApiExit(db, SQLITE_TOOBIG);
      goto end_prepare;
    }
    zSqlCopy = sqlite3DbStrNDup(db, zSql, nBytes);
    if( zSqlCopy ){
      sqlite3RunParser(&sParse, zSqlCopy);
      sParse.zTail = &zSql[sParse.zTail-zSqlCopy];
      sqlite3DbFree(db, zSqlCopy);
    }else{
      sParse.zTail = &zSql[nBytes];
    }
  }else{
    sqlite3RunParser(&sParse, zSql);
  }
  assert( 0==sParse.nQueryLoop );

  if( pzTail ){
    *pzTail = sParse.zTail;
  }

  if( db->init.busy==0 ){
    sqlite3VdbeSetSql(sParse.pVdbe, zSql, (int)(sParse.zTail-zSql), prepFlags);
  }
  if( db->mallocFailed ){
    sParse.rc = SQLITE_NOMEM_BKPT;
    sParse.checkSchema = 0;
  }
  if( sParse.rc!=SQLITE_OK && sParse.rc!=SQLITE_DONE ){
    if( sParse.checkSchema && db->init.busy==0 ){
      schemaIsValid(&sParse);
    }
    if( sParse.pVdbe ){
      sqlite3VdbeFinalize(sParse.pVdbe);
    }
    assert( 0==(*ppStmt) );
    rc = sParse.rc;
    if( sParse.zErrMsg ){
      sqlite3ErrorWithMsg(db, rc, "%s", sParse.zErrMsg);
      sqlite3DbFree(db, sParse.zErrMsg);
    }else{
      sqlite3Error(db, rc);
    }
  }else{
    assert( sParse.zErrMsg==0 );
    *ppStmt = (sqlite3_stmt*)sParse.pVdbe;
    rc = SQLITE_OK;
    sqlite3ErrorClear(db);
  }


  /* Delete any TriggerPrg structures allocated while parsing this statement. */
  while( sParse.pTriggerPrg ){
    TriggerPrg *pT = sParse.pTriggerPrg;
    sParse.pTriggerPrg = pT->pNext;
    sqlite3DbFree(db, pT);
  }

end_prepare:

  sqlite3ParseObjectReset(&sParse);
  return rc;
}
static int sqlite3LockAndPrepare(
  sqlite3 *db,              /* Database handle. */
  const char *zSql,         /* UTF-8 encoded SQL statement. */
  int nBytes,               /* Length of zSql in bytes. */
  u32 prepFlags,            /* Zero or more SQLITE_PREPARE_* flags */
  Vdbe *pOld,               /* VM being reprepared */
  sqlite3_stmt **ppStmt,    /* OUT: A pointer to the prepared statement */
  const char **pzTail       /* OUT: End of parsed string */
){
  int rc;
  int cnt = 0;
  int bReleaseSchema = 0;

#ifdef SQLITE_ENABLE_API_ARMOR
  if( ppStmt==0 ) return SQLITE_MISUSE_BKPT;
#endif
  *ppStmt = 0;
  if( !sqlite3SafetyCheckOk(db)||zSql==0 ){
    return SQLITE_MISUSE_BKPT;
  }
  sqlite3_mutex_enter(db->mutex);
  bReleaseSchema = sqlite3LockReusableSchema(db);
  sqlite3BtreeEnterAll(db);
  do{
    /* Make multiple attempts to compile the SQL, until it either succeeds
    ** or encounters a permanent error.  A schema problem after one schema
    ** reset is considered a permanent error. */
    rc = sqlite3Prepare(db, zSql, nBytes, prepFlags, pOld, ppStmt, pzTail);
    assert( rc==SQLITE_OK || *ppStmt==0 );
    if( rc==SQLITE_OK || db->mallocFailed ) break;
<<<<<<< HEAD
  }while( (rc==SQLITE_ERROR_RETRY && (cnt++)<SQLITE_MAX_PREPARE_RETRY)
       || (rc==SQLITE_SCHEMA && (sqlite3ResetOneSchema(db,-1), cnt++)==0) );

  sqlite3BtreeLeaveAll(db);

  sqlite3UnlockReusableSchema(db, bReleaseSchema);

=======
    cnt++;
  }while( (rc==SQLITE_ERROR_RETRY && ALWAYS(cnt<=SQLITE_MAX_PREPARE_RETRY))
       || (rc==SQLITE_SCHEMA && (sqlite3ResetOneSchema(db,-1), cnt)==1) );
  sqlite3BtreeLeaveAll(db);
  assert( rc!=SQLITE_ERROR_RETRY );
>>>>>>> 1915a920
  rc = sqlite3ApiExit(db, rc);
  assert( (rc&db->errMask)==rc );
  db->busyHandler.nBusy = 0;
  sqlite3_mutex_leave(db->mutex);
  assert( rc==SQLITE_OK || (*ppStmt)==0 );
  return rc;
}


/*
** Rerun the compilation of a statement after a schema change.
**
** If the statement is successfully recompiled, return SQLITE_OK. Otherwise,
** if the statement cannot be recompiled because another connection has
** locked the sqlite3_schema table, return SQLITE_LOCKED. If any other error
** occurs, return SQLITE_SCHEMA.
*/
int sqlite3Reprepare(Vdbe *p){
  int rc;
  sqlite3_stmt *pNew;
  const char *zSql;
  sqlite3 *db;
  u8 prepFlags;

  assert( sqlite3_mutex_held(sqlite3VdbeDb(p)->mutex) );
  zSql = sqlite3_sql((sqlite3_stmt *)p);
  assert( zSql!=0 );  /* Reprepare only called for prepare_v2() statements */
  db = sqlite3VdbeDb(p);
  assert( sqlite3_mutex_held(db->mutex) );
  prepFlags = sqlite3VdbePrepareFlags(p);
  rc = sqlite3LockAndPrepare(db, zSql, -1, prepFlags, p, &pNew, 0);
  if( rc ){
    if( rc==SQLITE_NOMEM ){
      sqlite3OomFault(db);
    }
    assert( pNew==0 );
    return rc;
  }else{
    assert( pNew!=0 );
  }
  sqlite3VdbeSwap((Vdbe*)pNew, p);
  sqlite3TransferBindings(pNew, (sqlite3_stmt*)p);
  sqlite3VdbeResetStepResult((Vdbe*)pNew);
  sqlite3VdbeFinalize((Vdbe*)pNew);
  return SQLITE_OK;
}


/*
** Two versions of the official API.  Legacy and new use.  In the legacy
** version, the original SQL text is not saved in the prepared statement
** and so if a schema change occurs, SQLITE_SCHEMA is returned by
** sqlite3_step().  In the new version, the original SQL text is retained
** and the statement is automatically recompiled if an schema change
** occurs.
*/
int sqlite3_prepare(
  sqlite3 *db,              /* Database handle. */
  const char *zSql,         /* UTF-8 encoded SQL statement. */
  int nBytes,               /* Length of zSql in bytes. */
  sqlite3_stmt **ppStmt,    /* OUT: A pointer to the prepared statement */
  const char **pzTail       /* OUT: End of parsed string */
){
  int rc;
  rc = sqlite3LockAndPrepare(db,zSql,nBytes,0,0,ppStmt,pzTail);
  assert( rc==SQLITE_OK || ppStmt==0 || *ppStmt==0 );  /* VERIFY: F13021 */
  return rc;
}
int sqlite3_prepare_v2(
  sqlite3 *db,              /* Database handle. */
  const char *zSql,         /* UTF-8 encoded SQL statement. */
  int nBytes,               /* Length of zSql in bytes. */
  sqlite3_stmt **ppStmt,    /* OUT: A pointer to the prepared statement */
  const char **pzTail       /* OUT: End of parsed string */
){
  int rc;
  /* EVIDENCE-OF: R-37923-12173 The sqlite3_prepare_v2() interface works
  ** exactly the same as sqlite3_prepare_v3() with a zero prepFlags
  ** parameter.
  **
  ** Proof in that the 5th parameter to sqlite3LockAndPrepare is 0 */
  rc = sqlite3LockAndPrepare(db,zSql,nBytes,SQLITE_PREPARE_SAVESQL,0,
                             ppStmt,pzTail);
  assert( rc==SQLITE_OK || ppStmt==0 || *ppStmt==0 );
  return rc;
}
int sqlite3_prepare_v3(
  sqlite3 *db,              /* Database handle. */
  const char *zSql,         /* UTF-8 encoded SQL statement. */
  int nBytes,               /* Length of zSql in bytes. */
  unsigned int prepFlags,   /* Zero or more SQLITE_PREPARE_* flags */
  sqlite3_stmt **ppStmt,    /* OUT: A pointer to the prepared statement */
  const char **pzTail       /* OUT: End of parsed string */
){
  int rc;
  /* EVIDENCE-OF: R-56861-42673 sqlite3_prepare_v3() differs from
  ** sqlite3_prepare_v2() only in having the extra prepFlags parameter,
  ** which is a bit array consisting of zero or more of the
  ** SQLITE_PREPARE_* flags.
  **
  ** Proof by comparison to the implementation of sqlite3_prepare_v2()
  ** directly above. */
  rc = sqlite3LockAndPrepare(db,zSql,nBytes,
                 SQLITE_PREPARE_SAVESQL|(prepFlags&SQLITE_PREPARE_MASK),
                 0,ppStmt,pzTail);
  assert( rc==SQLITE_OK || ppStmt==0 || *ppStmt==0 );
  return rc;
}


#ifndef SQLITE_OMIT_UTF16
/*
** Compile the UTF-16 encoded SQL statement zSql into a statement handle.
*/
static int sqlite3Prepare16(
  sqlite3 *db,              /* Database handle. */ 
  const void *zSql,         /* UTF-16 encoded SQL statement. */
  int nBytes,               /* Length of zSql in bytes. */
  u32 prepFlags,            /* Zero or more SQLITE_PREPARE_* flags */
  sqlite3_stmt **ppStmt,    /* OUT: A pointer to the prepared statement */
  const void **pzTail       /* OUT: End of parsed string */
){
  /* This function currently works by first transforming the UTF-16
  ** encoded string to UTF-8, then invoking sqlite3_prepare(). The
  ** tricky bit is figuring out the pointer to return in *pzTail.
  */
  char *zSql8;
  const char *zTail8 = 0;
  int rc = SQLITE_OK;

#ifdef SQLITE_ENABLE_API_ARMOR
  if( ppStmt==0 ) return SQLITE_MISUSE_BKPT;
#endif
  *ppStmt = 0;
  if( !sqlite3SafetyCheckOk(db)||zSql==0 ){
    return SQLITE_MISUSE_BKPT;
  }

  /* Make sure nBytes is non-negative and correct.  It should be the
  ** number of bytes until the end of the input buffer or until the first
  ** U+0000 character.  If the input nBytes is odd, convert it into
  ** an even number.  If the input nBytes is negative, then the input
  ** must be terminated by at least one U+0000 character */
  if( nBytes>=0 ){
    int sz;
    const char *z = (const char*)zSql;
    for(sz=0; sz<nBytes && (z[sz]!=0 || z[sz+1]!=0); sz += 2){}
    nBytes = sz;
  }else{
    int sz;
    const char *z = (const char*)zSql;
    for(sz=0; z[sz]!=0 || z[sz+1]!=0; sz += 2){}
    nBytes = sz;
  }

  sqlite3_mutex_enter(db->mutex);
  zSql8 = sqlite3Utf16to8(db, zSql, nBytes, SQLITE_UTF16NATIVE);
  if( zSql8 ){
    rc = sqlite3LockAndPrepare(db, zSql8, -1, prepFlags, 0, ppStmt, &zTail8);
  }

  if( zTail8 && pzTail ){
    /* If sqlite3_prepare returns a tail pointer, we calculate the
    ** equivalent pointer into the UTF-16 string by counting the unicode
    ** characters between zSql8 and zTail8, and then returning a pointer
    ** the same number of characters into the UTF-16 string.
    */
    int chars_parsed = sqlite3Utf8CharLen(zSql8, (int)(zTail8-zSql8));
    *pzTail = (u8 *)zSql + sqlite3Utf16ByteLen(zSql, nBytes, chars_parsed);
  }
  sqlite3DbFree(db, zSql8); 
  rc = sqlite3ApiExit(db, rc);
  sqlite3_mutex_leave(db->mutex);
  return rc;
}

/*
** Two versions of the official API.  Legacy and new use.  In the legacy
** version, the original SQL text is not saved in the prepared statement
** and so if a schema change occurs, SQLITE_SCHEMA is returned by
** sqlite3_step().  In the new version, the original SQL text is retained
** and the statement is automatically recompiled if an schema change
** occurs.
*/
int sqlite3_prepare16(
  sqlite3 *db,              /* Database handle. */ 
  const void *zSql,         /* UTF-16 encoded SQL statement. */
  int nBytes,               /* Length of zSql in bytes. */
  sqlite3_stmt **ppStmt,    /* OUT: A pointer to the prepared statement */
  const void **pzTail       /* OUT: End of parsed string */
){
  int rc;
  rc = sqlite3Prepare16(db,zSql,nBytes,0,ppStmt,pzTail);
  assert( rc==SQLITE_OK || ppStmt==0 || *ppStmt==0 );  /* VERIFY: F13021 */
  return rc;
}
int sqlite3_prepare16_v2(
  sqlite3 *db,              /* Database handle. */ 
  const void *zSql,         /* UTF-16 encoded SQL statement. */
  int nBytes,               /* Length of zSql in bytes. */
  sqlite3_stmt **ppStmt,    /* OUT: A pointer to the prepared statement */
  const void **pzTail       /* OUT: End of parsed string */
){
  int rc;
  rc = sqlite3Prepare16(db,zSql,nBytes,SQLITE_PREPARE_SAVESQL,ppStmt,pzTail);
  assert( rc==SQLITE_OK || ppStmt==0 || *ppStmt==0 );  /* VERIFY: F13021 */
  return rc;
}
int sqlite3_prepare16_v3(
  sqlite3 *db,              /* Database handle. */ 
  const void *zSql,         /* UTF-16 encoded SQL statement. */
  int nBytes,               /* Length of zSql in bytes. */
  unsigned int prepFlags,   /* Zero or more SQLITE_PREPARE_* flags */
  sqlite3_stmt **ppStmt,    /* OUT: A pointer to the prepared statement */
  const void **pzTail       /* OUT: End of parsed string */
){
  int rc;
  rc = sqlite3Prepare16(db,zSql,nBytes,
         SQLITE_PREPARE_SAVESQL|(prepFlags&SQLITE_PREPARE_MASK),
         ppStmt,pzTail);
  assert( rc==SQLITE_OK || ppStmt==0 || *ppStmt==0 );  /* VERIFY: F13021 */
  return rc;
}

#endif /* SQLITE_OMIT_UTF16 */<|MERGE_RESOLUTION|>--- conflicted
+++ resolved
@@ -971,21 +971,15 @@
     rc = sqlite3Prepare(db, zSql, nBytes, prepFlags, pOld, ppStmt, pzTail);
     assert( rc==SQLITE_OK || *ppStmt==0 );
     if( rc==SQLITE_OK || db->mallocFailed ) break;
-<<<<<<< HEAD
-  }while( (rc==SQLITE_ERROR_RETRY && (cnt++)<SQLITE_MAX_PREPARE_RETRY)
-       || (rc==SQLITE_SCHEMA && (sqlite3ResetOneSchema(db,-1), cnt++)==0) );
-
-  sqlite3BtreeLeaveAll(db);
-
-  sqlite3UnlockReusableSchema(db, bReleaseSchema);
-
-=======
     cnt++;
   }while( (rc==SQLITE_ERROR_RETRY && ALWAYS(cnt<=SQLITE_MAX_PREPARE_RETRY))
        || (rc==SQLITE_SCHEMA && (sqlite3ResetOneSchema(db,-1), cnt)==1) );
+
   sqlite3BtreeLeaveAll(db);
+
+  sqlite3UnlockReusableSchema(db, bReleaseSchema);
+
   assert( rc!=SQLITE_ERROR_RETRY );
->>>>>>> 1915a920
   rc = sqlite3ApiExit(db, rc);
   assert( (rc&db->errMask)==rc );
   db->busyHandler.nBusy = 0;
