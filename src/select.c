/*
** 2001 September 15
**
** The author disclaims copyright to this source code.  In place of
** a legal notice, here is a blessing:
**
**    May you do good and not evil.
**    May you find forgiveness for yourself and forgive others.
**    May you share freely, never taking more than you give.
**
*************************************************************************
** This file contains C code routines that are called by the parser
** to handle SELECT statements in SQLite.
*/
#include "sqliteInt.h"

/*
** An instance of the following object is used to record information about
** how to process the DISTINCT keyword, to simplify passing that information
** into the selectInnerLoop() routine.
*/
typedef struct DistinctCtx DistinctCtx;
struct DistinctCtx {
  u8 isTnct;      /* 0: Not distinct. 1: DISTICT  2: DISTINCT and ORDER BY */
  u8 eTnctType;   /* One of the WHERE_DISTINCT_* operators */
  int tabTnct;    /* Ephemeral table used for DISTINCT processing */
  int addrTnct;   /* Address of OP_OpenEphemeral opcode for tabTnct */
};

/*
** An instance of the following object is used to record information about
** the ORDER BY (or GROUP BY) clause of query is being coded.
**
** The aDefer[] array is used by the sorter-references optimization. For
** example, assuming there is no index that can be used for the ORDER BY,
** for the query:
**
**     SELECT a, bigblob FROM t1 ORDER BY a LIMIT 10;
**
** it may be more efficient to add just the "a" values to the sorter, and
** retrieve the associated "bigblob" values directly from table t1 as the
** 10 smallest "a" values are extracted from the sorter.
**
** When the sorter-reference optimization is used, there is one entry in the
** aDefer[] array for each database table that may be read as values are
** extracted from the sorter.
*/
typedef struct SortCtx SortCtx;
struct SortCtx {
  ExprList *pOrderBy;   /* The ORDER BY (or GROUP BY clause) */
  int nOBSat;           /* Number of ORDER BY terms satisfied by indices */
  int iECursor;         /* Cursor number for the sorter */
  int regReturn;        /* Register holding block-output return address */
  int labelBkOut;       /* Start label for the block-output subroutine */
  int addrSortIndex;    /* Address of the OP_SorterOpen or OP_OpenEphemeral */
  int labelDone;        /* Jump here when done, ex: LIMIT reached */
  int labelOBLopt;      /* Jump here when sorter is full */
  u8 sortFlags;         /* Zero or more SORTFLAG_* bits */
#ifdef SQLITE_ENABLE_SORTER_REFERENCES
  u8 nDefer;            /* Number of valid entries in aDefer[] */
  struct DeferredCsr {
    Table *pTab;        /* Table definition */
    int iCsr;           /* Cursor number for table */
    int nKey;           /* Number of PK columns for table pTab (>=1) */
  } aDefer[4];
#endif
  struct RowLoadInfo *pDeferredRowLoad;  /* Deferred row loading info or NULL */
#ifdef SQLITE_ENABLE_STMT_SCANSTATUS
  int addrPush;         /* First instruction to push data into sorter */
  int addrPushEnd;      /* Last instruction that pushes data into sorter */
#endif
};
#define SORTFLAG_UseSorter  0x01   /* Use SorterOpen instead of OpenEphemeral */

/*
** Delete all the content of a Select structure.  Deallocate the structure
** itself depending on the value of bFree
**
** If bFree==1, call sqlite3DbFree() on the p object.
** If bFree==0, Leave the first Select object unfreed
*/
static void clearSelect(sqlite3 *db, Select *p, int bFree){
  assert( db!=0 );
  while( p ){
    Select *pPrior = p->pPrior;
    sqlite3ExprListDelete(db, p->pEList);
    sqlite3SrcListDelete(db, p->pSrc);
    sqlite3ExprDelete(db, p->pWhere);
    sqlite3ExprListDelete(db, p->pGroupBy);
    sqlite3ExprDelete(db, p->pHaving);
    sqlite3ExprListDelete(db, p->pOrderBy);
    sqlite3ExprDelete(db, p->pLimit);
    if( OK_IF_ALWAYS_TRUE(p->pWith) ) sqlite3WithDelete(db, p->pWith);
#ifndef SQLITE_OMIT_WINDOWFUNC
    if( OK_IF_ALWAYS_TRUE(p->pWinDefn) ){
      sqlite3WindowListDelete(db, p->pWinDefn);
    }
    while( p->pWin ){
      assert( p->pWin->ppThis==&p->pWin );
      sqlite3WindowUnlinkFromSelect(p->pWin);
    }
#endif
    if( bFree ) sqlite3DbNNFreeNN(db, p);
    p = pPrior;
    bFree = 1;
  }
}

/*
** Initialize a SelectDest structure.
*/
void sqlite3SelectDestInit(SelectDest *pDest, int eDest, int iParm){
  pDest->eDest = (u8)eDest;
  pDest->iSDParm = iParm;
  pDest->iSDParm2 = 0;
  pDest->zAffSdst = 0;
  pDest->iSdst = 0;
  pDest->nSdst = 0;
}


/*
** Allocate a new Select structure and return a pointer to that
** structure.
*/
Select *sqlite3SelectNew(
  Parse *pParse,        /* Parsing context */
  ExprList *pEList,     /* which columns to include in the result */
  SrcList *pSrc,        /* the FROM clause -- which tables to scan */
  Expr *pWhere,         /* the WHERE clause */
  ExprList *pGroupBy,   /* the GROUP BY clause */
  Expr *pHaving,        /* the HAVING clause */
  ExprList *pOrderBy,   /* the ORDER BY clause */
  u32 selFlags,         /* Flag parameters, such as SF_Distinct */
  Expr *pLimit          /* LIMIT value.  NULL means not used */
){
  Select *pNew, *pAllocated;
  Select standin;
  pAllocated = pNew = sqlite3DbMallocRawNN(pParse->db, sizeof(*pNew) );
  if( pNew==0 ){
    assert( pParse->db->mallocFailed );
    pNew = &standin;
  }
  if( pEList==0 ){
    pEList = sqlite3ExprListAppend(pParse, 0,
                                   sqlite3Expr(pParse->db,TK_ASTERISK,0));
  }
  pNew->pEList = pEList;
  pNew->op = TK_SELECT;
  pNew->selFlags = selFlags;
  pNew->iLimit = 0;
  pNew->iOffset = 0;
  pNew->selId = ++pParse->nSelect;
  pNew->addrOpenEphm[0] = -1;
  pNew->addrOpenEphm[1] = -1;
  pNew->nSelectRow = 0;
  if( pSrc==0 ) pSrc = sqlite3DbMallocZero(pParse->db, sizeof(*pSrc));
  pNew->pSrc = pSrc;
  pNew->pWhere = pWhere;
  pNew->pGroupBy = pGroupBy;
  pNew->pHaving = pHaving;
  pNew->pOrderBy = pOrderBy;
  pNew->pPrior = 0;
  pNew->pNext = 0;
  pNew->pLimit = pLimit;
  pNew->pWith = 0;
#ifndef SQLITE_OMIT_WINDOWFUNC
  pNew->pWin = 0;
  pNew->pWinDefn = 0;
#endif
  if( pParse->db->mallocFailed ) {
    clearSelect(pParse->db, pNew, pNew!=&standin);
    pAllocated = 0;
  }else{
    assert( pNew->pSrc!=0 || pParse->nErr>0 );
  }
  return pAllocated;
}


/*
** Delete the given Select structure and all of its substructures.
*/
void sqlite3SelectDelete(sqlite3 *db, Select *p){
  if( OK_IF_ALWAYS_TRUE(p) ) clearSelect(db, p, 1);
}
void sqlite3SelectDeleteGeneric(sqlite3 *db, void *p){
  if( ALWAYS(p) ) clearSelect(db, (Select*)p, 1);
}

/*
** Return a pointer to the right-most SELECT statement in a compound.
*/
static Select *findRightmost(Select *p){
  while( p->pNext ) p = p->pNext;
  return p;
}

/*
** Given 1 to 3 identifiers preceding the JOIN keyword, determine the
** type of join.  Return an integer constant that expresses that type
** in terms of the following bit values:
**
**     JT_INNER
**     JT_CROSS
**     JT_OUTER
**     JT_NATURAL
**     JT_LEFT
**     JT_RIGHT
**
** A full outer join is the combination of JT_LEFT and JT_RIGHT.
**
** If an illegal or unsupported join type is seen, then still return
** a join type, but put an error in the pParse structure.
**
** These are the valid join types:
**
**
**      pA       pB       pC               Return Value
**     -------  -----    -----             ------------
**     CROSS      -        -                 JT_CROSS
**     INNER      -        -                 JT_INNER
**     LEFT       -        -                 JT_LEFT|JT_OUTER
**     LEFT     OUTER      -                 JT_LEFT|JT_OUTER
**     RIGHT      -        -                 JT_RIGHT|JT_OUTER
**     RIGHT    OUTER      -                 JT_RIGHT|JT_OUTER
**     FULL       -        -                 JT_LEFT|JT_RIGHT|JT_OUTER
**     FULL     OUTER      -                 JT_LEFT|JT_RIGHT|JT_OUTER
**     NATURAL  INNER      -                 JT_NATURAL|JT_INNER
**     NATURAL  LEFT       -                 JT_NATURAL|JT_LEFT|JT_OUTER
**     NATURAL  LEFT     OUTER               JT_NATURAL|JT_LEFT|JT_OUTER
**     NATURAL  RIGHT      -                 JT_NATURAL|JT_RIGHT|JT_OUTER
**     NATURAL  RIGHT    OUTER               JT_NATURAL|JT_RIGHT|JT_OUTER
**     NATURAL  FULL       -                 JT_NATURAL|JT_LEFT|JT_RIGHT
**     NATURAL  FULL     OUTER               JT_NATRUAL|JT_LEFT|JT_RIGHT
**
** To preserve historical compatibly, SQLite also accepts a variety
** of other non-standard and in many cases nonsensical join types.
** This routine makes as much sense at it can from the nonsense join
** type and returns a result.  Examples of accepted nonsense join types
** include but are not limited to:
**
**          INNER CROSS JOIN        ->   same as JOIN
**          NATURAL CROSS JOIN      ->   same as NATURAL JOIN
**          OUTER LEFT JOIN         ->   same as LEFT JOIN
**          LEFT NATURAL JOIN       ->   same as NATURAL LEFT JOIN
**          LEFT RIGHT JOIN         ->   same as FULL JOIN
**          RIGHT OUTER FULL JOIN   ->   same as FULL JOIN
**          CROSS CROSS CROSS JOIN  ->   same as JOIN
**
** The only restrictions on the join type name are:
**
**    *   "INNER" cannot appear together with "OUTER", "LEFT", "RIGHT",
**        or "FULL".
**
**    *   "CROSS" cannot appear together with "OUTER", "LEFT", "RIGHT,
**        or "FULL".
**
**    *   If "OUTER" is present then there must also be one of
**        "LEFT", "RIGHT", or "FULL"
*/
int sqlite3JoinType(Parse *pParse, Token *pA, Token *pB, Token *pC){
  int jointype = 0;
  Token *apAll[3];
  Token *p;
                             /*   0123456789 123456789 123456789 123 */
  static const char zKeyText[] = "naturaleftouterightfullinnercross";
  static const struct {
    u8 i;        /* Beginning of keyword text in zKeyText[] */
    u8 nChar;    /* Length of the keyword in characters */
    u8 code;     /* Join type mask */
  } aKeyword[] = {
    /* (0) natural */ { 0,  7, JT_NATURAL                },
    /* (1) left    */ { 6,  4, JT_LEFT|JT_OUTER          },
    /* (2) outer   */ { 10, 5, JT_OUTER                  },
    /* (3) right   */ { 14, 5, JT_RIGHT|JT_OUTER         },
    /* (4) full    */ { 19, 4, JT_LEFT|JT_RIGHT|JT_OUTER },
    /* (5) inner   */ { 23, 5, JT_INNER                  },
    /* (6) cross   */ { 28, 5, JT_INNER|JT_CROSS         },
  };
  int i, j;
  apAll[0] = pA;
  apAll[1] = pB;
  apAll[2] = pC;
  for(i=0; i<3 && apAll[i]; i++){
    p = apAll[i];
    for(j=0; j<ArraySize(aKeyword); j++){
      if( p->n==aKeyword[j].nChar
          && sqlite3StrNICmp((char*)p->z, &zKeyText[aKeyword[j].i], p->n)==0 ){
        jointype |= aKeyword[j].code;
        break;
      }
    }
    testcase( j==0 || j==1 || j==2 || j==3 || j==4 || j==5 || j==6 );
    if( j>=ArraySize(aKeyword) ){
      jointype = JT_OUTER;  /* Triggers error report below */
      break;
    }
  }
  if(
     (jointype & (JT_INNER|JT_OUTER))==(JT_INNER|JT_OUTER) ||
     (jointype & (JT_OUTER|JT_LEFT|JT_RIGHT))==JT_OUTER
  ){
    const char *zSp1 = " ";
    const char *zSp2 = " ";
    if( pB==0 ){ zSp1++; }
    if( pC==0 ){ zSp2++; }
    sqlite3ErrorMsg(pParse, "unknown join type: "
       "%T%s%T%s%T", pA, zSp1, pB, zSp2, pC);
    jointype = JT_INNER;
  }
  return jointype;
}

/*
** Return the index of a column in a table.  Return -1 if the column
** is not contained in the table.
*/
int sqlite3ColumnIndex(Table *pTab, const char *zCol){
  int i;
  u8 h = sqlite3StrIHash(zCol);
  Column *pCol;
  for(pCol=pTab->aCol, i=0; i<pTab->nCol; pCol++, i++){
    if( pCol->hName==h && sqlite3StrICmp(pCol->zCnName, zCol)==0 ) return i;
  }
  return -1;
}

/*
** Mark a subquery result column as having been used.
*/
void sqlite3SrcItemColumnUsed(SrcItem *pItem, int iCol){
  assert( pItem!=0 );
  assert( (int)pItem->fg.isNestedFrom == IsNestedFrom(pItem) );
  if( pItem->fg.isNestedFrom ){
    ExprList *pResults;
    assert( pItem->fg.isSubquery );
    assert( pItem->u4.pSubq!=0 );
    assert( pItem->u4.pSubq->pSelect!=0 );
    pResults = pItem->u4.pSubq->pSelect->pEList;
    assert( pResults!=0 );
    assert( iCol>=0 && iCol<pResults->nExpr );
    pResults->a[iCol].fg.bUsed = 1;
  }
}

/*
** Search the tables iStart..iEnd (inclusive) in pSrc, looking for a
** table that has a column named zCol.  The search is left-to-right.
** The first match found is returned.
**
** When found, set *piTab and *piCol to the table index and column index
** of the matching column and return TRUE.
**
** If not found, return FALSE.
*/
static int tableAndColumnIndex(
  SrcList *pSrc,       /* Array of tables to search */
  int iStart,          /* First member of pSrc->a[] to check */
  int iEnd,            /* Last member of pSrc->a[] to check */
  const char *zCol,    /* Name of the column we are looking for */
  int *piTab,          /* Write index of pSrc->a[] here */
  int *piCol,          /* Write index of pSrc->a[*piTab].pTab->aCol[] here */
  int bIgnoreHidden    /* Ignore hidden columns */
){
  int i;               /* For looping over tables in pSrc */
  int iCol;            /* Index of column matching zCol */

  assert( iEnd<pSrc->nSrc );
  assert( iStart>=0 );
  assert( (piTab==0)==(piCol==0) );  /* Both or neither are NULL */

  for(i=iStart; i<=iEnd; i++){
    iCol = sqlite3ColumnIndex(pSrc->a[i].pSTab, zCol);
    if( iCol>=0
     && (bIgnoreHidden==0 || IsHiddenColumn(&pSrc->a[i].pSTab->aCol[iCol])==0)
    ){
      if( piTab ){
        sqlite3SrcItemColumnUsed(&pSrc->a[i], iCol);
        *piTab = i;
        *piCol = iCol;
      }
      return 1;
    }
  }
  return 0;
}

/*
** Set the EP_OuterON property on all terms of the given expression.
** And set the Expr.w.iJoin to iTable for every term in the
** expression.
**
** The EP_OuterON property is used on terms of an expression to tell
** the OUTER JOIN processing logic that this term is part of the
** join restriction specified in the ON or USING clause and not a part
** of the more general WHERE clause.  These terms are moved over to the
** WHERE clause during join processing but we need to remember that they
** originated in the ON or USING clause.
**
** The Expr.w.iJoin tells the WHERE clause processing that the
** expression depends on table w.iJoin even if that table is not
** explicitly mentioned in the expression.  That information is needed
** for cases like this:
**
**    SELECT * FROM t1 LEFT JOIN t2 ON t1.a=t2.b AND t1.x=5
**
** The where clause needs to defer the handling of the t1.x=5
** term until after the t2 loop of the join.  In that way, a
** NULL t2 row will be inserted whenever t1.x!=5.  If we do not
** defer the handling of t1.x=5, it will be processed immediately
** after the t1 loop and rows with t1.x!=5 will never appear in
** the output, which is incorrect.
*/
void sqlite3SetJoinExpr(Expr *p, int iTable, u32 joinFlag){
  assert( joinFlag==EP_OuterON || joinFlag==EP_InnerON );
  while( p ){
    ExprSetProperty(p, joinFlag);
    assert( !ExprHasProperty(p, EP_TokenOnly|EP_Reduced) );
    ExprSetVVAProperty(p, EP_NoReduce);
    p->w.iJoin = iTable;
    if( p->op==TK_FUNCTION ){
      assert( ExprUseXList(p) );
      if( p->x.pList ){
        int i;
        for(i=0; i<p->x.pList->nExpr; i++){
          sqlite3SetJoinExpr(p->x.pList->a[i].pExpr, iTable, joinFlag);
        }
      }
    }
    sqlite3SetJoinExpr(p->pLeft, iTable, joinFlag);
    p = p->pRight;
  }
}

/* Undo the work of sqlite3SetJoinExpr().  This is used when a LEFT JOIN
** is simplified into an ordinary JOIN, and when an ON expression is
** "pushed down" into the WHERE clause of a subquery.
**
** Convert every term that is marked with EP_OuterON and w.iJoin==iTable into
** an ordinary term that omits the EP_OuterON mark.  Or if iTable<0, then
** just clear every EP_OuterON and EP_InnerON mark from the expression tree.
**
** If nullable is true, that means that Expr p might evaluate to NULL even
** if it is a reference to a NOT NULL column.  This can happen, for example,
** if the table that p references is on the left side of a RIGHT JOIN.
** If nullable is true, then take care to not remove the EP_CanBeNull bit.
** See forum thread https://sqlite.org/forum/forumpost/b40696f50145d21c
*/
static void unsetJoinExpr(Expr *p, int iTable, int nullable){
  while( p ){
    if( iTable<0 || (ExprHasProperty(p, EP_OuterON) && p->w.iJoin==iTable) ){
      ExprClearProperty(p, EP_OuterON|EP_InnerON);
      if( iTable>=0 ) ExprSetProperty(p, EP_InnerON);
    }
    if( p->op==TK_COLUMN && p->iTable==iTable && !nullable ){
      ExprClearProperty(p, EP_CanBeNull);
    }
    if( p->op==TK_FUNCTION ){
      assert( ExprUseXList(p) );
      assert( p->pLeft==0 );
      if( p->x.pList ){
        int i;
        for(i=0; i<p->x.pList->nExpr; i++){
          unsetJoinExpr(p->x.pList->a[i].pExpr, iTable, nullable);
        }
      }
    }
    unsetJoinExpr(p->pLeft, iTable, nullable);
    p = p->pRight;
  }
}

/*
** This routine processes the join information for a SELECT statement.
**
**   *  A NATURAL join is converted into a USING join.  After that, we
**      do not need to be concerned with NATURAL joins and we only have
**      think about USING joins.
**
**   *  ON and USING clauses result in extra terms being added to the
**      WHERE clause to enforce the specified constraints.  The extra
**      WHERE clause terms will be tagged with EP_OuterON or
**      EP_InnerON so that we know that they originated in ON/USING.
**
** The terms of a FROM clause are contained in the Select.pSrc structure.
** The left most table is the first entry in Select.pSrc.  The right-most
** table is the last entry.  The join operator is held in the entry to
** the right.  Thus entry 1 contains the join operator for the join between
** entries 0 and 1.  Any ON or USING clauses associated with the join are
** also attached to the right entry.
**
** This routine returns the number of errors encountered.
*/
static int sqlite3ProcessJoin(Parse *pParse, Select *p){
  SrcList *pSrc;                  /* All tables in the FROM clause */
  int i, j;                       /* Loop counters */
  SrcItem *pLeft;                 /* Left table being joined */
  SrcItem *pRight;                /* Right table being joined */

  pSrc = p->pSrc;
  pLeft = &pSrc->a[0];
  pRight = &pLeft[1];
  for(i=0; i<pSrc->nSrc-1; i++, pRight++, pLeft++){
    Table *pRightTab = pRight->pSTab;
    u32 joinType;

    if( NEVER(pLeft->pSTab==0 || pRightTab==0) ) continue;
    joinType = (pRight->fg.jointype & JT_OUTER)!=0 ? EP_OuterON : EP_InnerON;

    /* If this is a NATURAL join, synthesize an appropriate USING clause
    ** to specify which columns should be joined.
    */
    if( pRight->fg.jointype & JT_NATURAL ){
      IdList *pUsing = 0;
      if( pRight->fg.isUsing || pRight->u3.pOn ){
        sqlite3ErrorMsg(pParse, "a NATURAL join may not have "
           "an ON or USING clause", 0);
        return 1;
      }
      for(j=0; j<pRightTab->nCol; j++){
        char *zName;   /* Name of column in the right table */

        if( IsHiddenColumn(&pRightTab->aCol[j]) ) continue;
        zName = pRightTab->aCol[j].zCnName;
        if( tableAndColumnIndex(pSrc, 0, i, zName, 0, 0, 1) ){
          pUsing = sqlite3IdListAppend(pParse, pUsing, 0);
          if( pUsing ){
            assert( pUsing->nId>0 );
            assert( pUsing->a[pUsing->nId-1].zName==0 );
            pUsing->a[pUsing->nId-1].zName = sqlite3DbStrDup(pParse->db, zName);
          }
        }
      }
      if( pUsing ){
        pRight->fg.isUsing = 1;
        pRight->fg.isSynthUsing = 1;
        pRight->u3.pUsing = pUsing;
      }
      if( pParse->nErr ) return 1;
    }

    /* Create extra terms on the WHERE clause for each column named
    ** in the USING clause.  Example: If the two tables to be joined are
    ** A and B and the USING clause names X, Y, and Z, then add this
    ** to the WHERE clause:    A.X=B.X AND A.Y=B.Y AND A.Z=B.Z
    ** Report an error if any column mentioned in the USING clause is
    ** not contained in both tables to be joined.
    */
    if( pRight->fg.isUsing ){
      IdList *pList = pRight->u3.pUsing;
      sqlite3 *db = pParse->db;
      assert( pList!=0 );
      for(j=0; j<pList->nId; j++){
        char *zName;     /* Name of the term in the USING clause */
        int iLeft;       /* Table on the left with matching column name */
        int iLeftCol;    /* Column number of matching column on the left */
        int iRightCol;   /* Column number of matching column on the right */
        Expr *pE1;       /* Reference to the column on the LEFT of the join */
        Expr *pE2;       /* Reference to the column on the RIGHT of the join */
        Expr *pEq;       /* Equality constraint.  pE1 == pE2 */

        zName = pList->a[j].zName;
        iRightCol = sqlite3ColumnIndex(pRightTab, zName);
        if( iRightCol<0
         || tableAndColumnIndex(pSrc, 0, i, zName, &iLeft, &iLeftCol,
                                pRight->fg.isSynthUsing)==0
        ){
          sqlite3ErrorMsg(pParse, "cannot join using column %s - column "
            "not present in both tables", zName);
          return 1;
        }
        pE1 = sqlite3CreateColumnExpr(db, pSrc, iLeft, iLeftCol);
        sqlite3SrcItemColumnUsed(&pSrc->a[iLeft], iLeftCol);
        if( (pSrc->a[0].fg.jointype & JT_LTORJ)!=0 ){
          /* This branch runs if the query contains one or more RIGHT or FULL
          ** JOINs.  If only a single table on the left side of this join
          ** contains the zName column, then this branch is a no-op.
          ** But if there are two or more tables on the left side
          ** of the join, construct a coalesce() function that gathers all
          ** such tables.  Raise an error if more than one of those references
          ** to zName is not also within a prior USING clause.
          **
          ** We really ought to raise an error if there are two or more
          ** non-USING references to zName on the left of an INNER or LEFT
          ** JOIN.  But older versions of SQLite do not do that, so we avoid
          ** adding a new error so as to not break legacy applications.
          */
          ExprList *pFuncArgs = 0;   /* Arguments to the coalesce() */
          static const Token tkCoalesce = { "coalesce", 8 };
          while( tableAndColumnIndex(pSrc, iLeft+1, i, zName, &iLeft, &iLeftCol,
                                     pRight->fg.isSynthUsing)!=0 ){
            if( pSrc->a[iLeft].fg.isUsing==0
             || sqlite3IdListIndex(pSrc->a[iLeft].u3.pUsing, zName)<0
            ){
              sqlite3ErrorMsg(pParse, "ambiguous reference to %s in USING()",
                              zName);
              break;
            }
            pFuncArgs = sqlite3ExprListAppend(pParse, pFuncArgs, pE1);
            pE1 = sqlite3CreateColumnExpr(db, pSrc, iLeft, iLeftCol);
            sqlite3SrcItemColumnUsed(&pSrc->a[iLeft], iLeftCol);
          }
          if( pFuncArgs ){
            pFuncArgs = sqlite3ExprListAppend(pParse, pFuncArgs, pE1);
            pE1 = sqlite3ExprFunction(pParse, pFuncArgs, &tkCoalesce, 0);
          }
        }
        pE2 = sqlite3CreateColumnExpr(db, pSrc, i+1, iRightCol);
        sqlite3SrcItemColumnUsed(pRight, iRightCol);
        pEq = sqlite3PExpr(pParse, TK_EQ, pE1, pE2);
        assert( pE2!=0 || pEq==0 );
        if( pEq ){
          ExprSetProperty(pEq, joinType);
          assert( !ExprHasProperty(pEq, EP_TokenOnly|EP_Reduced) );
          ExprSetVVAProperty(pEq, EP_NoReduce);
          pEq->w.iJoin = pE2->iTable;
        }
        p->pWhere = sqlite3ExprAnd(pParse, p->pWhere, pEq);
      }
    }

    /* Add the ON clause to the end of the WHERE clause, connected by
    ** an AND operator.
    */
    else if( pRight->u3.pOn ){
      sqlite3SetJoinExpr(pRight->u3.pOn, pRight->iCursor, joinType);
      p->pWhere = sqlite3ExprAnd(pParse, p->pWhere, pRight->u3.pOn);
      pRight->u3.pOn = 0;
      pRight->fg.isOn = 1;
    }
  }
  return 0;
}

/*
** An instance of this object holds information (beyond pParse and pSelect)
** needed to load the next result row that is to be added to the sorter.
*/
typedef struct RowLoadInfo RowLoadInfo;
struct RowLoadInfo {
  int regResult;               /* Store results in array of registers here */
  u8 ecelFlags;                /* Flag argument to ExprCodeExprList() */
#ifdef SQLITE_ENABLE_SORTER_REFERENCES
  ExprList *pExtra;            /* Extra columns needed by sorter refs */
  int regExtraResult;          /* Where to load the extra columns */
#endif
};

/*
** This routine does the work of loading query data into an array of
** registers so that it can be added to the sorter.
*/
static void innerLoopLoadRow(
  Parse *pParse,             /* Statement under construction */
  Select *pSelect,           /* The query being coded */
  RowLoadInfo *pInfo         /* Info needed to complete the row load */
){
  sqlite3ExprCodeExprList(pParse, pSelect->pEList, pInfo->regResult,
                          0, pInfo->ecelFlags);
#ifdef SQLITE_ENABLE_SORTER_REFERENCES
  if( pInfo->pExtra ){
    sqlite3ExprCodeExprList(pParse, pInfo->pExtra, pInfo->regExtraResult, 0, 0);
    sqlite3ExprListDelete(pParse->db, pInfo->pExtra);
  }
#endif
}

/*
** Code the OP_MakeRecord instruction that generates the entry to be
** added into the sorter.
**
** Return the register in which the result is stored.
*/
static int makeSorterRecord(
  Parse *pParse,
  SortCtx *pSort,
  Select *pSelect,
  int regBase,
  int nBase
){
  int nOBSat = pSort->nOBSat;
  Vdbe *v = pParse->pVdbe;
  int regOut = ++pParse->nMem;
  if( pSort->pDeferredRowLoad ){
    innerLoopLoadRow(pParse, pSelect, pSort->pDeferredRowLoad);
  }
  sqlite3VdbeAddOp3(v, OP_MakeRecord, regBase+nOBSat, nBase-nOBSat, regOut);
  return regOut;
}

/*
** Generate code that will push the record in registers regData
** through regData+nData-1 onto the sorter.
*/
static void pushOntoSorter(
  Parse *pParse,         /* Parser context */
  SortCtx *pSort,        /* Information about the ORDER BY clause */
  Select *pSelect,       /* The whole SELECT statement */
  int regData,           /* First register holding data to be sorted */
  int regOrigData,       /* First register holding data before packing */
  int nData,             /* Number of elements in the regData data array */
  int nPrefixReg         /* No. of reg prior to regData available for use */
){
  Vdbe *v = pParse->pVdbe;                         /* Stmt under construction */
  int bSeq = ((pSort->sortFlags & SORTFLAG_UseSorter)==0);
  int nExpr = pSort->pOrderBy->nExpr;              /* No. of ORDER BY terms */
  int nBase = nExpr + bSeq + nData;                /* Fields in sorter record */
  int regBase;                                     /* Regs for sorter record */
  int regRecord = 0;                               /* Assembled sorter record */
  int nOBSat = pSort->nOBSat;                      /* ORDER BY terms to skip */
  int op;                            /* Opcode to add sorter record to sorter */
  int iLimit;                        /* LIMIT counter */
  int iSkip = 0;                     /* End of the sorter insert loop */

  assert( bSeq==0 || bSeq==1 );

  /* Three cases:
  **   (1) The data to be sorted has already been packed into a Record
  **       by a prior OP_MakeRecord.  In this case nData==1 and regData
  **       will be completely unrelated to regOrigData.
  **   (2) All output columns are included in the sort record.  In that
  **       case regData==regOrigData.
  **   (3) Some output columns are omitted from the sort record due to
  **       the SQLITE_ENABLE_SORTER_REFERENCES optimization, or due to the
  **       SQLITE_ECEL_OMITREF optimization, or due to the
  **       SortCtx.pDeferredRowLoad optimization.  In any of these cases
  **       regOrigData is 0 to prevent this routine from trying to copy
  **       values that might not yet exist.
  */
  assert( nData==1 || regData==regOrigData || regOrigData==0 );

#ifdef SQLITE_ENABLE_STMT_SCANSTATUS
  pSort->addrPush = sqlite3VdbeCurrentAddr(v);
#endif

  if( nPrefixReg ){
    assert( nPrefixReg==nExpr+bSeq );
    regBase = regData - nPrefixReg;
  }else{
    regBase = pParse->nMem + 1;
    pParse->nMem += nBase;
  }
  assert( pSelect->iOffset==0 || pSelect->iLimit!=0 );
  iLimit = pSelect->iOffset ? pSelect->iOffset+1 : pSelect->iLimit;
  pSort->labelDone = sqlite3VdbeMakeLabel(pParse);
  sqlite3ExprCodeExprList(pParse, pSort->pOrderBy, regBase, regOrigData,
                          SQLITE_ECEL_DUP | (regOrigData? SQLITE_ECEL_REF : 0));
  if( bSeq ){
    sqlite3VdbeAddOp2(v, OP_Sequence, pSort->iECursor, regBase+nExpr);
  }
  if( nPrefixReg==0 && nData>0 ){
    sqlite3ExprCodeMove(pParse, regData, regBase+nExpr+bSeq, nData);
  }
  if( nOBSat>0 ){
    int regPrevKey;   /* The first nOBSat columns of the previous row */
    int addrFirst;    /* Address of the OP_IfNot opcode */
    int addrJmp;      /* Address of the OP_Jump opcode */
    VdbeOp *pOp;      /* Opcode that opens the sorter */
    int nKey;         /* Number of sorting key columns, including OP_Sequence */
    KeyInfo *pKI;     /* Original KeyInfo on the sorter table */

    regRecord = makeSorterRecord(pParse, pSort, pSelect, regBase, nBase);
    regPrevKey = pParse->nMem+1;
    pParse->nMem += pSort->nOBSat;
    nKey = nExpr - pSort->nOBSat + bSeq;
    if( bSeq ){
      addrFirst = sqlite3VdbeAddOp1(v, OP_IfNot, regBase+nExpr);
    }else{
      addrFirst = sqlite3VdbeAddOp1(v, OP_SequenceTest, pSort->iECursor);
    }
    VdbeCoverage(v);
    sqlite3VdbeAddOp3(v, OP_Compare, regPrevKey, regBase, pSort->nOBSat);
    pOp = sqlite3VdbeGetOp(v, pSort->addrSortIndex);
    if( pParse->db->mallocFailed ) return;
    pOp->p2 = nKey + nData;
    pKI = pOp->p4.pKeyInfo;
    memset(pKI->aSortFlags, 0, pKI->nKeyField); /* Makes OP_Jump testable */
    sqlite3VdbeChangeP4(v, -1, (char*)pKI, P4_KEYINFO);
    testcase( pKI->nAllField > pKI->nKeyField+2 );
    pOp->p4.pKeyInfo = sqlite3KeyInfoFromExprList(pParse,pSort->pOrderBy,nOBSat,
                                           pKI->nAllField-pKI->nKeyField-1);
    pOp = 0; /* Ensure pOp not used after sqlite3VdbeAddOp3() */
    addrJmp = sqlite3VdbeCurrentAddr(v);
    sqlite3VdbeAddOp3(v, OP_Jump, addrJmp+1, 0, addrJmp+1); VdbeCoverage(v);
    pSort->labelBkOut = sqlite3VdbeMakeLabel(pParse);
    pSort->regReturn = ++pParse->nMem;
    sqlite3VdbeAddOp2(v, OP_Gosub, pSort->regReturn, pSort->labelBkOut);
    sqlite3VdbeAddOp1(v, OP_ResetSorter, pSort->iECursor);
    if( iLimit ){
      sqlite3VdbeAddOp2(v, OP_IfNot, iLimit, pSort->labelDone);
      VdbeCoverage(v);
    }
    sqlite3VdbeJumpHere(v, addrFirst);
    sqlite3ExprCodeMove(pParse, regBase, regPrevKey, pSort->nOBSat);
    sqlite3VdbeJumpHere(v, addrJmp);
  }
  if( iLimit ){
    /* At this point the values for the new sorter entry are stored
    ** in an array of registers. They need to be composed into a record
    ** and inserted into the sorter if either (a) there are currently
    ** less than LIMIT+OFFSET items or (b) the new record is smaller than
    ** the largest record currently in the sorter. If (b) is true and there
    ** are already LIMIT+OFFSET items in the sorter, delete the largest
    ** entry before inserting the new one. This way there are never more
    ** than LIMIT+OFFSET items in the sorter.
    **
    ** If the new record does not need to be inserted into the sorter,
    ** jump to the next iteration of the loop. If the pSort->labelOBLopt
    ** value is not zero, then it is a label of where to jump.  Otherwise,
    ** just bypass the row insert logic.  See the header comment on the
    ** sqlite3WhereOrderByLimitOptLabel() function for additional info.
    */
    int iCsr = pSort->iECursor;
    sqlite3VdbeAddOp2(v, OP_IfNotZero, iLimit, sqlite3VdbeCurrentAddr(v)+4);
    VdbeCoverage(v);
    sqlite3VdbeAddOp2(v, OP_Last, iCsr, 0);
    iSkip = sqlite3VdbeAddOp4Int(v, OP_IdxLE,
                                 iCsr, 0, regBase+nOBSat, nExpr-nOBSat);
    VdbeCoverage(v);
    sqlite3VdbeAddOp1(v, OP_Delete, iCsr);
  }
  if( regRecord==0 ){
    regRecord = makeSorterRecord(pParse, pSort, pSelect, regBase, nBase);
  }
  if( pSort->sortFlags & SORTFLAG_UseSorter ){
    op = OP_SorterInsert;
  }else{
    op = OP_IdxInsert;
  }
  sqlite3VdbeAddOp4Int(v, op, pSort->iECursor, regRecord,
                       regBase+nOBSat, nBase-nOBSat);
  if( iSkip ){
    sqlite3VdbeChangeP2(v, iSkip,
         pSort->labelOBLopt ? pSort->labelOBLopt : sqlite3VdbeCurrentAddr(v));
  }
#ifdef SQLITE_ENABLE_STMT_SCANSTATUS
  pSort->addrPushEnd = sqlite3VdbeCurrentAddr(v)-1;
#endif
}

/*
** Add code to implement the OFFSET
*/
static void codeOffset(
  Vdbe *v,          /* Generate code into this VM */
  int iOffset,      /* Register holding the offset counter */
  int iContinue     /* Jump here to skip the current record */
){
  if( iOffset>0 ){
    sqlite3VdbeAddOp3(v, OP_IfPos, iOffset, iContinue, 1); VdbeCoverage(v);
    VdbeComment((v, "OFFSET"));
  }
}

/*
** Add code that will check to make sure the array of registers starting at
** iMem form a distinct entry. This is used by both "SELECT DISTINCT ..." and
** distinct aggregates ("SELECT count(DISTINCT <expr>) ..."). Three strategies
** are available. Which is used depends on the value of parameter eTnctType,
** as follows:
**
**   WHERE_DISTINCT_UNORDERED/WHERE_DISTINCT_NOOP:
**     Build an ephemeral table that contains all entries seen before and
**     skip entries which have been seen before.
**
**     Parameter iTab is the cursor number of an ephemeral table that must
**     be opened before the VM code generated by this routine is executed.
**     The ephemeral cursor table is queried for a record identical to the
**     record formed by the current array of registers. If one is found,
**     jump to VM address addrRepeat. Otherwise, insert a new record into
**     the ephemeral cursor and proceed.
**
**     The returned value in this case is a copy of parameter iTab.
**
**   WHERE_DISTINCT_ORDERED:
**     In this case rows are being delivered sorted order. The ephemeral
**     table is not required. Instead, the current set of values
**     is compared against previous row. If they match, the new row
**     is not distinct and control jumps to VM address addrRepeat. Otherwise,
**     the VM program proceeds with processing the new row.
**
**     The returned value in this case is the register number of the first
**     in an array of registers used to store the previous result row so that
**     it can be compared to the next. The caller must ensure that this
**     register is initialized to NULL.  (The fixDistinctOpenEph() routine
**     will take care of this initialization.)
**
**   WHERE_DISTINCT_UNIQUE:
**     In this case it has already been determined that the rows are distinct.
**     No special action is required. The return value is zero.
**
** Parameter pEList is the list of expressions used to generated the
** contents of each row. It is used by this routine to determine (a)
** how many elements there are in the array of registers and (b) the
** collation sequences that should be used for the comparisons if
** eTnctType is WHERE_DISTINCT_ORDERED.
*/
static int codeDistinct(
  Parse *pParse,     /* Parsing and code generating context */
  int eTnctType,     /* WHERE_DISTINCT_* value */
  int iTab,          /* A sorting index used to test for distinctness */
  int addrRepeat,    /* Jump to here if not distinct */
  ExprList *pEList,  /* Expression for each element */
  int regElem        /* First element */
){
  int iRet = 0;
  int nResultCol = pEList->nExpr;
  Vdbe *v = pParse->pVdbe;

  switch( eTnctType ){
    case WHERE_DISTINCT_ORDERED: {
      int i;
      int iJump;              /* Jump destination */
      int regPrev;            /* Previous row content */

      /* Allocate space for the previous row */
      iRet = regPrev = pParse->nMem+1;
      pParse->nMem += nResultCol;

      iJump = sqlite3VdbeCurrentAddr(v) + nResultCol;
      for(i=0; i<nResultCol; i++){
        CollSeq *pColl = sqlite3ExprCollSeq(pParse, pEList->a[i].pExpr);
        if( i<nResultCol-1 ){
          sqlite3VdbeAddOp3(v, OP_Ne, regElem+i, iJump, regPrev+i);
          VdbeCoverage(v);
        }else{
          sqlite3VdbeAddOp3(v, OP_Eq, regElem+i, addrRepeat, regPrev+i);
          VdbeCoverage(v);
         }
        sqlite3VdbeChangeP4(v, -1, (const char *)pColl, P4_COLLSEQ);
        sqlite3VdbeChangeP5(v, SQLITE_NULLEQ);
      }
      assert( sqlite3VdbeCurrentAddr(v)==iJump || pParse->db->mallocFailed );
      sqlite3VdbeAddOp3(v, OP_Copy, regElem, regPrev, nResultCol-1);
      break;
    }

    case WHERE_DISTINCT_UNIQUE: {
      /* nothing to do */
      break;
    }

    default: {
      int r1 = sqlite3GetTempReg(pParse);
      sqlite3VdbeAddOp4Int(v, OP_Found, iTab, addrRepeat, regElem, nResultCol);
      VdbeCoverage(v);
      sqlite3VdbeAddOp3(v, OP_MakeRecord, regElem, nResultCol, r1);
      sqlite3VdbeAddOp4Int(v, OP_IdxInsert, iTab, r1, regElem, nResultCol);
      sqlite3VdbeChangeP5(v, OPFLAG_USESEEKRESULT);
      sqlite3ReleaseTempReg(pParse, r1);
      iRet = iTab;
      break;
    }
  }

  return iRet;
}

/*
** This routine runs after codeDistinct().  It makes necessary
** adjustments to the OP_OpenEphemeral opcode that the codeDistinct()
** routine made use of.  This processing must be done separately since
** sometimes codeDistinct is called before the OP_OpenEphemeral is actually
** laid down.
**
** WHERE_DISTINCT_NOOP:
** WHERE_DISTINCT_UNORDERED:
**
**     No adjustments necessary.  This function is a no-op.
**
** WHERE_DISTINCT_UNIQUE:
**
**     The ephemeral table is not needed.  So change the
**     OP_OpenEphemeral opcode into an OP_Noop.
**
** WHERE_DISTINCT_ORDERED:
**
**     The ephemeral table is not needed.  But we do need register
**     iVal to be initialized to NULL.  So change the OP_OpenEphemeral
**     into an OP_Null on the iVal register.
*/
static void fixDistinctOpenEph(
  Parse *pParse,     /* Parsing and code generating context */
  int eTnctType,     /* WHERE_DISTINCT_* value */
  int iVal,          /* Value returned by codeDistinct() */
  int iOpenEphAddr   /* Address of OP_OpenEphemeral instruction for iTab */
){
  if( pParse->nErr==0
   && (eTnctType==WHERE_DISTINCT_UNIQUE || eTnctType==WHERE_DISTINCT_ORDERED)
  ){
    Vdbe *v = pParse->pVdbe;
    sqlite3VdbeChangeToNoop(v, iOpenEphAddr);
    if( sqlite3VdbeGetOp(v, iOpenEphAddr+1)->opcode==OP_Explain ){
      sqlite3VdbeChangeToNoop(v, iOpenEphAddr+1);
    }
    if( eTnctType==WHERE_DISTINCT_ORDERED ){
      /* Change the OP_OpenEphemeral to an OP_Null that sets the MEM_Cleared
      ** bit on the first register of the previous value.  This will cause the
      ** OP_Ne added in codeDistinct() to always fail on the first iteration of
      ** the loop even if the first row is all NULLs.  */
      VdbeOp *pOp = sqlite3VdbeGetOp(v, iOpenEphAddr);
      pOp->opcode = OP_Null;
      pOp->p1 = 1;
      pOp->p2 = iVal;
    }
  }
}

#ifdef SQLITE_ENABLE_SORTER_REFERENCES
/*
** This function is called as part of inner-loop generation for a SELECT
** statement with an ORDER BY that is not optimized by an index. It
** determines the expressions, if any, that the sorter-reference
** optimization should be used for. The sorter-reference optimization
** is used for SELECT queries like:
**
**   SELECT a, bigblob FROM t1 ORDER BY a LIMIT 10
**
** If the optimization is used for expression "bigblob", then instead of
** storing values read from that column in the sorter records, the PK of
** the row from table t1 is stored instead. Then, as records are extracted from
** the sorter to return to the user, the required value of bigblob is
** retrieved directly from table t1. If the values are very large, this
** can be more efficient than storing them directly in the sorter records.
**
** The ExprList_item.fg.bSorterRef flag is set for each expression in pEList
** for which the sorter-reference optimization should be enabled.
** Additionally, the pSort->aDefer[] array is populated with entries
** for all cursors required to evaluate all selected expressions. Finally.
** output variable (*ppExtra) is set to an expression list containing
** expressions for all extra PK values that should be stored in the
** sorter records.
*/
static void selectExprDefer(
  Parse *pParse,                  /* Leave any error here */
  SortCtx *pSort,                 /* Sorter context */
  ExprList *pEList,               /* Expressions destined for sorter */
  ExprList **ppExtra              /* Expressions to append to sorter record */
){
  int i;
  int nDefer = 0;
  ExprList *pExtra = 0;
  for(i=0; i<pEList->nExpr; i++){
    struct ExprList_item *pItem = &pEList->a[i];
    if( pItem->u.x.iOrderByCol==0 ){
      Expr *pExpr = pItem->pExpr;
      Table *pTab;
      if( pExpr->op==TK_COLUMN
       && pExpr->iColumn>=0
       && ALWAYS( ExprUseYTab(pExpr) )
       && (pTab = pExpr->y.pTab)!=0
       && IsOrdinaryTable(pTab)
       && (pTab->aCol[pExpr->iColumn].colFlags & COLFLAG_SORTERREF)!=0
      ){
        int j;
        for(j=0; j<nDefer; j++){
          if( pSort->aDefer[j].iCsr==pExpr->iTable ) break;
        }
        if( j==nDefer ){
          if( nDefer==ArraySize(pSort->aDefer) ){
            continue;
          }else{
            int nKey = 1;
            int k;
            Index *pPk = 0;
            if( !HasRowid(pTab) ){
              pPk = sqlite3PrimaryKeyIndex(pTab);
              nKey = pPk->nKeyCol;
            }
            for(k=0; k<nKey; k++){
              Expr *pNew = sqlite3PExpr(pParse, TK_COLUMN, 0, 0);
              if( pNew ){
                pNew->iTable = pExpr->iTable;
                assert( ExprUseYTab(pNew) );
                pNew->y.pTab = pExpr->y.pTab;
                pNew->iColumn = pPk ? pPk->aiColumn[k] : -1;
                pExtra = sqlite3ExprListAppend(pParse, pExtra, pNew);
              }
            }
            pSort->aDefer[nDefer].pTab = pExpr->y.pTab;
            pSort->aDefer[nDefer].iCsr = pExpr->iTable;
            pSort->aDefer[nDefer].nKey = nKey;
            nDefer++;
          }
        }
        pItem->fg.bSorterRef = 1;
      }
    }
  }
  pSort->nDefer = (u8)nDefer;
  *ppExtra = pExtra;
}
#endif

/*
** This routine generates the code for the inside of the inner loop
** of a SELECT.
**
** If srcTab is negative, then the p->pEList expressions
** are evaluated in order to get the data for this row.  If srcTab is
** zero or more, then data is pulled from srcTab and p->pEList is used only
** to get the number of columns and the collation sequence for each column.
*/
static void selectInnerLoop(
  Parse *pParse,          /* The parser context */
  Select *p,              /* The complete select statement being coded */
  int srcTab,             /* Pull data from this table if non-negative */
  SortCtx *pSort,         /* If not NULL, info on how to process ORDER BY */
  DistinctCtx *pDistinct, /* If not NULL, info on how to process DISTINCT */
  SelectDest *pDest,      /* How to dispose of the results */
  int iContinue,          /* Jump here to continue with next row */
  int iBreak              /* Jump here to break out of the inner loop */
){
  Vdbe *v = pParse->pVdbe;
  int i;
  int hasDistinct;            /* True if the DISTINCT keyword is present */
  int eDest = pDest->eDest;   /* How to dispose of results */
  int iParm = pDest->iSDParm; /* First argument to disposal method */
  int nResultCol;             /* Number of result columns */
  int nPrefixReg = 0;         /* Number of extra registers before regResult */
  RowLoadInfo sRowLoadInfo;   /* Info for deferred row loading */

  /* Usually, regResult is the first cell in an array of memory cells
  ** containing the current result row. In this case regOrig is set to the
  ** same value. However, if the results are being sent to the sorter, the
  ** values for any expressions that are also part of the sort-key are omitted
  ** from this array. In this case regOrig is set to zero.  */
  int regResult;              /* Start of memory holding current results */
  int regOrig;                /* Start of memory holding full result (or 0) */

  assert( v );
  assert( p->pEList!=0 );
  hasDistinct = pDistinct ? pDistinct->eTnctType : WHERE_DISTINCT_NOOP;
  if( pSort && pSort->pOrderBy==0 ) pSort = 0;
  if( pSort==0 && !hasDistinct ){
    assert( iContinue!=0 );
    codeOffset(v, p->iOffset, iContinue);
  }

  /* Pull the requested columns.
  */
  nResultCol = p->pEList->nExpr;

  if( pDest->iSdst==0 ){
    if( pSort ){
      nPrefixReg = pSort->pOrderBy->nExpr;
      if( !(pSort->sortFlags & SORTFLAG_UseSorter) ) nPrefixReg++;
      pParse->nMem += nPrefixReg;
    }
    pDest->iSdst = pParse->nMem+1;
    pParse->nMem += nResultCol;
  }else if( pDest->iSdst+nResultCol > pParse->nMem ){
    /* This is an error condition that can result, for example, when a SELECT
    ** on the right-hand side of an INSERT contains more result columns than
    ** there are columns in the table on the left.  The error will be caught
    ** and reported later.  But we need to make sure enough memory is allocated
    ** to avoid other spurious errors in the meantime. */
    pParse->nMem += nResultCol;
  }
  pDest->nSdst = nResultCol;
  regOrig = regResult = pDest->iSdst;
  if( srcTab>=0 ){
    for(i=0; i<nResultCol; i++){
      sqlite3VdbeAddOp3(v, OP_Column, srcTab, i, regResult+i);
      VdbeComment((v, "%s", p->pEList->a[i].zEName));
    }
  }else if( eDest!=SRT_Exists ){
#ifdef SQLITE_ENABLE_SORTER_REFERENCES
    ExprList *pExtra = 0;
#endif
    /* If the destination is an EXISTS(...) expression, the actual
    ** values returned by the SELECT are not required.
    */
    u8 ecelFlags;    /* "ecel" is an abbreviation of "ExprCodeExprList" */
    ExprList *pEList;
    if( eDest==SRT_Mem || eDest==SRT_Output || eDest==SRT_Coroutine ){
      ecelFlags = SQLITE_ECEL_DUP;
    }else{
      ecelFlags = 0;
    }
    if( pSort && hasDistinct==0 && eDest!=SRT_EphemTab && eDest!=SRT_Table ){
      /* For each expression in p->pEList that is a copy of an expression in
      ** the ORDER BY clause (pSort->pOrderBy), set the associated
      ** iOrderByCol value to one more than the index of the ORDER BY
      ** expression within the sort-key that pushOntoSorter() will generate.
      ** This allows the p->pEList field to be omitted from the sorted record,
      ** saving space and CPU cycles.  */
      ecelFlags |= (SQLITE_ECEL_OMITREF|SQLITE_ECEL_REF);

      for(i=pSort->nOBSat; i<pSort->pOrderBy->nExpr; i++){
        int j;
        if( (j = pSort->pOrderBy->a[i].u.x.iOrderByCol)>0 ){
          p->pEList->a[j-1].u.x.iOrderByCol = i+1-pSort->nOBSat;
        }
      }
#ifdef SQLITE_ENABLE_SORTER_REFERENCES
      selectExprDefer(pParse, pSort, p->pEList, &pExtra);
      if( pExtra && pParse->db->mallocFailed==0 ){
        /* If there are any extra PK columns to add to the sorter records,
        ** allocate extra memory cells and adjust the OpenEphemeral
        ** instruction to account for the larger records. This is only
        ** required if there are one or more WITHOUT ROWID tables with
        ** composite primary keys in the SortCtx.aDefer[] array.  */
        VdbeOp *pOp = sqlite3VdbeGetOp(v, pSort->addrSortIndex);
        pOp->p2 += (pExtra->nExpr - pSort->nDefer);
        pOp->p4.pKeyInfo->nAllField += (pExtra->nExpr - pSort->nDefer);
        pParse->nMem += pExtra->nExpr;
      }
#endif

      /* Adjust nResultCol to account for columns that are omitted
      ** from the sorter by the optimizations in this branch */
      pEList = p->pEList;
      for(i=0; i<pEList->nExpr; i++){
        if( pEList->a[i].u.x.iOrderByCol>0
#ifdef SQLITE_ENABLE_SORTER_REFERENCES
         || pEList->a[i].fg.bSorterRef
#endif
        ){
          nResultCol--;
          regOrig = 0;
        }
      }

      testcase( regOrig );
      testcase( eDest==SRT_Set );
      testcase( eDest==SRT_Mem );
      testcase( eDest==SRT_Coroutine );
      testcase( eDest==SRT_Output );
      assert( eDest==SRT_Set || eDest==SRT_Mem
           || eDest==SRT_Coroutine || eDest==SRT_Output
           || eDest==SRT_Upfrom );
    }
    sRowLoadInfo.regResult = regResult;
    sRowLoadInfo.ecelFlags = ecelFlags;
#ifdef SQLITE_ENABLE_SORTER_REFERENCES
    sRowLoadInfo.pExtra = pExtra;
    sRowLoadInfo.regExtraResult = regResult + nResultCol;
    if( pExtra ) nResultCol += pExtra->nExpr;
#endif
    if( p->iLimit
     && (ecelFlags & SQLITE_ECEL_OMITREF)!=0
     && nPrefixReg>0
    ){
      assert( pSort!=0 );
      assert( hasDistinct==0 );
      pSort->pDeferredRowLoad = &sRowLoadInfo;
      regOrig = 0;
    }else{
      innerLoopLoadRow(pParse, p, &sRowLoadInfo);
    }
  }

  /* If the DISTINCT keyword was present on the SELECT statement
  ** and this row has been seen before, then do not make this row
  ** part of the result.
  */
  if( hasDistinct ){
    int eType = pDistinct->eTnctType;
    int iTab = pDistinct->tabTnct;
    assert( nResultCol==p->pEList->nExpr );
    iTab = codeDistinct(pParse, eType, iTab, iContinue, p->pEList, regResult);
    fixDistinctOpenEph(pParse, eType, iTab, pDistinct->addrTnct);
    if( pSort==0 ){
      codeOffset(v, p->iOffset, iContinue);
    }
  }

  switch( eDest ){
    /* In this mode, write each query result to the key of the temporary
    ** table iParm.
    */
#ifndef SQLITE_OMIT_COMPOUND_SELECT
    case SRT_Union: {
      int r1;
      r1 = sqlite3GetTempReg(pParse);
      sqlite3VdbeAddOp3(v, OP_MakeRecord, regResult, nResultCol, r1);
      sqlite3VdbeAddOp4Int(v, OP_IdxInsert, iParm, r1, regResult, nResultCol);
      sqlite3ReleaseTempReg(pParse, r1);
      break;
    }

    /* Construct a record from the query result, but instead of
    ** saving that record, use it as a key to delete elements from
    ** the temporary table iParm.
    */
    case SRT_Except: {
      sqlite3VdbeAddOp3(v, OP_IdxDelete, iParm, regResult, nResultCol);
      break;
    }
#endif /* SQLITE_OMIT_COMPOUND_SELECT */

    /* Store the result as data using a unique key.
    */
    case SRT_Fifo:
    case SRT_DistFifo:
    case SRT_Table:
    case SRT_EphemTab: {
      int r1 = sqlite3GetTempRange(pParse, nPrefixReg+1);
      testcase( eDest==SRT_Table );
      testcase( eDest==SRT_EphemTab );
      testcase( eDest==SRT_Fifo );
      testcase( eDest==SRT_DistFifo );
      sqlite3VdbeAddOp3(v, OP_MakeRecord, regResult, nResultCol, r1+nPrefixReg);
#if !defined(SQLITE_ENABLE_NULL_TRIM) && defined(SQLITE_DEBUG)
      /* A destination of SRT_Table and a non-zero iSDParm2 parameter means
      ** that this is an "UPDATE ... FROM" on a virtual table or view. In this
      ** case set the p5 parameter of the OP_MakeRecord to OPFLAG_NOCHNG_MAGIC.
      ** This does not affect operation in any way - it just allows MakeRecord
      ** to process OPFLAG_NOCHANGE values without an assert() failing. */
      if( eDest==SRT_Table && pDest->iSDParm2 ){
        sqlite3VdbeChangeP5(v, OPFLAG_NOCHNG_MAGIC);
      }
#endif
#ifndef SQLITE_OMIT_CTE
      if( eDest==SRT_DistFifo ){
        /* If the destination is DistFifo, then cursor (iParm+1) is open
        ** on an ephemeral index. If the current row is already present
        ** in the index, do not write it to the output. If not, add the
        ** current row to the index and proceed with writing it to the
        ** output table as well.  */
        int addr = sqlite3VdbeCurrentAddr(v) + 4;
        sqlite3VdbeAddOp4Int(v, OP_Found, iParm+1, addr, r1, 0);
        VdbeCoverage(v);
        sqlite3VdbeAddOp4Int(v, OP_IdxInsert, iParm+1, r1,regResult,nResultCol);
        assert( pSort==0 );
      }
#endif
      if( pSort ){
        assert( regResult==regOrig );
        pushOntoSorter(pParse, pSort, p, r1+nPrefixReg, regOrig, 1, nPrefixReg);
      }else{
        int r2 = sqlite3GetTempReg(pParse);
        sqlite3VdbeAddOp2(v, OP_NewRowid, iParm, r2);
        sqlite3VdbeAddOp3(v, OP_Insert, iParm, r1, r2);
        sqlite3VdbeChangeP5(v, OPFLAG_APPEND);
        sqlite3ReleaseTempReg(pParse, r2);
      }
      sqlite3ReleaseTempRange(pParse, r1, nPrefixReg+1);
      break;
    }

    case SRT_Upfrom: {
      if( pSort ){
        pushOntoSorter(
            pParse, pSort, p, regResult, regOrig, nResultCol, nPrefixReg);
      }else{
        int i2 = pDest->iSDParm2;
        int r1 = sqlite3GetTempReg(pParse);

        /* If the UPDATE FROM join is an aggregate that matches no rows, it
        ** might still be trying to return one row, because that is what
        ** aggregates do.  Don't record that empty row in the output table. */
        sqlite3VdbeAddOp2(v, OP_IsNull, regResult, iBreak); VdbeCoverage(v);

        sqlite3VdbeAddOp3(v, OP_MakeRecord,
                          regResult+(i2<0), nResultCol-(i2<0), r1);
        if( i2<0 ){
          sqlite3VdbeAddOp3(v, OP_Insert, iParm, r1, regResult);
        }else{
          sqlite3VdbeAddOp4Int(v, OP_IdxInsert, iParm, r1, regResult, i2);
        }
      }
      break;
    }

#ifndef SQLITE_OMIT_SUBQUERY
    /* If we are creating a set for an "expr IN (SELECT ...)" construct,
    ** then there should be a single item on the stack.  Write this
    ** item into the set table with bogus data.
    */
    case SRT_Set: {
      if( pSort ){
        /* At first glance you would think we could optimize out the
        ** ORDER BY in this case since the order of entries in the set
        ** does not matter.  But there might be a LIMIT clause, in which
        ** case the order does matter */
        pushOntoSorter(
            pParse, pSort, p, regResult, regOrig, nResultCol, nPrefixReg);
        pDest->iSDParm2 = 0; /* Signal that any Bloom filter is unpopulated */
      }else{
        int r1 = sqlite3GetTempReg(pParse);
        assert( sqlite3Strlen30(pDest->zAffSdst)==nResultCol );
        sqlite3VdbeAddOp4(v, OP_MakeRecord, regResult, nResultCol,
            r1, pDest->zAffSdst, nResultCol);
        sqlite3VdbeAddOp4Int(v, OP_IdxInsert, iParm, r1, regResult, nResultCol);
        if( pDest->iSDParm2 ){
          sqlite3VdbeAddOp4Int(v, OP_FilterAdd, pDest->iSDParm2, 0,
                               regResult, nResultCol);
          ExplainQueryPlan((pParse, 0, "CREATE BLOOM FILTER"));
        }
        sqlite3ReleaseTempReg(pParse, r1);
      }
      break;
    }


    /* If any row exist in the result set, record that fact and abort.
    */
    case SRT_Exists: {
      sqlite3VdbeAddOp2(v, OP_Integer, 1, iParm);
      /* The LIMIT clause will terminate the loop for us */
      break;
    }

    /* If this is a scalar select that is part of an expression, then
    ** store the results in the appropriate memory cell or array of
    ** memory cells and break out of the scan loop.
    */
    case SRT_Mem: {
      if( pSort ){
        assert( nResultCol<=pDest->nSdst );
        pushOntoSorter(
            pParse, pSort, p, regResult, regOrig, nResultCol, nPrefixReg);
      }else{
        assert( nResultCol==pDest->nSdst );
        assert( regResult==iParm );
        /* The LIMIT clause will jump out of the loop for us */
      }
      break;
    }
#endif /* #ifndef SQLITE_OMIT_SUBQUERY */

    case SRT_Coroutine:       /* Send data to a co-routine */
    case SRT_Output: {        /* Return the results */
      testcase( eDest==SRT_Coroutine );
      testcase( eDest==SRT_Output );
      if( pSort ){
        pushOntoSorter(pParse, pSort, p, regResult, regOrig, nResultCol,
                       nPrefixReg);
      }else if( eDest==SRT_Coroutine ){
        sqlite3VdbeAddOp1(v, OP_Yield, pDest->iSDParm);
      }else{
        sqlite3VdbeAddOp2(v, OP_ResultRow, regResult, nResultCol);
      }
      break;
    }

#ifndef SQLITE_OMIT_CTE
    /* Write the results into a priority queue that is order according to
    ** pDest->pOrderBy (in pSO).  pDest->iSDParm (in iParm) is the cursor for an
    ** index with pSO->nExpr+2 columns.  Build a key using pSO for the first
    ** pSO->nExpr columns, then make sure all keys are unique by adding a
    ** final OP_Sequence column.  The last column is the record as a blob.
    */
    case SRT_DistQueue:
    case SRT_Queue: {
      int nKey;
      int r1, r2, r3;
      int addrTest = 0;
      ExprList *pSO;
      pSO = pDest->pOrderBy;
      assert( pSO );
      nKey = pSO->nExpr;
      r1 = sqlite3GetTempReg(pParse);
      r2 = sqlite3GetTempRange(pParse, nKey+2);
      r3 = r2+nKey+1;
      if( eDest==SRT_DistQueue ){
        /* If the destination is DistQueue, then cursor (iParm+1) is open
        ** on a second ephemeral index that holds all values every previously
        ** added to the queue. */
        addrTest = sqlite3VdbeAddOp4Int(v, OP_Found, iParm+1, 0,
                                        regResult, nResultCol);
        VdbeCoverage(v);
      }
      sqlite3VdbeAddOp3(v, OP_MakeRecord, regResult, nResultCol, r3);
      if( eDest==SRT_DistQueue ){
        sqlite3VdbeAddOp2(v, OP_IdxInsert, iParm+1, r3);
        sqlite3VdbeChangeP5(v, OPFLAG_USESEEKRESULT);
      }
      for(i=0; i<nKey; i++){
        sqlite3VdbeAddOp2(v, OP_SCopy,
                          regResult + pSO->a[i].u.x.iOrderByCol - 1,
                          r2+i);
      }
      sqlite3VdbeAddOp2(v, OP_Sequence, iParm, r2+nKey);
      sqlite3VdbeAddOp3(v, OP_MakeRecord, r2, nKey+2, r1);
      sqlite3VdbeAddOp4Int(v, OP_IdxInsert, iParm, r1, r2, nKey+2);
      if( addrTest ) sqlite3VdbeJumpHere(v, addrTest);
      sqlite3ReleaseTempReg(pParse, r1);
      sqlite3ReleaseTempRange(pParse, r2, nKey+2);
      break;
    }
#endif /* SQLITE_OMIT_CTE */



#if !defined(SQLITE_OMIT_TRIGGER)
    /* Discard the results.  This is used for SELECT statements inside
    ** the body of a TRIGGER.  The purpose of such selects is to call
    ** user-defined functions that have side effects.  We do not care
    ** about the actual results of the select.
    */
    default: {
      assert( eDest==SRT_Discard );
      break;
    }
#endif
  }

  /* Jump to the end of the loop if the LIMIT is reached.  Except, if
  ** there is a sorter, in which case the sorter has already limited
  ** the output for us.
  */
  if( pSort==0 && p->iLimit ){
    sqlite3VdbeAddOp2(v, OP_DecrJumpZero, p->iLimit, iBreak); VdbeCoverage(v);
  }
}

/*
** Allocate a KeyInfo object sufficient for an index of N key columns and
** X extra columns.
*/
KeyInfo *sqlite3KeyInfoAlloc(sqlite3 *db, int N, int X){
  int nExtra = (N+X)*(sizeof(CollSeq*)+1) - sizeof(CollSeq*);
  KeyInfo *p = sqlite3DbMallocRawNN(db, sizeof(KeyInfo) + nExtra);
  if( p ){
    p->aSortFlags = (u8*)&p->aColl[N+X];
    p->nKeyField = (u16)N;
    p->nAllField = (u16)(N+X);
    p->enc = ENC(db);
    p->db = db;
    p->nRef = 1;
    memset(&p[1], 0, nExtra);
  }else{
    return (KeyInfo*)sqlite3OomFault(db);
  }
  return p;
}

/*
** Deallocate a KeyInfo object
*/
void sqlite3KeyInfoUnref(KeyInfo *p){
  if( p ){
    assert( p->db!=0 );
    assert( p->nRef>0 );
    p->nRef--;
    if( p->nRef==0 ) sqlite3DbNNFreeNN(p->db, p);
  }
}

/*
** Make a new pointer to a KeyInfo object
*/
KeyInfo *sqlite3KeyInfoRef(KeyInfo *p){
  if( p ){
    assert( p->nRef>0 );
    p->nRef++;
  }
  return p;
}

#ifdef SQLITE_DEBUG
/*
** Return TRUE if a KeyInfo object can be change.  The KeyInfo object
** can only be changed if this is just a single reference to the object.
**
** This routine is used only inside of assert() statements.
*/
int sqlite3KeyInfoIsWriteable(KeyInfo *p){ return p->nRef==1; }
#endif /* SQLITE_DEBUG */

/*
** Given an expression list, generate a KeyInfo structure that records
** the collating sequence for each expression in that expression list.
**
** If the ExprList is an ORDER BY or GROUP BY clause then the resulting
** KeyInfo structure is appropriate for initializing a virtual index to
** implement that clause.  If the ExprList is the result set of a SELECT
** then the KeyInfo structure is appropriate for initializing a virtual
** index to implement a DISTINCT test.
**
** Space to hold the KeyInfo structure is obtained from malloc.  The calling
** function is responsible for seeing that this structure is eventually
** freed.
*/
KeyInfo *sqlite3KeyInfoFromExprList(
  Parse *pParse,       /* Parsing context */
  ExprList *pList,     /* Form the KeyInfo object from this ExprList */
  int iStart,          /* Begin with this column of pList */
  int nExtra           /* Add this many extra columns to the end */
){
  int nExpr;
  KeyInfo *pInfo;
  struct ExprList_item *pItem;
  sqlite3 *db = pParse->db;
  int i;

  nExpr = pList->nExpr;
  pInfo = sqlite3KeyInfoAlloc(db, nExpr-iStart, nExtra+1);
  if( pInfo ){
    assert( sqlite3KeyInfoIsWriteable(pInfo) );
    for(i=iStart, pItem=pList->a+iStart; i<nExpr; i++, pItem++){
      pInfo->aColl[i-iStart] = sqlite3ExprNNCollSeq(pParse, pItem->pExpr);
      pInfo->aSortFlags[i-iStart] = pItem->fg.sortFlags;
    }
  }
  return pInfo;
}

/*
** Name of the connection operator, used for error messages.
*/
const char *sqlite3SelectOpName(int id){
  char *z;
  switch( id ){
    case TK_ALL:       z = "UNION ALL";   break;
    case TK_INTERSECT: z = "INTERSECT";   break;
    case TK_EXCEPT:    z = "EXCEPT";      break;
    default:           z = "UNION";       break;
  }
  return z;
}

#ifndef SQLITE_OMIT_EXPLAIN
/*
** Unless an "EXPLAIN QUERY PLAN" command is being processed, this function
** is a no-op. Otherwise, it adds a single row of output to the EQP result,
** where the caption is of the form:
**
**   "USE TEMP B-TREE FOR xxx"
**
** where xxx is one of "DISTINCT", "ORDER BY" or "GROUP BY". Exactly which
** is determined by the zUsage argument.
*/
static void explainTempTable(Parse *pParse, const char *zUsage){
  ExplainQueryPlan((pParse, 0, "USE TEMP B-TREE FOR %s", zUsage));
}

/*
** Assign expression b to lvalue a. A second, no-op, version of this macro
** is provided when SQLITE_OMIT_EXPLAIN is defined. This allows the code
** in sqlite3Select() to assign values to structure member variables that
** only exist if SQLITE_OMIT_EXPLAIN is not defined without polluting the
** code with #ifndef directives.
*/
# define explainSetInteger(a, b) a = b

#else
/* No-op versions of the explainXXX() functions and macros. */
# define explainTempTable(y,z)
# define explainSetInteger(y,z)
#endif


/*
** If the inner loop was generated using a non-null pOrderBy argument,
** then the results were placed in a sorter.  After the loop is terminated
** we need to run the sorter and output the results.  The following
** routine generates the code needed to do that.
*/
static void generateSortTail(
  Parse *pParse,    /* Parsing context */
  Select *p,        /* The SELECT statement */
  SortCtx *pSort,   /* Information on the ORDER BY clause */
  int nColumn,      /* Number of columns of data */
  SelectDest *pDest /* Write the sorted results here */
){
  Vdbe *v = pParse->pVdbe;                     /* The prepared statement */
  int addrBreak = pSort->labelDone;            /* Jump here to exit loop */
  int addrContinue = sqlite3VdbeMakeLabel(pParse);/* Jump here for next cycle */
  int addr;                       /* Top of output loop. Jump for Next. */
  int addrOnce = 0;
  int iTab;
  ExprList *pOrderBy = pSort->pOrderBy;
  int eDest = pDest->eDest;
  int iParm = pDest->iSDParm;
  int regRow;
  int regRowid;
  int iCol;
  int nKey;                       /* Number of key columns in sorter record */
  int iSortTab;                   /* Sorter cursor to read from */
  int i;
  int bSeq;                       /* True if sorter record includes seq. no. */
  int nRefKey = 0;
  struct ExprList_item *aOutEx = p->pEList->a;
#ifdef SQLITE_ENABLE_STMT_SCANSTATUS
  int addrExplain;                /* Address of OP_Explain instruction */
#endif

  nKey = pOrderBy->nExpr - pSort->nOBSat;
  if( pSort->nOBSat==0 || nKey==1 ){
    ExplainQueryPlan2(addrExplain, (pParse, 0,
      "USE TEMP B-TREE FOR %sORDER BY", pSort->nOBSat?"LAST TERM OF ":""
    ));
  }else{
    ExplainQueryPlan2(addrExplain, (pParse, 0,
      "USE TEMP B-TREE FOR LAST %d TERMS OF ORDER BY", nKey
    ));
  }
  sqlite3VdbeScanStatusRange(v, addrExplain,pSort->addrPush,pSort->addrPushEnd);
  sqlite3VdbeScanStatusCounters(v, addrExplain, addrExplain, pSort->addrPush);


  assert( addrBreak<0 );
  if( pSort->labelBkOut ){
    sqlite3VdbeAddOp2(v, OP_Gosub, pSort->regReturn, pSort->labelBkOut);
    sqlite3VdbeGoto(v, addrBreak);
    sqlite3VdbeResolveLabel(v, pSort->labelBkOut);
  }

#ifdef SQLITE_ENABLE_SORTER_REFERENCES
  /* Open any cursors needed for sorter-reference expressions */
  for(i=0; i<pSort->nDefer; i++){
    Table *pTab = pSort->aDefer[i].pTab;
    int iDb = sqlite3SchemaToIndex(pParse->db, pTab->pSchema);
    sqlite3OpenTable(pParse, pSort->aDefer[i].iCsr, iDb, pTab, OP_OpenRead);
    nRefKey = MAX(nRefKey, pSort->aDefer[i].nKey);
  }
#endif

  iTab = pSort->iECursor;
  if( eDest==SRT_Output || eDest==SRT_Coroutine || eDest==SRT_Mem ){
    if( eDest==SRT_Mem && p->iOffset ){
      sqlite3VdbeAddOp2(v, OP_Null, 0, pDest->iSdst);
    }
    regRowid = 0;
    regRow = pDest->iSdst;
  }else{
    regRowid = sqlite3GetTempReg(pParse);
    if( eDest==SRT_EphemTab || eDest==SRT_Table ){
      regRow = sqlite3GetTempReg(pParse);
      nColumn = 0;
    }else{
      regRow = sqlite3GetTempRange(pParse, nColumn);
    }
  }
  if( pSort->sortFlags & SORTFLAG_UseSorter ){
    int regSortOut = ++pParse->nMem;
    iSortTab = pParse->nTab++;
    if( pSort->labelBkOut ){
      addrOnce = sqlite3VdbeAddOp0(v, OP_Once); VdbeCoverage(v);
    }
    sqlite3VdbeAddOp3(v, OP_OpenPseudo, iSortTab, regSortOut,
        nKey+1+nColumn+nRefKey);
    if( addrOnce ) sqlite3VdbeJumpHere(v, addrOnce);
    addr = 1 + sqlite3VdbeAddOp2(v, OP_SorterSort, iTab, addrBreak);
    VdbeCoverage(v);
    assert( p->iLimit==0 && p->iOffset==0 );
    sqlite3VdbeAddOp3(v, OP_SorterData, iTab, regSortOut, iSortTab);
    bSeq = 0;
  }else{
    addr = 1 + sqlite3VdbeAddOp2(v, OP_Sort, iTab, addrBreak); VdbeCoverage(v);
    codeOffset(v, p->iOffset, addrContinue);
    iSortTab = iTab;
    bSeq = 1;
    if( p->iOffset>0 ){
      sqlite3VdbeAddOp2(v, OP_AddImm, p->iLimit, -1);
    }
  }
  for(i=0, iCol=nKey+bSeq-1; i<nColumn; i++){
#ifdef SQLITE_ENABLE_SORTER_REFERENCES
    if( aOutEx[i].fg.bSorterRef ) continue;
#endif
    if( aOutEx[i].u.x.iOrderByCol==0 ) iCol++;
  }
#ifdef SQLITE_ENABLE_SORTER_REFERENCES
  if( pSort->nDefer ){
    int iKey = iCol+1;
    int regKey = sqlite3GetTempRange(pParse, nRefKey);

    for(i=0; i<pSort->nDefer; i++){
      int iCsr = pSort->aDefer[i].iCsr;
      Table *pTab = pSort->aDefer[i].pTab;
      int nKey = pSort->aDefer[i].nKey;

      sqlite3VdbeAddOp1(v, OP_NullRow, iCsr);
      if( HasRowid(pTab) ){
        sqlite3VdbeAddOp3(v, OP_Column, iSortTab, iKey++, regKey);
        sqlite3VdbeAddOp3(v, OP_SeekRowid, iCsr,
            sqlite3VdbeCurrentAddr(v)+1, regKey);
      }else{
        int k;
        int iJmp;
        assert( sqlite3PrimaryKeyIndex(pTab)->nKeyCol==nKey );
        for(k=0; k<nKey; k++){
          sqlite3VdbeAddOp3(v, OP_Column, iSortTab, iKey++, regKey+k);
        }
        iJmp = sqlite3VdbeCurrentAddr(v);
        sqlite3VdbeAddOp4Int(v, OP_SeekGE, iCsr, iJmp+2, regKey, nKey);
        sqlite3VdbeAddOp4Int(v, OP_IdxLE, iCsr, iJmp+3, regKey, nKey);
        sqlite3VdbeAddOp1(v, OP_NullRow, iCsr);
      }
    }
    sqlite3ReleaseTempRange(pParse, regKey, nRefKey);
  }
#endif
  for(i=nColumn-1; i>=0; i--){
#ifdef SQLITE_ENABLE_SORTER_REFERENCES
    if( aOutEx[i].fg.bSorterRef ){
      sqlite3ExprCode(pParse, aOutEx[i].pExpr, regRow+i);
    }else
#endif
    {
      int iRead;
      if( aOutEx[i].u.x.iOrderByCol ){
        iRead = aOutEx[i].u.x.iOrderByCol-1;
      }else{
        iRead = iCol--;
      }
      sqlite3VdbeAddOp3(v, OP_Column, iSortTab, iRead, regRow+i);
      VdbeComment((v, "%s", aOutEx[i].zEName));
    }
  }
  sqlite3VdbeScanStatusRange(v, addrExplain, addrExplain, -1);
  switch( eDest ){
    case SRT_Table:
    case SRT_EphemTab: {
      sqlite3VdbeAddOp3(v, OP_Column, iSortTab, nKey+bSeq, regRow);
      sqlite3VdbeAddOp2(v, OP_NewRowid, iParm, regRowid);
      sqlite3VdbeAddOp3(v, OP_Insert, iParm, regRow, regRowid);
      sqlite3VdbeChangeP5(v, OPFLAG_APPEND);
      break;
    }
#ifndef SQLITE_OMIT_SUBQUERY
    case SRT_Set: {
      assert( nColumn==sqlite3Strlen30(pDest->zAffSdst) );
      sqlite3VdbeAddOp4(v, OP_MakeRecord, regRow, nColumn, regRowid,
                        pDest->zAffSdst, nColumn);
      sqlite3VdbeAddOp4Int(v, OP_IdxInsert, iParm, regRowid, regRow, nColumn);
      break;
    }
    case SRT_Mem: {
      /* The LIMIT clause will terminate the loop for us */
      break;
    }
#endif
    case SRT_Upfrom: {
      int i2 = pDest->iSDParm2;
      int r1 = sqlite3GetTempReg(pParse);
      sqlite3VdbeAddOp3(v, OP_MakeRecord,regRow+(i2<0),nColumn-(i2<0),r1);
      if( i2<0 ){
        sqlite3VdbeAddOp3(v, OP_Insert, iParm, r1, regRow);
      }else{
        sqlite3VdbeAddOp4Int(v, OP_IdxInsert, iParm, r1, regRow, i2);
      }
      break;
    }
    default: {
      assert( eDest==SRT_Output || eDest==SRT_Coroutine );
      testcase( eDest==SRT_Output );
      testcase( eDest==SRT_Coroutine );
      if( eDest==SRT_Output ){
        sqlite3VdbeAddOp2(v, OP_ResultRow, pDest->iSdst, nColumn);
      }else{
        sqlite3VdbeAddOp1(v, OP_Yield, pDest->iSDParm);
      }
      break;
    }
  }
  if( regRowid ){
    if( eDest==SRT_Set ){
      sqlite3ReleaseTempRange(pParse, regRow, nColumn);
    }else{
      sqlite3ReleaseTempReg(pParse, regRow);
    }
    sqlite3ReleaseTempReg(pParse, regRowid);
  }
  /* The bottom of the loop
  */
  sqlite3VdbeResolveLabel(v, addrContinue);
  if( pSort->sortFlags & SORTFLAG_UseSorter ){
    sqlite3VdbeAddOp2(v, OP_SorterNext, iTab, addr); VdbeCoverage(v);
  }else{
    sqlite3VdbeAddOp2(v, OP_Next, iTab, addr); VdbeCoverage(v);
  }
  sqlite3VdbeScanStatusRange(v, addrExplain, sqlite3VdbeCurrentAddr(v)-1, -1);
  if( pSort->regReturn ) sqlite3VdbeAddOp1(v, OP_Return, pSort->regReturn);
  sqlite3VdbeResolveLabel(v, addrBreak);
}

/*
** Return a pointer to a string containing the 'declaration type' of the
** expression pExpr. The string may be treated as static by the caller.
**
** The declaration type is the exact datatype definition extracted from the
** original CREATE TABLE statement if the expression is a column. The
** declaration type for a ROWID field is INTEGER. Exactly when an expression
** is considered a column can be complex in the presence of subqueries. The
** result-set expression in all of the following SELECT statements is
** considered a column by this function.
**
**   SELECT col FROM tbl;
**   SELECT (SELECT col FROM tbl;
**   SELECT (SELECT col FROM tbl);
**   SELECT abc FROM (SELECT col AS abc FROM tbl);
**
** The declaration type for any expression other than a column is NULL.
**
** This routine has either 3 or 6 parameters depending on whether or not
** the SQLITE_ENABLE_COLUMN_METADATA compile-time option is used.
*/
#ifdef SQLITE_ENABLE_COLUMN_METADATA
# define columnType(A,B,C,D,E) columnTypeImpl(A,B,C,D,E)
#else /* if !defined(SQLITE_ENABLE_COLUMN_METADATA) */
# define columnType(A,B,C,D,E) columnTypeImpl(A,B)
#endif
static const char *columnTypeImpl(
  NameContext *pNC,
#ifndef SQLITE_ENABLE_COLUMN_METADATA
  Expr *pExpr
#else
  Expr *pExpr,
  const char **pzOrigDb,
  const char **pzOrigTab,
  const char **pzOrigCol
#endif
){
  char const *zType = 0;
  int j;
#ifdef SQLITE_ENABLE_COLUMN_METADATA
  char const *zOrigDb = 0;
  char const *zOrigTab = 0;
  char const *zOrigCol = 0;
#endif

  assert( pExpr!=0 );
  assert( pNC->pSrcList!=0 );
  switch( pExpr->op ){
    case TK_COLUMN: {
      /* The expression is a column. Locate the table the column is being
      ** extracted from in NameContext.pSrcList. This table may be real
      ** database table or a subquery.
      */
      Table *pTab = 0;            /* Table structure column is extracted from */
      Select *pS = 0;             /* Select the column is extracted from */
      int iCol = pExpr->iColumn;  /* Index of column in pTab */
      while( pNC && !pTab ){
        SrcList *pTabList = pNC->pSrcList;
        for(j=0;j<pTabList->nSrc && pTabList->a[j].iCursor!=pExpr->iTable;j++);
        if( j<pTabList->nSrc ){
          pTab = pTabList->a[j].pSTab;
          if( pTabList->a[j].fg.isSubquery ){
            pS = pTabList->a[j].u4.pSubq->pSelect;
          }else{
            pS = 0;
          }
        }else{
          pNC = pNC->pNext;
        }
      }

      if( pTab==0 ){
        /* At one time, code such as "SELECT new.x" within a trigger would
        ** cause this condition to run.  Since then, we have restructured how
        ** trigger code is generated and so this condition is no longer
        ** possible. However, it can still be true for statements like
        ** the following:
        **
        **   CREATE TABLE t1(col INTEGER);
        **   SELECT (SELECT t1.col) FROM FROM t1;
        **
        ** when columnType() is called on the expression "t1.col" in the
        ** sub-select. In this case, set the column type to NULL, even
        ** though it should really be "INTEGER".
        **
        ** This is not a problem, as the column type of "t1.col" is never
        ** used. When columnType() is called on the expression
        ** "(SELECT t1.col)", the correct type is returned (see the TK_SELECT
        ** branch below.  */
        break;
      }

      assert( pTab && ExprUseYTab(pExpr) && pExpr->y.pTab==pTab );
      if( pS ){
        /* The "table" is actually a sub-select or a view in the FROM clause
        ** of the SELECT statement. Return the declaration type and origin
        ** data for the result-set column of the sub-select.
        */
        if( iCol<pS->pEList->nExpr
         && (!ViewCanHaveRowid || iCol>=0)
        ){
          /* If iCol is less than zero, then the expression requests the
          ** rowid of the sub-select or view. This expression is legal (see
          ** test case misc2.2.2) - it always evaluates to NULL.
          */
          NameContext sNC;
          Expr *p = pS->pEList->a[iCol].pExpr;
          sNC.pSrcList = pS->pSrc;
          sNC.pNext = pNC;
          sNC.pParse = pNC->pParse;
          zType = columnType(&sNC, p,&zOrigDb,&zOrigTab,&zOrigCol);
        }
      }else{
        /* A real table or a CTE table */
        assert( !pS );
#ifdef SQLITE_ENABLE_COLUMN_METADATA
        if( iCol<0 ) iCol = pTab->iPKey;
        assert( iCol==XN_ROWID || (iCol>=0 && iCol<pTab->nCol) );
        if( iCol<0 ){
          zType = "INTEGER";
          zOrigCol = "rowid";
        }else{
          zOrigCol = pTab->aCol[iCol].zCnName;
          zType = sqlite3ColumnType(&pTab->aCol[iCol],0);
        }
        zOrigTab = pTab->zName;
        if( pNC->pParse && pTab->pSchema ){
          int iDb = sqlite3SchemaToIndex(pNC->pParse->db, pTab->pSchema);
          zOrigDb = pNC->pParse->db->aDb[iDb].zDbSName;
        }
#else
        assert( iCol==XN_ROWID || (iCol>=0 && iCol<pTab->nCol) );
        if( iCol<0 ){
          zType = "INTEGER";
        }else{
          zType = sqlite3ColumnType(&pTab->aCol[iCol],0);
        }
#endif
      }
      break;
    }
#ifndef SQLITE_OMIT_SUBQUERY
    case TK_SELECT: {
      /* The expression is a sub-select. Return the declaration type and
      ** origin info for the single column in the result set of the SELECT
      ** statement.
      */
      NameContext sNC;
      Select *pS;
      Expr *p;
      assert( ExprUseXSelect(pExpr) );
      pS = pExpr->x.pSelect;
      p = pS->pEList->a[0].pExpr;
      sNC.pSrcList = pS->pSrc;
      sNC.pNext = pNC;
      sNC.pParse = pNC->pParse;
      zType = columnType(&sNC, p, &zOrigDb, &zOrigTab, &zOrigCol);
      break;
    }
#endif
  }

#ifdef SQLITE_ENABLE_COLUMN_METADATA 
  if( pzOrigDb ){
    assert( pzOrigTab && pzOrigCol );
    *pzOrigDb = zOrigDb;
    *pzOrigTab = zOrigTab;
    *pzOrigCol = zOrigCol;
  }
#endif
  return zType;
}

/*
** Generate code that will tell the VDBE the declaration types of columns
** in the result set.
*/
static void generateColumnTypes(
  Parse *pParse,      /* Parser context */
  SrcList *pTabList,  /* List of tables */
  ExprList *pEList    /* Expressions defining the result set */
){
#ifndef SQLITE_OMIT_DECLTYPE
  Vdbe *v = pParse->pVdbe;
  int i;
  NameContext sNC;
  sNC.pSrcList = pTabList;
  sNC.pParse = pParse;
  sNC.pNext = 0;
  for(i=0; i<pEList->nExpr; i++){
    Expr *p = pEList->a[i].pExpr;
    const char *zType;
#ifdef SQLITE_ENABLE_COLUMN_METADATA
    const char *zOrigDb = 0;
    const char *zOrigTab = 0;
    const char *zOrigCol = 0;
    zType = columnType(&sNC, p, &zOrigDb, &zOrigTab, &zOrigCol);

    /* The vdbe must make its own copy of the column-type and other
    ** column specific strings, in case the schema is reset before this
    ** virtual machine is deleted.
    */
    sqlite3VdbeSetColName(v, i, COLNAME_DATABASE, zOrigDb, SQLITE_TRANSIENT);
    sqlite3VdbeSetColName(v, i, COLNAME_TABLE, zOrigTab, SQLITE_TRANSIENT);
    sqlite3VdbeSetColName(v, i, COLNAME_COLUMN, zOrigCol, SQLITE_TRANSIENT);
#else
    zType = columnType(&sNC, p, 0, 0, 0);
#endif
    sqlite3VdbeSetColName(v, i, COLNAME_DECLTYPE, zType, SQLITE_TRANSIENT);
  }
#endif /* !defined(SQLITE_OMIT_DECLTYPE) */
}


/*
** Compute the column names for a SELECT statement.
**
** The only guarantee that SQLite makes about column names is that if the
** column has an AS clause assigning it a name, that will be the name used.
** That is the only documented guarantee.  However, countless applications
** developed over the years have made baseless assumptions about column names
** and will break if those assumptions changes.  Hence, use extreme caution
** when modifying this routine to avoid breaking legacy.
**
** See Also: sqlite3ColumnsFromExprList()
**
** The PRAGMA short_column_names and PRAGMA full_column_names settings are
** deprecated.  The default setting is short=ON, full=OFF.  99.9% of all
** applications should operate this way.  Nevertheless, we need to support the
** other modes for legacy:
**
**    short=OFF, full=OFF:      Column name is the text of the expression has it
**                              originally appears in the SELECT statement.  In
**                              other words, the zSpan of the result expression.
**
**    short=ON, full=OFF:       (This is the default setting).  If the result
**                              refers directly to a table column, then the
**                              result column name is just the table column
**                              name: COLUMN.  Otherwise use zSpan.
**
**    full=ON, short=ANY:       If the result refers directly to a table column,
**                              then the result column name with the table name
**                              prefix, ex: TABLE.COLUMN.  Otherwise use zSpan.
*/
void sqlite3GenerateColumnNames(
  Parse *pParse,      /* Parser context */
  Select *pSelect     /* Generate column names for this SELECT statement */
){
  Vdbe *v = pParse->pVdbe;
  int i;
  Table *pTab;
  SrcList *pTabList;
  ExprList *pEList;
  sqlite3 *db = pParse->db;
  int fullName;    /* TABLE.COLUMN if no AS clause and is a direct table ref */
  int srcName;     /* COLUMN or TABLE.COLUMN if no AS clause and is direct */

  if( pParse->colNamesSet ) return;
  /* Column names are determined by the left-most term of a compound select */
  while( pSelect->pPrior ) pSelect = pSelect->pPrior;
  TREETRACE(0x80,pParse,pSelect,("generating column names\n"));
  pTabList = pSelect->pSrc;
  pEList = pSelect->pEList;
  assert( v!=0 );
  assert( pTabList!=0 );
  pParse->colNamesSet = 1;
  fullName = (db->flags & SQLITE_FullColNames)!=0;
  srcName = (db->flags & SQLITE_ShortColNames)!=0 || fullName;
  sqlite3VdbeSetNumCols(v, pEList->nExpr);
  for(i=0; i<pEList->nExpr; i++){
    Expr *p = pEList->a[i].pExpr;

    assert( p!=0 );
    assert( p->op!=TK_AGG_COLUMN );  /* Agg processing has not run yet */
    assert( p->op!=TK_COLUMN
        || (ExprUseYTab(p) && p->y.pTab!=0) ); /* Covering idx not yet coded */
    if( pEList->a[i].zEName && pEList->a[i].fg.eEName==ENAME_NAME ){
      /* An AS clause always takes first priority */
      char *zName = pEList->a[i].zEName;
      sqlite3VdbeSetColName(v, i, COLNAME_NAME, zName, SQLITE_TRANSIENT);
    }else if( srcName && p->op==TK_COLUMN ){
      char *zCol;
      int iCol = p->iColumn;
      pTab = p->y.pTab;
      assert( pTab!=0 );
      if( iCol<0 ) iCol = pTab->iPKey;
      assert( iCol==-1 || (iCol>=0 && iCol<pTab->nCol) );
      if( iCol<0 ){
        zCol = "rowid";
      }else{
        zCol = pTab->aCol[iCol].zCnName;
      }
      if( fullName ){
        char *zName = 0;
        zName = sqlite3MPrintf(db, "%s.%s", pTab->zName, zCol);
        sqlite3VdbeSetColName(v, i, COLNAME_NAME, zName, SQLITE_DYNAMIC);
      }else{
        sqlite3VdbeSetColName(v, i, COLNAME_NAME, zCol, SQLITE_TRANSIENT);
      }
    }else{
      const char *z = pEList->a[i].zEName;
      z = z==0 ? sqlite3MPrintf(db, "column%d", i+1) : sqlite3DbStrDup(db, z);
      sqlite3VdbeSetColName(v, i, COLNAME_NAME, z, SQLITE_DYNAMIC);
    }
  }
  generateColumnTypes(pParse, pTabList, pEList);
}

/*
** Given an expression list (which is really the list of expressions
** that form the result set of a SELECT statement) compute appropriate
** column names for a table that would hold the expression list.
**
** All column names will be unique.
**
** Only the column names are computed.  Column.zType, Column.zColl,
** and other fields of Column are zeroed.
**
** Return SQLITE_OK on success.  If a memory allocation error occurs,
** store NULL in *paCol and 0 in *pnCol and return SQLITE_NOMEM.
**
** The only guarantee that SQLite makes about column names is that if the
** column has an AS clause assigning it a name, that will be the name used.
** That is the only documented guarantee.  However, countless applications
** developed over the years have made baseless assumptions about column names
** and will break if those assumptions changes.  Hence, use extreme caution
** when modifying this routine to avoid breaking legacy.
**
** See Also: sqlite3GenerateColumnNames()
*/
int sqlite3ColumnsFromExprList(
  Parse *pParse,          /* Parsing context */
  ExprList *pEList,       /* Expr list from which to derive column names */
  i16 *pnCol,             /* Write the number of columns here */
  Column **paCol          /* Write the new column list here */
){
  sqlite3 *db = pParse->db;   /* Database connection */
  int i, j;                   /* Loop counters */
  u32 cnt;                    /* Index added to make the name unique */
  Column *aCol, *pCol;        /* For looping over result columns */
  int nCol;                   /* Number of columns in the result set */
  char *zName;                /* Column name */
  int nName;                  /* Size of name in zName[] */
  Hash ht;                    /* Hash table of column names */
  Table *pTab;

  sqlite3HashInit(&ht);
  if( pEList ){
    nCol = pEList->nExpr;
    aCol = sqlite3DbMallocZero(db, sizeof(aCol[0])*nCol);
    testcase( aCol==0 );
    if( NEVER(nCol>32767) ) nCol = 32767;
  }else{
    nCol = 0;
    aCol = 0;
  }
  assert( nCol==(i16)nCol );
  *pnCol = nCol;
  *paCol = aCol;

  for(i=0, pCol=aCol; i<nCol && !pParse->nErr; i++, pCol++){
    struct ExprList_item *pX = &pEList->a[i];
    struct ExprList_item *pCollide;
    /* Get an appropriate name for the column
    */
    if( (zName = pX->zEName)!=0 && pX->fg.eEName==ENAME_NAME ){
      /* If the column contains an "AS <name>" phrase, use <name> as the name */
    }else{
      Expr *pColExpr = sqlite3ExprSkipCollateAndLikely(pX->pExpr);
      while( ALWAYS(pColExpr!=0) && pColExpr->op==TK_DOT ){
        pColExpr = pColExpr->pRight;
        assert( pColExpr!=0 );
      }
      if( pColExpr->op==TK_COLUMN
       && ALWAYS( ExprUseYTab(pColExpr) )
       && ALWAYS( pColExpr->y.pTab!=0 )
      ){
        /* For columns use the column name name */
        int iCol = pColExpr->iColumn;
        pTab = pColExpr->y.pTab;
        if( iCol<0 ) iCol = pTab->iPKey;
        zName = iCol>=0 ? pTab->aCol[iCol].zCnName : "rowid";
      }else if( pColExpr->op==TK_ID ){
        assert( !ExprHasProperty(pColExpr, EP_IntValue) );
        zName = pColExpr->u.zToken;
      }else{
        /* Use the original text of the column expression as its name */
        assert( zName==pX->zEName );  /* pointer comparison intended */
      }
    }
    if( zName && !sqlite3IsTrueOrFalse(zName) ){
      zName = sqlite3DbStrDup(db, zName);
    }else{
      zName = sqlite3MPrintf(db,"column%d",i+1);
    }

    /* Make sure the column name is unique.  If the name is not unique,
    ** append an integer to the name so that it becomes unique.
    */
    cnt = 0;
    while( zName && (pCollide = sqlite3HashFind(&ht, zName))!=0 ){
      if( pCollide->fg.bUsingTerm ){
        pCol->colFlags |= COLFLAG_NOEXPAND;
      }
      nName = sqlite3Strlen30(zName);
      if( nName>0 ){
        for(j=nName-1; j>0 && sqlite3Isdigit(zName[j]); j--){}
        if( zName[j]==':' ) nName = j;
      }
      zName = sqlite3MPrintf(db, "%.*z:%u", nName, zName, ++cnt);
      sqlite3ProgressCheck(pParse);
      if( cnt>3 ){
        sqlite3_randomness(sizeof(cnt), &cnt);
      }
    }
    pCol->zCnName = zName;
    pCol->hName = sqlite3StrIHash(zName);
    if( pX->fg.bNoExpand ){
      pCol->colFlags |= COLFLAG_NOEXPAND;
    }
    sqlite3ColumnPropertiesFromName(0, pCol);
    if( zName && sqlite3HashInsert(&ht, zName, pX)==pX ){
      sqlite3OomFault(db);
    }
  }
  sqlite3HashClear(&ht);
  if( pParse->nErr ){
    for(j=0; j<i; j++){
      sqlite3DbFree(db, aCol[j].zCnName);
    }
    sqlite3DbFree(db, aCol);
    *paCol = 0;
    *pnCol = 0;
    return pParse->rc;
  }
  return SQLITE_OK;
}

/*
** pTab is a transient Table object that represents a subquery of some
** kind (maybe a parenthesized subquery in the FROM clause of a larger
** query, or a VIEW, or a CTE).  This routine computes type information
** for that Table object based on the Select object that implements the
** subquery.  For the purposes of this routine, "type information" means:
**
**    *   The datatype name, as it might appear in a CREATE TABLE statement
**    *   Which collating sequence to use for the column
**    *   The affinity of the column
*/
void sqlite3SubqueryColumnTypes(
  Parse *pParse,      /* Parsing contexts */
  Table *pTab,        /* Add column type information to this table */
  Select *pSelect,    /* SELECT used to determine types and collations */
  char aff            /* Default affinity. */
){
  sqlite3 *db = pParse->db;
  Column *pCol;
  CollSeq *pColl;
  int i,j;
  Expr *p;
  struct ExprList_item *a;
  NameContext sNC;

  assert( pSelect!=0 );
  assert( (pSelect->selFlags & SF_Resolved)!=0 );
  assert( pTab->nCol==pSelect->pEList->nExpr || pParse->nErr>0 );
  assert( aff==SQLITE_AFF_NONE || aff==SQLITE_AFF_BLOB );
  if( db->mallocFailed || IN_RENAME_OBJECT ) return;
  while( pSelect->pPrior ) pSelect = pSelect->pPrior;
  a = pSelect->pEList->a;
  memset(&sNC, 0, sizeof(sNC));
  sNC.pSrcList = pSelect->pSrc;
  for(i=0, pCol=pTab->aCol; i<pTab->nCol; i++, pCol++){
    const char *zType;
    i64 n;
    int m = 0;
    Select *pS2 = pSelect;
    pTab->tabFlags |= (pCol->colFlags & COLFLAG_NOINSERT);
    p = a[i].pExpr;
    /* pCol->szEst = ... // Column size est for SELECT tables never used */
    pCol->affinity = sqlite3ExprAffinity(p);
    while( pCol->affinity<=SQLITE_AFF_NONE && pS2->pNext!=0 ){
      m |= sqlite3ExprDataType(pS2->pEList->a[i].pExpr);
      pS2 = pS2->pNext;
      pCol->affinity = sqlite3ExprAffinity(pS2->pEList->a[i].pExpr);
    }
    if( pCol->affinity<=SQLITE_AFF_NONE ){
      pCol->affinity = aff;
    }
    if( pCol->affinity>=SQLITE_AFF_TEXT && (pS2->pNext || pS2!=pSelect) ){
      for(pS2=pS2->pNext; pS2; pS2=pS2->pNext){
        m |= sqlite3ExprDataType(pS2->pEList->a[i].pExpr);
      }
      if( pCol->affinity==SQLITE_AFF_TEXT && (m&0x01)!=0 ){
        pCol->affinity = SQLITE_AFF_BLOB;
      }else
      if( pCol->affinity>=SQLITE_AFF_NUMERIC && (m&0x02)!=0 ){
        pCol->affinity = SQLITE_AFF_BLOB;
      }
      if( pCol->affinity>=SQLITE_AFF_NUMERIC && p->op==TK_CAST ){
        pCol->affinity = SQLITE_AFF_FLEXNUM;
      }
    }
    zType = columnType(&sNC, p, 0, 0, 0);
    if( zType==0 || pCol->affinity!=sqlite3AffinityType(zType, 0) ){
      if( pCol->affinity==SQLITE_AFF_NUMERIC
       || pCol->affinity==SQLITE_AFF_FLEXNUM
      ){
        zType = "NUM";
      }else{
        zType = 0;
        for(j=1; j<SQLITE_N_STDTYPE; j++){
          if( sqlite3StdTypeAffinity[j]==pCol->affinity ){
            zType = sqlite3StdType[j];
            break;
          }
        }
      }
    }
    if( zType ){
      const i64 k = sqlite3Strlen30(zType);
      n = sqlite3Strlen30(pCol->zCnName);
      pCol->zCnName = sqlite3DbReallocOrFree(db, pCol->zCnName, n+k+2);
      pCol->colFlags &= ~(COLFLAG_HASTYPE|COLFLAG_HASCOLL);
      if( pCol->zCnName ){
        memcpy(&pCol->zCnName[n+1], zType, k+1);
        pCol->colFlags |= COLFLAG_HASTYPE;
      }
    }
    pColl = sqlite3ExprCollSeq(pParse, p);
    if( pColl ){
      assert( pTab->pIndex==0 );
      sqlite3ColumnSetColl(db, pCol, pColl->zName);
    }
  }
  pTab->szTabRow = 1; /* Any non-zero value works */
}

/*
** Given a SELECT statement, generate a Table structure that describes
** the result set of that SELECT.
*/
Table *sqlite3ResultSetOfSelect(Parse *pParse, Select *pSelect, char aff){
  Table *pTab;
  sqlite3 *db = pParse->db;
  u64 savedFlags;

  savedFlags = db->flags;
  db->flags &= ~(u64)SQLITE_FullColNames;
  db->flags |= SQLITE_ShortColNames;
  sqlite3SelectPrep(pParse, pSelect, 0);
  db->flags = savedFlags;
  if( pParse->nErr ) return 0;
  while( pSelect->pPrior ) pSelect = pSelect->pPrior;
  pTab = sqlite3DbMallocZero(db, sizeof(Table) );
  if( pTab==0 ){
    return 0;
  }
  pTab->nTabRef = 1;
  pTab->zName = 0;
  pTab->nRowLogEst = 200; assert( 200==sqlite3LogEst(1048576) );
  sqlite3ColumnsFromExprList(pParse, pSelect->pEList, &pTab->nCol, &pTab->aCol);
  sqlite3SubqueryColumnTypes(pParse, pTab, pSelect, aff);
  pTab->iPKey = -1;
  if( db->mallocFailed ){
    sqlite3DeleteTable(db, pTab);
    return 0;
  }
  return pTab;
}

/*
** Get a VDBE for the given parser context.  Create a new one if necessary.
** If an error occurs, return NULL and leave a message in pParse.
*/
Vdbe *sqlite3GetVdbe(Parse *pParse){
  if( pParse->pVdbe ){
    return pParse->pVdbe;
  }
  if( pParse->pToplevel==0
   && OptimizationEnabled(pParse->db,SQLITE_FactorOutConst)
  ){
    pParse->okConstFactor = 1;
  }
  return sqlite3VdbeCreate(pParse);
}


/*
** Compute the iLimit and iOffset fields of the SELECT based on the
** pLimit expressions.  pLimit->pLeft and pLimit->pRight hold the expressions
** that appear in the original SQL statement after the LIMIT and OFFSET
** keywords.  Or NULL if those keywords are omitted. iLimit and iOffset
** are the integer memory register numbers for counters used to compute
** the limit and offset.  If there is no limit and/or offset, then
** iLimit and iOffset are negative.
**
** This routine changes the values of iLimit and iOffset only if
** a limit or offset is defined by pLimit->pLeft and pLimit->pRight.  iLimit
** and iOffset should have been preset to appropriate default values (zero)
** prior to calling this routine.
**
** The iOffset register (if it exists) is initialized to the value
** of the OFFSET.  The iLimit register is initialized to LIMIT.  Register
** iOffset+1 is initialized to LIMIT+OFFSET.
**
** Only if pLimit->pLeft!=0 do the limit registers get
** redefined.  The UNION ALL operator uses this property to force
** the reuse of the same limit and offset registers across multiple
** SELECT statements.
*/
static void computeLimitRegisters(Parse *pParse, Select *p, int iBreak){
  Vdbe *v = 0;
  int iLimit = 0;
  int iOffset;
  int n;
  Expr *pLimit = p->pLimit;

  if( p->iLimit ) return;

  /*
  ** "LIMIT -1" always shows all rows.  There is some
  ** controversy about what the correct behavior should be.
  ** The current implementation interprets "LIMIT 0" to mean
  ** no rows.
  */
  if( pLimit ){
    assert( pLimit->op==TK_LIMIT );
    assert( pLimit->pLeft!=0 );
    p->iLimit = iLimit = ++pParse->nMem;
    v = sqlite3GetVdbe(pParse);
    assert( v!=0 );
    if( sqlite3ExprIsInteger(pLimit->pLeft, &n, pParse) ){
      sqlite3VdbeAddOp2(v, OP_Integer, n, iLimit);
      VdbeComment((v, "LIMIT counter"));
      if( n==0 ){
        sqlite3VdbeGoto(v, iBreak);
      }else if( n>=0 && p->nSelectRow>sqlite3LogEst((u64)n) ){
        p->nSelectRow = sqlite3LogEst((u64)n);
        p->selFlags |= SF_FixedLimit;
      }
    }else{
      sqlite3ExprCode(pParse, pLimit->pLeft, iLimit);
      sqlite3VdbeAddOp1(v, OP_MustBeInt, iLimit); VdbeCoverage(v);
      VdbeComment((v, "LIMIT counter"));
      sqlite3VdbeAddOp2(v, OP_IfNot, iLimit, iBreak); VdbeCoverage(v);
    }
    if( pLimit->pRight ){
      p->iOffset = iOffset = ++pParse->nMem;
      pParse->nMem++;   /* Allocate an extra register for limit+offset */
      sqlite3ExprCode(pParse, pLimit->pRight, iOffset);
      sqlite3VdbeAddOp1(v, OP_MustBeInt, iOffset); VdbeCoverage(v);
      VdbeComment((v, "OFFSET counter"));
      sqlite3VdbeAddOp3(v, OP_OffsetLimit, iLimit, iOffset+1, iOffset);
      VdbeComment((v, "LIMIT+OFFSET"));
    }
  }
}

#ifndef SQLITE_OMIT_COMPOUND_SELECT
/*
** Return the appropriate collating sequence for the iCol-th column of
** the result set for the compound-select statement "p".  Return NULL if
** the column has no default collating sequence.
**
** The collating sequence for the compound select is taken from the
** left-most term of the select that has a collating sequence.
*/
static CollSeq *multiSelectCollSeq(Parse *pParse, Select *p, int iCol){
  CollSeq *pRet;
  if( p->pPrior ){
    pRet = multiSelectCollSeq(pParse, p->pPrior, iCol);
  }else{
    pRet = 0;
  }
  assert( iCol>=0 );
  /* iCol must be less than p->pEList->nExpr.  Otherwise an error would
  ** have been thrown during name resolution and we would not have gotten
  ** this far */
  if( pRet==0 && ALWAYS(iCol<p->pEList->nExpr) ){
    pRet = sqlite3ExprCollSeq(pParse, p->pEList->a[iCol].pExpr);
  }
  return pRet;
}

/*
** The select statement passed as the second parameter is a compound SELECT
** with an ORDER BY clause. This function allocates and returns a KeyInfo
** structure suitable for implementing the ORDER BY.
**
** Space to hold the KeyInfo structure is obtained from malloc. The calling
** function is responsible for ensuring that this structure is eventually
** freed.
*/
static KeyInfo *multiSelectOrderByKeyInfo(Parse *pParse, Select *p, int nExtra){
  ExprList *pOrderBy = p->pOrderBy;
  int nOrderBy = ALWAYS(pOrderBy!=0) ? pOrderBy->nExpr : 0;
  sqlite3 *db = pParse->db;
  KeyInfo *pRet = sqlite3KeyInfoAlloc(db, nOrderBy+nExtra, 1);
  if( pRet ){
    int i;
    for(i=0; i<nOrderBy; i++){
      struct ExprList_item *pItem = &pOrderBy->a[i];
      Expr *pTerm = pItem->pExpr;
      CollSeq *pColl;

      if( pTerm->flags & EP_Collate ){
        pColl = sqlite3ExprCollSeq(pParse, pTerm);
      }else{
        pColl = multiSelectCollSeq(pParse, p, pItem->u.x.iOrderByCol-1);
        if( pColl==0 ) pColl = db->pDfltColl;
        pOrderBy->a[i].pExpr =
          sqlite3ExprAddCollateString(pParse, pTerm, pColl->zName);
      }
      assert( sqlite3KeyInfoIsWriteable(pRet) );
      pRet->aColl[i] = pColl;
      pRet->aSortFlags[i] = pOrderBy->a[i].fg.sortFlags;
    }
  }

  return pRet;
}

#ifndef SQLITE_OMIT_CTE
/*
** This routine generates VDBE code to compute the content of a WITH RECURSIVE
** query of the form:
**
**   <recursive-table> AS (<setup-query> UNION [ALL] <recursive-query>)
**                         \___________/             \_______________/
**                           p->pPrior                      p
**
**
** There is exactly one reference to the recursive-table in the FROM clause
** of recursive-query, marked with the SrcList->a[].fg.isRecursive flag.
**
** The setup-query runs once to generate an initial set of rows that go
** into a Queue table.  Rows are extracted from the Queue table one by
** one.  Each row extracted from Queue is output to pDest.  Then the single
** extracted row (now in the iCurrent table) becomes the content of the
** recursive-table for a recursive-query run.  The output of the recursive-query
** is added back into the Queue table.  Then another row is extracted from Queue
** and the iteration continues until the Queue table is empty.
**
** If the compound query operator is UNION then no duplicate rows are ever
** inserted into the Queue table.  The iDistinct table keeps a copy of all rows
** that have ever been inserted into Queue and causes duplicates to be
** discarded.  If the operator is UNION ALL, then duplicates are allowed.
**
** If the query has an ORDER BY, then entries in the Queue table are kept in
** ORDER BY order and the first entry is extracted for each cycle.  Without
** an ORDER BY, the Queue table is just a FIFO.
**
** If a LIMIT clause is provided, then the iteration stops after LIMIT rows
** have been output to pDest.  A LIMIT of zero means to output no rows and a
** negative LIMIT means to output all rows.  If there is also an OFFSET clause
** with a positive value, then the first OFFSET outputs are discarded rather
** than being sent to pDest.  The LIMIT count does not begin until after OFFSET
** rows have been skipped.
*/
static void generateWithRecursiveQuery(
  Parse *pParse,        /* Parsing context */
  Select *p,            /* The recursive SELECT to be coded */
  SelectDest *pDest     /* What to do with query results */
){
  SrcList *pSrc = p->pSrc;      /* The FROM clause of the recursive query */
  int nCol = p->pEList->nExpr;  /* Number of columns in the recursive table */
  Vdbe *v = pParse->pVdbe;      /* The prepared statement under construction */
  Select *pSetup;               /* The setup query */
  Select *pFirstRec;            /* Left-most recursive term */
  int addrTop;                  /* Top of the loop */
  int addrCont, addrBreak;      /* CONTINUE and BREAK addresses */
  int iCurrent = 0;             /* The Current table */
  int regCurrent;               /* Register holding Current table */
  int iQueue;                   /* The Queue table */
  int iDistinct = 0;            /* To ensure unique results if UNION */
  int eDest = SRT_Fifo;         /* How to write to Queue */
  SelectDest destQueue;         /* SelectDest targeting the Queue table */
  int i;                        /* Loop counter */
  int rc;                       /* Result code */
  ExprList *pOrderBy;           /* The ORDER BY clause */
  Expr *pLimit;                 /* Saved LIMIT and OFFSET */
  int regLimit, regOffset;      /* Registers used by LIMIT and OFFSET */

#ifndef SQLITE_OMIT_WINDOWFUNC
  if( p->pWin ){
    sqlite3ErrorMsg(pParse, "cannot use window functions in recursive queries");
    return;
  }
#endif

  /* Obtain authorization to do a recursive query */
  if( sqlite3AuthCheck(pParse, SQLITE_RECURSIVE, 0, 0, 0) ) return;

  /* Process the LIMIT and OFFSET clauses, if they exist */
  addrBreak = sqlite3VdbeMakeLabel(pParse);
  p->nSelectRow = 320;  /* 4 billion rows */
  computeLimitRegisters(pParse, p, addrBreak);
  pLimit = p->pLimit;
  regLimit = p->iLimit;
  regOffset = p->iOffset;
  p->pLimit = 0;
  p->iLimit = p->iOffset = 0;
  pOrderBy = p->pOrderBy;

  /* Locate the cursor number of the Current table */
  for(i=0; ALWAYS(i<pSrc->nSrc); i++){
    if( pSrc->a[i].fg.isRecursive ){
      iCurrent = pSrc->a[i].iCursor;
      break;
    }
  }

  /* Allocate cursors numbers for Queue and Distinct.  The cursor number for
  ** the Distinct table must be exactly one greater than Queue in order
  ** for the SRT_DistFifo and SRT_DistQueue destinations to work. */
  iQueue = pParse->nTab++;
  if( p->op==TK_UNION ){
    eDest = pOrderBy ? SRT_DistQueue : SRT_DistFifo;
    iDistinct = pParse->nTab++;
  }else{
    eDest = pOrderBy ? SRT_Queue : SRT_Fifo;
  }
  sqlite3SelectDestInit(&destQueue, eDest, iQueue);

  /* Allocate cursors for Current, Queue, and Distinct. */
  regCurrent = ++pParse->nMem;
  sqlite3VdbeAddOp3(v, OP_OpenPseudo, iCurrent, regCurrent, nCol);
  if( pOrderBy ){
    KeyInfo *pKeyInfo = multiSelectOrderByKeyInfo(pParse, p, 1);
    sqlite3VdbeAddOp4(v, OP_OpenEphemeral, iQueue, pOrderBy->nExpr+2, 0,
                      (char*)pKeyInfo, P4_KEYINFO);
    destQueue.pOrderBy = pOrderBy;
  }else{
    sqlite3VdbeAddOp2(v, OP_OpenEphemeral, iQueue, nCol);
  }
  VdbeComment((v, "Queue table"));
  if( iDistinct ){
    p->addrOpenEphm[0] = sqlite3VdbeAddOp2(v, OP_OpenEphemeral, iDistinct, 0);
    p->selFlags |= SF_UsesEphemeral;
  }

  /* Detach the ORDER BY clause from the compound SELECT */
  p->pOrderBy = 0;

  /* Figure out how many elements of the compound SELECT are part of the
  ** recursive query.  Make sure no recursive elements use aggregate
  ** functions.  Mark the recursive elements as UNION ALL even if they
  ** are really UNION because the distinctness will be enforced by the
  ** iDistinct table.  pFirstRec is left pointing to the left-most
  ** recursive term of the CTE.
  */
  for(pFirstRec=p; ALWAYS(pFirstRec!=0); pFirstRec=pFirstRec->pPrior){
    if( pFirstRec->selFlags & SF_Aggregate ){
      sqlite3ErrorMsg(pParse, "recursive aggregate queries not supported");
      goto end_of_recursive_query;
    }
    pFirstRec->op = TK_ALL;
    if( (pFirstRec->pPrior->selFlags & SF_Recursive)==0 ) break;
  }

  /* Store the results of the setup-query in Queue. */
  pSetup = pFirstRec->pPrior;
  pSetup->pNext = 0;
  ExplainQueryPlan((pParse, 1, "SETUP"));
  rc = sqlite3Select(pParse, pSetup, &destQueue);
  pSetup->pNext = p;
  if( rc ) goto end_of_recursive_query;

  /* Find the next row in the Queue and output that row */
  addrTop = sqlite3VdbeAddOp2(v, OP_Rewind, iQueue, addrBreak); VdbeCoverage(v);

  /* Transfer the next row in Queue over to Current */
  sqlite3VdbeAddOp1(v, OP_NullRow, iCurrent); /* To reset column cache */
  if( pOrderBy ){
    sqlite3VdbeAddOp3(v, OP_Column, iQueue, pOrderBy->nExpr+1, regCurrent);
  }else{
    sqlite3VdbeAddOp2(v, OP_RowData, iQueue, regCurrent);
  }
  sqlite3VdbeAddOp1(v, OP_Delete, iQueue);

  /* Output the single row in Current */
  addrCont = sqlite3VdbeMakeLabel(pParse);
  codeOffset(v, regOffset, addrCont);
  selectInnerLoop(pParse, p, iCurrent,
      0, 0, pDest, addrCont, addrBreak);
  if( regLimit ){
    sqlite3VdbeAddOp2(v, OP_DecrJumpZero, regLimit, addrBreak);
    VdbeCoverage(v);
  }
  sqlite3VdbeResolveLabel(v, addrCont);

  /* Execute the recursive SELECT taking the single row in Current as
  ** the value for the recursive-table. Store the results in the Queue.
  */
  pFirstRec->pPrior = 0;
  ExplainQueryPlan((pParse, 1, "RECURSIVE STEP"));
  sqlite3Select(pParse, p, &destQueue);
  assert( pFirstRec->pPrior==0 );
  pFirstRec->pPrior = pSetup;

  /* Keep running the loop until the Queue is empty */
  sqlite3VdbeGoto(v, addrTop);
  sqlite3VdbeResolveLabel(v, addrBreak);

end_of_recursive_query:
  sqlite3ExprListDelete(pParse->db, p->pOrderBy);
  p->pOrderBy = pOrderBy;
  p->pLimit = pLimit;
  return;
}
#endif /* SQLITE_OMIT_CTE */

/* Forward references */
static int multiSelectOrderBy(
  Parse *pParse,        /* Parsing context */
  Select *p,            /* The right-most of SELECTs to be coded */
  SelectDest *pDest     /* What to do with query results */
);

/*
** Handle the special case of a compound-select that originates from a
** VALUES clause.  By handling this as a special case, we avoid deep
** recursion, and thus do not need to enforce the SQLITE_LIMIT_COMPOUND_SELECT
** on a VALUES clause.
**
** Because the Select object originates from a VALUES clause:
**   (1) There is no LIMIT or OFFSET or else there is a LIMIT of exactly 1
**   (2) All terms are UNION ALL
**   (3) There is no ORDER BY clause
**
** The "LIMIT of exactly 1" case of condition (1) comes about when a VALUES
** clause occurs within scalar expression (ex: "SELECT (VALUES(1),(2),(3))").
** The sqlite3CodeSubselect will have added the LIMIT 1 clause in tht case.
** Since the limit is exactly 1, we only need to evaluate the left-most VALUES.
*/
static int multiSelectValues(
  Parse *pParse,        /* Parsing context */
  Select *p,            /* The right-most of SELECTs to be coded */
  SelectDest *pDest     /* What to do with query results */
){
  int nRow = 1;
  int rc = 0;
  int bShowAll = p->pLimit==0;
  assert( p->selFlags & SF_MultiValue );
  do{
    assert( p->selFlags & SF_Values );
    assert( p->op==TK_ALL || (p->op==TK_SELECT && p->pPrior==0) );
    assert( p->pNext==0 || p->pEList->nExpr==p->pNext->pEList->nExpr );
#ifndef SQLITE_OMIT_WINDOWFUNC
    if( p->pWin ) return -1;
#endif
    if( p->pPrior==0 ) break;
    assert( p->pPrior->pNext==p );
    p = p->pPrior;
    nRow += bShowAll;
  }while(1);
  ExplainQueryPlan((pParse, 0, "SCAN %d CONSTANT ROW%s", nRow,
                    nRow==1 ? "" : "S"));
  while( p ){
    selectInnerLoop(pParse, p, -1, 0, 0, pDest, 1, 1);
    if( !bShowAll ) break;
    p->nSelectRow = nRow;
    p = p->pNext;
  }
  return rc;
}

/*
** Return true if the SELECT statement which is known to be the recursive
** part of a recursive CTE still has its anchor terms attached.  If the
** anchor terms have already been removed, then return false.
*/
static int hasAnchor(Select *p){
  while( p && (p->selFlags & SF_Recursive)!=0 ){ p = p->pPrior; }
  return p!=0;
}

/*
** This routine is called to process a compound query form from
** two or more separate queries using UNION, UNION ALL, EXCEPT, or
** INTERSECT
**
** "p" points to the right-most of the two queries.  the query on the
** left is p->pPrior.  The left query could also be a compound query
** in which case this routine will be called recursively.
**
** The results of the total query are to be written into a destination
** of type eDest with parameter iParm.
**
** Example 1:  Consider a three-way compound SQL statement.
**
**     SELECT a FROM t1 UNION SELECT b FROM t2 UNION SELECT c FROM t3
**
** This statement is parsed up as follows:
**
**     SELECT c FROM t3
**      |
**      `----->  SELECT b FROM t2
**                |
**                `------>  SELECT a FROM t1
**
** The arrows in the diagram above represent the Select.pPrior pointer.
** So if this routine is called with p equal to the t3 query, then
** pPrior will be the t2 query.  p->op will be TK_UNION in this case.
**
** Notice that because of the way SQLite parses compound SELECTs, the
** individual selects always group from left to right.
*/
static int multiSelect(
  Parse *pParse,        /* Parsing context */
  Select *p,            /* The right-most of SELECTs to be coded */
  SelectDest *pDest     /* What to do with query results */
){
  int rc = SQLITE_OK;   /* Success code from a subroutine */
  Select *pPrior;       /* Another SELECT immediately to our left */
  Vdbe *v;              /* Generate code to this VDBE */
  SelectDest dest;      /* Alternative data destination */
  Select *pDelete = 0;  /* Chain of simple selects to delete */
  sqlite3 *db;          /* Database connection */

  /* Make sure there is no ORDER BY or LIMIT clause on prior SELECTs.  Only
  ** the last (right-most) SELECT in the series may have an ORDER BY or LIMIT.
  */
  assert( p && p->pPrior );  /* Calling function guarantees this much */
  assert( (p->selFlags & SF_Recursive)==0 || p->op==TK_ALL || p->op==TK_UNION );
  assert( p->selFlags & SF_Compound );
  db = pParse->db;
  pPrior = p->pPrior;
  dest = *pDest;
  assert( pPrior->pOrderBy==0 );
  assert( pPrior->pLimit==0 );

  v = sqlite3GetVdbe(pParse);
  assert( v!=0 );  /* The VDBE already created by calling function */

  /* Create the destination temporary table if necessary
  */
  if( dest.eDest==SRT_EphemTab ){
    assert( p->pEList );
    sqlite3VdbeAddOp2(v, OP_OpenEphemeral, dest.iSDParm, p->pEList->nExpr);
    dest.eDest = SRT_Table;
  }

  /* Special handling for a compound-select that originates as a VALUES clause.
  */
  if( p->selFlags & SF_MultiValue ){
    rc = multiSelectValues(pParse, p, &dest);
    if( rc>=0 ) goto multi_select_end;
    rc = SQLITE_OK;
  }

  /* Make sure all SELECTs in the statement have the same number of elements
  ** in their result sets.
  */
  assert( p->pEList && pPrior->pEList );
  assert( p->pEList->nExpr==pPrior->pEList->nExpr );

#ifndef SQLITE_OMIT_CTE
  if( (p->selFlags & SF_Recursive)!=0 && hasAnchor(p) ){
    generateWithRecursiveQuery(pParse, p, &dest);
  }else
#endif

  /* Compound SELECTs that have an ORDER BY clause are handled separately.
  */
  if( p->pOrderBy ){
    return multiSelectOrderBy(pParse, p, pDest);
  }else{

#ifndef SQLITE_OMIT_EXPLAIN
    if( pPrior->pPrior==0 ){
      ExplainQueryPlan((pParse, 1, "COMPOUND QUERY"));
      ExplainQueryPlan((pParse, 1, "LEFT-MOST SUBQUERY"));
    }
#endif

    /* Generate code for the left and right SELECT statements.
    */
    switch( p->op ){
      case TK_ALL: {
        int addr = 0;
        int nLimit = 0;  /* Initialize to suppress harmless compiler warning */
        assert( !pPrior->pLimit );
        pPrior->iLimit = p->iLimit;
        pPrior->iOffset = p->iOffset;
        pPrior->pLimit = p->pLimit;
        TREETRACE(0x200, pParse, p, ("multiSelect UNION ALL left...\n"));
        rc = sqlite3Select(pParse, pPrior, &dest);
        pPrior->pLimit = 0;
        if( rc ){
          goto multi_select_end;
        }
        p->pPrior = 0;
        p->iLimit = pPrior->iLimit;
        p->iOffset = pPrior->iOffset;
        if( p->iLimit ){
          addr = sqlite3VdbeAddOp1(v, OP_IfNot, p->iLimit); VdbeCoverage(v);
          VdbeComment((v, "Jump ahead if LIMIT reached"));
          if( p->iOffset ){
            sqlite3VdbeAddOp3(v, OP_OffsetLimit,
                              p->iLimit, p->iOffset+1, p->iOffset);
          }
        }
        ExplainQueryPlan((pParse, 1, "UNION ALL"));
        TREETRACE(0x200, pParse, p, ("multiSelect UNION ALL right...\n"));
        rc = sqlite3Select(pParse, p, &dest);
        testcase( rc!=SQLITE_OK );
        pDelete = p->pPrior;
        p->pPrior = pPrior;
        p->nSelectRow = sqlite3LogEstAdd(p->nSelectRow, pPrior->nSelectRow);
        if( p->pLimit
         && sqlite3ExprIsInteger(p->pLimit->pLeft, &nLimit, pParse)
         && nLimit>0 && p->nSelectRow > sqlite3LogEst((u64)nLimit)
        ){
          p->nSelectRow = sqlite3LogEst((u64)nLimit);
        }
        if( addr ){
          sqlite3VdbeJumpHere(v, addr);
        }
        break;
      }
      case TK_EXCEPT:
      case TK_UNION: {
        int unionTab;    /* Cursor number of the temp table holding result */
        u8 op = 0;       /* One of the SRT_ operations to apply to self */
        int priorOp;     /* The SRT_ operation to apply to prior selects */
        Expr *pLimit;    /* Saved values of p->nLimit  */
        int addr;
        SelectDest uniondest;
 
        testcase( p->op==TK_EXCEPT );
        testcase( p->op==TK_UNION );
        priorOp = SRT_Union;
        if( dest.eDest==priorOp ){
          /* We can reuse a temporary table generated by a SELECT to our
          ** right.
          */
          assert( p->pLimit==0 );      /* Not allowed on leftward elements */
          unionTab = dest.iSDParm;
        }else{
          /* We will need to create our own temporary table to hold the
          ** intermediate results.
          */
          unionTab = pParse->nTab++;
          assert( p->pOrderBy==0 );
          addr = sqlite3VdbeAddOp2(v, OP_OpenEphemeral, unionTab, 0);
          assert( p->addrOpenEphm[0] == -1 );
          p->addrOpenEphm[0] = addr;
          findRightmost(p)->selFlags |= SF_UsesEphemeral;
          assert( p->pEList );
        }
         
 
        /* Code the SELECT statements to our left
        */
        assert( !pPrior->pOrderBy );
        sqlite3SelectDestInit(&uniondest, priorOp, unionTab);
        TREETRACE(0x200, pParse, p, ("multiSelect EXCEPT/UNION left...\n"));
        rc = sqlite3Select(pParse, pPrior, &uniondest);
        if( rc ){
          goto multi_select_end;
        }
 
        /* Code the current SELECT statement
        */
        if( p->op==TK_EXCEPT ){
          op = SRT_Except;
        }else{
          assert( p->op==TK_UNION );
          op = SRT_Union;
        }
        p->pPrior = 0;
        pLimit = p->pLimit;
        p->pLimit = 0;
        uniondest.eDest = op;
        ExplainQueryPlan((pParse, 1, "%s USING TEMP B-TREE",
                          sqlite3SelectOpName(p->op)));
        TREETRACE(0x200, pParse, p, ("multiSelect EXCEPT/UNION right...\n"));
        rc = sqlite3Select(pParse, p, &uniondest);
        testcase( rc!=SQLITE_OK );
        assert( p->pOrderBy==0 );
        pDelete = p->pPrior;
        p->pPrior = pPrior;
        p->pOrderBy = 0;
        if( p->op==TK_UNION ){
          p->nSelectRow = sqlite3LogEstAdd(p->nSelectRow, pPrior->nSelectRow);
        }
        sqlite3ExprDelete(db, p->pLimit);
        p->pLimit = pLimit;
        p->iLimit = 0;
        p->iOffset = 0;
 
        /* Convert the data in the temporary table into whatever form
        ** it is that we currently need.
        */
        assert( unionTab==dest.iSDParm || dest.eDest!=priorOp );
        assert( p->pEList || db->mallocFailed );
        if( dest.eDest!=priorOp && db->mallocFailed==0 ){
          int iCont, iBreak, iStart;
          iBreak = sqlite3VdbeMakeLabel(pParse);
          iCont = sqlite3VdbeMakeLabel(pParse);
          computeLimitRegisters(pParse, p, iBreak);
          sqlite3VdbeAddOp2(v, OP_Rewind, unionTab, iBreak); VdbeCoverage(v);
          iStart = sqlite3VdbeCurrentAddr(v);
          selectInnerLoop(pParse, p, unionTab,
                          0, 0, &dest, iCont, iBreak);
          sqlite3VdbeResolveLabel(v, iCont);
          sqlite3VdbeAddOp2(v, OP_Next, unionTab, iStart); VdbeCoverage(v);
          sqlite3VdbeResolveLabel(v, iBreak);
          sqlite3VdbeAddOp2(v, OP_Close, unionTab, 0);
        }
        break;
      }
      default: assert( p->op==TK_INTERSECT ); {
        int tab1, tab2;
        int iCont, iBreak, iStart;
        Expr *pLimit;
        int addr;
        SelectDest intersectdest;
        int r1;
 
        /* INTERSECT is different from the others since it requires
        ** two temporary tables.  Hence it has its own case.  Begin
        ** by allocating the tables we will need.
        */
        tab1 = pParse->nTab++;
        tab2 = pParse->nTab++;
        assert( p->pOrderBy==0 );
 
        addr = sqlite3VdbeAddOp2(v, OP_OpenEphemeral, tab1, 0);
        assert( p->addrOpenEphm[0] == -1 );
        p->addrOpenEphm[0] = addr;
        findRightmost(p)->selFlags |= SF_UsesEphemeral;
        assert( p->pEList );
 
        /* Code the SELECTs to our left into temporary table "tab1".
        */
        sqlite3SelectDestInit(&intersectdest, SRT_Union, tab1);
        TREETRACE(0x400, pParse, p, ("multiSelect INTERSECT left...\n"));
        rc = sqlite3Select(pParse, pPrior, &intersectdest);
        if( rc ){
          goto multi_select_end;
        }
 
        /* Code the current SELECT into temporary table "tab2"
        */
        addr = sqlite3VdbeAddOp2(v, OP_OpenEphemeral, tab2, 0);
        assert( p->addrOpenEphm[1] == -1 );
        p->addrOpenEphm[1] = addr;
        p->pPrior = 0;
        pLimit = p->pLimit;
        p->pLimit = 0;
        intersectdest.iSDParm = tab2;
        ExplainQueryPlan((pParse, 1, "%s USING TEMP B-TREE",
                          sqlite3SelectOpName(p->op)));
        TREETRACE(0x400, pParse, p, ("multiSelect INTERSECT right...\n"));
        rc = sqlite3Select(pParse, p, &intersectdest);
        testcase( rc!=SQLITE_OK );
        pDelete = p->pPrior;
        p->pPrior = pPrior;
        if( p->nSelectRow>pPrior->nSelectRow ){
          p->nSelectRow = pPrior->nSelectRow;
        }
        sqlite3ExprDelete(db, p->pLimit);
        p->pLimit = pLimit;
 
        /* Generate code to take the intersection of the two temporary
        ** tables.
        */
        if( rc ) break;
        assert( p->pEList );
        iBreak = sqlite3VdbeMakeLabel(pParse);
        iCont = sqlite3VdbeMakeLabel(pParse);
        computeLimitRegisters(pParse, p, iBreak);
        sqlite3VdbeAddOp2(v, OP_Rewind, tab1, iBreak); VdbeCoverage(v);
        r1 = sqlite3GetTempReg(pParse);
        iStart = sqlite3VdbeAddOp2(v, OP_RowData, tab1, r1);
        sqlite3VdbeAddOp4Int(v, OP_NotFound, tab2, iCont, r1, 0);
        VdbeCoverage(v);
        sqlite3ReleaseTempReg(pParse, r1);
        selectInnerLoop(pParse, p, tab1,
                        0, 0, &dest, iCont, iBreak);
        sqlite3VdbeResolveLabel(v, iCont);
        sqlite3VdbeAddOp2(v, OP_Next, tab1, iStart); VdbeCoverage(v);
        sqlite3VdbeResolveLabel(v, iBreak);
        sqlite3VdbeAddOp2(v, OP_Close, tab2, 0);
        sqlite3VdbeAddOp2(v, OP_Close, tab1, 0);
        break;
      }
    }
 
  #ifndef SQLITE_OMIT_EXPLAIN
    if( p->pNext==0 ){
      ExplainQueryPlanPop(pParse);
    }
  #endif
  }
  if( pParse->nErr ) goto multi_select_end;
 
  /* Compute collating sequences used by
  ** temporary tables needed to implement the compound select.
  ** Attach the KeyInfo structure to all temporary tables.
  **
  ** This section is run by the right-most SELECT statement only.
  ** SELECT statements to the left always skip this part.  The right-most
  ** SELECT might also skip this part if it has no ORDER BY clause and
  ** no temp tables are required.
  */
  if( p->selFlags & SF_UsesEphemeral ){
    int i;                        /* Loop counter */
    KeyInfo *pKeyInfo;            /* Collating sequence for the result set */
    Select *pLoop;                /* For looping through SELECT statements */
    CollSeq **apColl;             /* For looping through pKeyInfo->aColl[] */
    int nCol;                     /* Number of columns in result set */

    assert( p->pNext==0 );
    assert( p->pEList!=0 );
    nCol = p->pEList->nExpr;
    pKeyInfo = sqlite3KeyInfoAlloc(db, nCol, 1);
    if( !pKeyInfo ){
      rc = SQLITE_NOMEM_BKPT;
      goto multi_select_end;
    }
    for(i=0, apColl=pKeyInfo->aColl; i<nCol; i++, apColl++){
      *apColl = multiSelectCollSeq(pParse, p, i);
      if( 0==*apColl ){
        *apColl = db->pDfltColl;
      }
    }

    for(pLoop=p; pLoop; pLoop=pLoop->pPrior){
      for(i=0; i<2; i++){
        int addr = pLoop->addrOpenEphm[i];
        if( addr<0 ){
          /* If [0] is unused then [1] is also unused.  So we can
          ** always safely abort as soon as the first unused slot is found */
          assert( pLoop->addrOpenEphm[1]<0 );
          break;
        }
        sqlite3VdbeChangeP2(v, addr, nCol);
        sqlite3VdbeChangeP4(v, addr, (char*)sqlite3KeyInfoRef(pKeyInfo),
                            P4_KEYINFO);
        pLoop->addrOpenEphm[i] = -1;
      }
    }
    sqlite3KeyInfoUnref(pKeyInfo);
  }

multi_select_end:
  pDest->iSdst = dest.iSdst;
  pDest->nSdst = dest.nSdst;
  if( pDelete ){
    sqlite3ParserAddCleanup(pParse, sqlite3SelectDeleteGeneric, pDelete);
  }
  return rc;
}
#endif /* SQLITE_OMIT_COMPOUND_SELECT */

/*
** Error message for when two or more terms of a compound select have different
** size result sets.
*/
void sqlite3SelectWrongNumTermsError(Parse *pParse, Select *p){
  if( p->selFlags & SF_Values ){
    sqlite3ErrorMsg(pParse, "all VALUES must have the same number of terms");
  }else{
    sqlite3ErrorMsg(pParse, "SELECTs to the left and right of %s"
      " do not have the same number of result columns",
      sqlite3SelectOpName(p->op));
  }
}

/*
** Code an output subroutine for a coroutine implementation of a
** SELECT statement.
**
** The data to be output is contained in pIn->iSdst.  There are
** pIn->nSdst columns to be output.  pDest is where the output should
** be sent.
**
** regReturn is the number of the register holding the subroutine
** return address.
**
** If regPrev>0 then it is the first register in a vector that
** records the previous output.  mem[regPrev] is a flag that is false
** if there has been no previous output.  If regPrev>0 then code is
** generated to suppress duplicates.  pKeyInfo is used for comparing
** keys.
**
** If the LIMIT found in p->iLimit is reached, jump immediately to
** iBreak.
*/
static int generateOutputSubroutine(
  Parse *pParse,          /* Parsing context */
  Select *p,              /* The SELECT statement */
  SelectDest *pIn,        /* Coroutine supplying data */
  SelectDest *pDest,      /* Where to send the data */
  int regReturn,          /* The return address register */
  int regPrev,            /* Previous result register.  No uniqueness if 0 */
  KeyInfo *pKeyInfo,      /* For comparing with previous entry */
  int iBreak              /* Jump here if we hit the LIMIT */
){
  Vdbe *v = pParse->pVdbe;
  int iContinue;
  int addr;

  addr = sqlite3VdbeCurrentAddr(v);
  iContinue = sqlite3VdbeMakeLabel(pParse);

  /* Suppress duplicates for UNION, EXCEPT, and INTERSECT
  */
  if( regPrev ){
    int addr1, addr2;
    addr1 = sqlite3VdbeAddOp1(v, OP_IfNot, regPrev); VdbeCoverage(v);
    addr2 = sqlite3VdbeAddOp4(v, OP_Compare, pIn->iSdst, regPrev+1, pIn->nSdst,
                              (char*)sqlite3KeyInfoRef(pKeyInfo), P4_KEYINFO);
    sqlite3VdbeAddOp3(v, OP_Jump, addr2+2, iContinue, addr2+2); VdbeCoverage(v);
    sqlite3VdbeJumpHere(v, addr1);
    sqlite3VdbeAddOp3(v, OP_Copy, pIn->iSdst, regPrev+1, pIn->nSdst-1);
    sqlite3VdbeAddOp2(v, OP_Integer, 1, regPrev);
  }
  if( pParse->db->mallocFailed ) return 0;

  /* Suppress the first OFFSET entries if there is an OFFSET clause
  */
  codeOffset(v, p->iOffset, iContinue);

  assert( pDest->eDest!=SRT_Exists );
  assert( pDest->eDest!=SRT_Table );
  switch( pDest->eDest ){
    /* Store the result as data using a unique key.
    */
    case SRT_EphemTab: {
      int r1 = sqlite3GetTempReg(pParse);
      int r2 = sqlite3GetTempReg(pParse);
      sqlite3VdbeAddOp3(v, OP_MakeRecord, pIn->iSdst, pIn->nSdst, r1);
      sqlite3VdbeAddOp2(v, OP_NewRowid, pDest->iSDParm, r2);
      sqlite3VdbeAddOp3(v, OP_Insert, pDest->iSDParm, r1, r2);
      sqlite3VdbeChangeP5(v, OPFLAG_APPEND);
      sqlite3ReleaseTempReg(pParse, r2);
      sqlite3ReleaseTempReg(pParse, r1);
      break;
    }

#ifndef SQLITE_OMIT_SUBQUERY
    /* If we are creating a set for an "expr IN (SELECT ...)".
    */
    case SRT_Set: {
      int r1;
      testcase( pIn->nSdst>1 );
      r1 = sqlite3GetTempReg(pParse);
      sqlite3VdbeAddOp4(v, OP_MakeRecord, pIn->iSdst, pIn->nSdst,
          r1, pDest->zAffSdst, pIn->nSdst);
      sqlite3VdbeAddOp4Int(v, OP_IdxInsert, pDest->iSDParm, r1,
                           pIn->iSdst, pIn->nSdst);
      if( pDest->iSDParm2>0 ){
        sqlite3VdbeAddOp4Int(v, OP_FilterAdd, pDest->iSDParm2, 0,
                             pIn->iSdst, pIn->nSdst);
        ExplainQueryPlan((pParse, 0, "CREATE BLOOM FILTER"));
      }
      sqlite3ReleaseTempReg(pParse, r1);
      break;
    }

    /* If this is a scalar select that is part of an expression, then
    ** store the results in the appropriate memory cell and break out
    ** of the scan loop.  Note that the select might return multiple columns
    ** if it is the RHS of a row-value IN operator.
    */
    case SRT_Mem: {
      testcase( pIn->nSdst>1 );
      sqlite3ExprCodeMove(pParse, pIn->iSdst, pDest->iSDParm, pIn->nSdst);
      /* The LIMIT clause will jump out of the loop for us */
      break;
    }
#endif /* #ifndef SQLITE_OMIT_SUBQUERY */

    /* The results are stored in a sequence of registers
    ** starting at pDest->iSdst.  Then the co-routine yields.
    */
    case SRT_Coroutine: {
      if( pDest->iSdst==0 ){
        pDest->iSdst = sqlite3GetTempRange(pParse, pIn->nSdst);
        pDest->nSdst = pIn->nSdst;
      }
      sqlite3ExprCodeMove(pParse, pIn->iSdst, pDest->iSdst, pIn->nSdst);
      sqlite3VdbeAddOp1(v, OP_Yield, pDest->iSDParm);
      break;
    }

    /* If none of the above, then the result destination must be
    ** SRT_Output.  This routine is never called with any other
    ** destination other than the ones handled above or SRT_Output.
    **
    ** For SRT_Output, results are stored in a sequence of registers. 
    ** Then the OP_ResultRow opcode is used to cause sqlite3_step() to
    ** return the next row of result.
    */
    default: {
      assert( pDest->eDest==SRT_Output );
      sqlite3VdbeAddOp2(v, OP_ResultRow, pIn->iSdst, pIn->nSdst);
      break;
    }
  }

  /* Jump to the end of the loop if the LIMIT is reached.
  */
  if( p->iLimit ){
    sqlite3VdbeAddOp2(v, OP_DecrJumpZero, p->iLimit, iBreak); VdbeCoverage(v);
  }

  /* Generate the subroutine return
  */
  sqlite3VdbeResolveLabel(v, iContinue);
  sqlite3VdbeAddOp1(v, OP_Return, regReturn);

  return addr;
}

/*
** Alternative compound select code generator for cases when there
** is an ORDER BY clause.
**
** We assume a query of the following form:
**
**      <selectA>  <operator>  <selectB>  ORDER BY <orderbylist>
**
** <operator> is one of UNION ALL, UNION, EXCEPT, or INTERSECT.  The idea
** is to code both <selectA> and <selectB> with the ORDER BY clause as
** co-routines.  Then run the co-routines in parallel and merge the results
** into the output.  In addition to the two coroutines (called selectA and
** selectB) there are 7 subroutines:
**
**    outA:    Move the output of the selectA coroutine into the output
**             of the compound query.
**
**    outB:    Move the output of the selectB coroutine into the output
**             of the compound query.  (Only generated for UNION and
**             UNION ALL.  EXCEPT and INSERTSECT never output a row that
**             appears only in B.)
**
**    AltB:    Called when there is data from both coroutines and A<B.
**
**    AeqB:    Called when there is data from both coroutines and A==B.
**
**    AgtB:    Called when there is data from both coroutines and A>B.
**
**    EofA:    Called when data is exhausted from selectA.
**
**    EofB:    Called when data is exhausted from selectB.
**
** The implementation of the latter five subroutines depend on which
** <operator> is used:
**
**
**             UNION ALL         UNION            EXCEPT          INTERSECT
**          -------------  -----------------  --------------  -----------------
**   AltB:   outA, nextA      outA, nextA       outA, nextA         nextA
**
**   AeqB:   outA, nextA         nextA             nextA         outA, nextA
**
**   AgtB:   outB, nextB      outB, nextB          nextB            nextB
**
**   EofA:   outB, nextB      outB, nextB          halt             halt
**
**   EofB:   outA, nextA      outA, nextA       outA, nextA         halt
**
** In the AltB, AeqB, and AgtB subroutines, an EOF on A following nextA
** causes an immediate jump to EofA and an EOF on B following nextB causes
** an immediate jump to EofB.  Within EofA and EofB, and EOF on entry or
** following nextX causes a jump to the end of the select processing.
**
** Duplicate removal in the UNION, EXCEPT, and INTERSECT cases is handled
** within the output subroutine.  The regPrev register set holds the previously
** output value.  A comparison is made against this value and the output
** is skipped if the next results would be the same as the previous.
**
** The implementation plan is to implement the two coroutines and seven
** subroutines first, then put the control logic at the bottom.  Like this:
**
**          goto Init
**     coA: coroutine for left query (A)
**     coB: coroutine for right query (B)
**    outA: output one row of A
**    outB: output one row of B (UNION and UNION ALL only)
**    EofA: ...
**    EofB: ...
**    AltB: ...
**    AeqB: ...
**    AgtB: ...
**    Init: initialize coroutine registers
**          yield coA
**          if eof(A) goto EofA
**          yield coB
**          if eof(B) goto EofB
**    Cmpr: Compare A, B
**          Jump AltB, AeqB, AgtB
**     End: ...
**
** We call AltB, AeqB, AgtB, EofA, and EofB "subroutines" but they are not
** actually called using Gosub and they do not Return.  EofA and EofB loop
** until all data is exhausted then jump to the "end" label.  AltB, AeqB,
** and AgtB jump to either L2 or to one of EofA or EofB.
*/
#ifndef SQLITE_OMIT_COMPOUND_SELECT
static int multiSelectOrderBy(
  Parse *pParse,        /* Parsing context */
  Select *p,            /* The right-most of SELECTs to be coded */
  SelectDest *pDest     /* What to do with query results */
){
  int i, j;             /* Loop counters */
  Select *pPrior;       /* Another SELECT immediately to our left */
  Select *pSplit;       /* Left-most SELECT in the right-hand group */
  int nSelect;          /* Number of SELECT statements in the compound */
  Vdbe *v;              /* Generate code to this VDBE */
  SelectDest destA;     /* Destination for coroutine A */
  SelectDest destB;     /* Destination for coroutine B */
  int regAddrA;         /* Address register for select-A coroutine */
  int regAddrB;         /* Address register for select-B coroutine */
  int addrSelectA;      /* Address of the select-A coroutine */
  int addrSelectB;      /* Address of the select-B coroutine */
  int regOutA;          /* Address register for the output-A subroutine */
  int regOutB;          /* Address register for the output-B subroutine */
  int addrOutA;         /* Address of the output-A subroutine */
  int addrOutB = 0;     /* Address of the output-B subroutine */
  int addrEofA;         /* Address of the select-A-exhausted subroutine */
  int addrEofA_noB;     /* Alternate addrEofA if B is uninitialized */
  int addrEofB;         /* Address of the select-B-exhausted subroutine */
  int addrAltB;         /* Address of the A<B subroutine */
  int addrAeqB;         /* Address of the A==B subroutine */
  int addrAgtB;         /* Address of the A>B subroutine */
  int regLimitA;        /* Limit register for select-A */
  int regLimitB;        /* Limit register for select-A */
  int regPrev;          /* A range of registers to hold previous output */
  int savedLimit;       /* Saved value of p->iLimit */
  int savedOffset;      /* Saved value of p->iOffset */
  int labelCmpr;        /* Label for the start of the merge algorithm */
  int labelEnd;         /* Label for the end of the overall SELECT stmt */
  int addr1;            /* Jump instructions that get retargeted */
  int op;               /* One of TK_ALL, TK_UNION, TK_EXCEPT, TK_INTERSECT */
  KeyInfo *pKeyDup = 0; /* Comparison information for duplicate removal */
  KeyInfo *pKeyMerge;   /* Comparison information for merging rows */
  sqlite3 *db;          /* Database connection */
  ExprList *pOrderBy;   /* The ORDER BY clause */
  int nOrderBy;         /* Number of terms in the ORDER BY clause */
  u32 *aPermute;        /* Mapping from ORDER BY terms to result set columns */

  assert( p->pOrderBy!=0 );
  assert( pKeyDup==0 ); /* "Managed" code needs this.  Ticket #3382. */
  db = pParse->db;
  v = pParse->pVdbe;
  assert( v!=0 );       /* Already thrown the error if VDBE alloc failed */
  labelEnd = sqlite3VdbeMakeLabel(pParse);
  labelCmpr = sqlite3VdbeMakeLabel(pParse);


  /* Patch up the ORDER BY clause
  */
  op = p->op; 
  assert( p->pPrior->pOrderBy==0 );
  pOrderBy = p->pOrderBy;
  assert( pOrderBy );
  nOrderBy = pOrderBy->nExpr;

  /* For operators other than UNION ALL we have to make sure that
  ** the ORDER BY clause covers every term of the result set.  Add
  ** terms to the ORDER BY clause as necessary.
  */
  if( op!=TK_ALL ){
    for(i=1; db->mallocFailed==0 && i<=p->pEList->nExpr; i++){
      struct ExprList_item *pItem;
      for(j=0, pItem=pOrderBy->a; j<nOrderBy; j++, pItem++){
        assert( pItem!=0 );
        assert( pItem->u.x.iOrderByCol>0 );
        if( pItem->u.x.iOrderByCol==i ) break;
      }
      if( j==nOrderBy ){
        Expr *pNew = sqlite3Expr(db, TK_INTEGER, 0);
        if( pNew==0 ) return SQLITE_NOMEM_BKPT;
        pNew->flags |= EP_IntValue;
        pNew->u.iValue = i;
        p->pOrderBy = pOrderBy = sqlite3ExprListAppend(pParse, pOrderBy, pNew);
        if( pOrderBy ) pOrderBy->a[nOrderBy++].u.x.iOrderByCol = (u16)i;
      }
    }
  }

  /* Compute the comparison permutation and keyinfo that is used with
  ** the permutation used to determine if the next
  ** row of results comes from selectA or selectB.  Also add explicit
  ** collations to the ORDER BY clause terms so that when the subqueries
  ** to the right and the left are evaluated, they use the correct
  ** collation.
  */
  aPermute = sqlite3DbMallocRawNN(db, sizeof(u32)*(nOrderBy + 1));
  if( aPermute ){
    struct ExprList_item *pItem;
    aPermute[0] = nOrderBy;
    for(i=1, pItem=pOrderBy->a; i<=nOrderBy; i++, pItem++){
      assert( pItem!=0 );
      assert( pItem->u.x.iOrderByCol>0 );
      assert( pItem->u.x.iOrderByCol<=p->pEList->nExpr );
      aPermute[i] = pItem->u.x.iOrderByCol - 1;
    }
    pKeyMerge = multiSelectOrderByKeyInfo(pParse, p, 1);
  }else{
    pKeyMerge = 0;
  }

  /* Allocate a range of temporary registers and the KeyInfo needed
  ** for the logic that removes duplicate result rows when the
  ** operator is UNION, EXCEPT, or INTERSECT (but not UNION ALL).
  */
  if( op==TK_ALL ){
    regPrev = 0;
  }else{
    int nExpr = p->pEList->nExpr;
    assert( nOrderBy>=nExpr || db->mallocFailed );
    regPrev = pParse->nMem+1;
    pParse->nMem += nExpr+1;
    sqlite3VdbeAddOp2(v, OP_Integer, 0, regPrev);
    pKeyDup = sqlite3KeyInfoAlloc(db, nExpr, 1);
    if( pKeyDup ){
      assert( sqlite3KeyInfoIsWriteable(pKeyDup) );
      for(i=0; i<nExpr; i++){
        pKeyDup->aColl[i] = multiSelectCollSeq(pParse, p, i);
        pKeyDup->aSortFlags[i] = 0;
      }
    }
  }

  /* Separate the left and the right query from one another
  */
  nSelect = 1;
  if( (op==TK_ALL || op==TK_UNION)
   && OptimizationEnabled(db, SQLITE_BalancedMerge)
  ){
    for(pSplit=p; pSplit->pPrior!=0 && pSplit->op==op; pSplit=pSplit->pPrior){
      nSelect++;
      assert( pSplit->pPrior->pNext==pSplit );
    }
  }
  if( nSelect<=3 ){
    pSplit = p;
  }else{
    pSplit = p;
    for(i=2; i<nSelect; i+=2){ pSplit = pSplit->pPrior; }
  }
  pPrior = pSplit->pPrior;
  assert( pPrior!=0 );
  pSplit->pPrior = 0;
  pPrior->pNext = 0;
  assert( p->pOrderBy == pOrderBy );
  assert( pOrderBy!=0 || db->mallocFailed );
  pPrior->pOrderBy = sqlite3ExprListDup(pParse->db, pOrderBy, 0);
  sqlite3ResolveOrderGroupBy(pParse, p, p->pOrderBy, "ORDER");
  sqlite3ResolveOrderGroupBy(pParse, pPrior, pPrior->pOrderBy, "ORDER");

  /* Compute the limit registers */
  computeLimitRegisters(pParse, p, labelEnd);
  if( p->iLimit && op==TK_ALL ){
    regLimitA = ++pParse->nMem;
    regLimitB = ++pParse->nMem;
    sqlite3VdbeAddOp2(v, OP_Copy, p->iOffset ? p->iOffset+1 : p->iLimit,
                                  regLimitA);
    sqlite3VdbeAddOp2(v, OP_Copy, regLimitA, regLimitB);
  }else{
    regLimitA = regLimitB = 0;
  }
  sqlite3ExprDelete(db, p->pLimit);
  p->pLimit = 0;

  regAddrA = ++pParse->nMem;
  regAddrB = ++pParse->nMem;
  regOutA = ++pParse->nMem;
  regOutB = ++pParse->nMem;
  sqlite3SelectDestInit(&destA, SRT_Coroutine, regAddrA);
  sqlite3SelectDestInit(&destB, SRT_Coroutine, regAddrB);

  ExplainQueryPlan((pParse, 1, "MERGE (%s)", sqlite3SelectOpName(p->op)));

  /* Generate a coroutine to evaluate the SELECT statement to the
  ** left of the compound operator - the "A" select.
  */
  addrSelectA = sqlite3VdbeCurrentAddr(v) + 1;
  addr1 = sqlite3VdbeAddOp3(v, OP_InitCoroutine, regAddrA, 0, addrSelectA);
  VdbeComment((v, "left SELECT"));
  pPrior->iLimit = regLimitA;
  ExplainQueryPlan((pParse, 1, "LEFT"));
  sqlite3Select(pParse, pPrior, &destA);
  sqlite3VdbeEndCoroutine(v, regAddrA);
  sqlite3VdbeJumpHere(v, addr1);

  /* Generate a coroutine to evaluate the SELECT statement on
  ** the right - the "B" select
  */
  addrSelectB = sqlite3VdbeCurrentAddr(v) + 1;
  addr1 = sqlite3VdbeAddOp3(v, OP_InitCoroutine, regAddrB, 0, addrSelectB);
  VdbeComment((v, "right SELECT"));
  savedLimit = p->iLimit;
  savedOffset = p->iOffset;
  p->iLimit = regLimitB;
  p->iOffset = 0; 
  ExplainQueryPlan((pParse, 1, "RIGHT"));
  sqlite3Select(pParse, p, &destB);
  p->iLimit = savedLimit;
  p->iOffset = savedOffset;
  sqlite3VdbeEndCoroutine(v, regAddrB);

  /* Generate a subroutine that outputs the current row of the A
  ** select as the next output row of the compound select.
  */
  VdbeNoopComment((v, "Output routine for A"));
  addrOutA = generateOutputSubroutine(pParse,
                 p, &destA, pDest, regOutA,
                 regPrev, pKeyDup, labelEnd);
 
  /* Generate a subroutine that outputs the current row of the B
  ** select as the next output row of the compound select.
  */
  if( op==TK_ALL || op==TK_UNION ){
    VdbeNoopComment((v, "Output routine for B"));
    addrOutB = generateOutputSubroutine(pParse,
                 p, &destB, pDest, regOutB,
                 regPrev, pKeyDup, labelEnd);
  }
  sqlite3KeyInfoUnref(pKeyDup);

  /* Generate a subroutine to run when the results from select A
  ** are exhausted and only data in select B remains.
  */
  if( op==TK_EXCEPT || op==TK_INTERSECT ){
    addrEofA_noB = addrEofA = labelEnd;
  }else{ 
    VdbeNoopComment((v, "eof-A subroutine"));
    addrEofA = sqlite3VdbeAddOp2(v, OP_Gosub, regOutB, addrOutB);
    addrEofA_noB = sqlite3VdbeAddOp2(v, OP_Yield, regAddrB, labelEnd);
                                     VdbeCoverage(v);
    sqlite3VdbeGoto(v, addrEofA);
    p->nSelectRow = sqlite3LogEstAdd(p->nSelectRow, pPrior->nSelectRow);
  }

  /* Generate a subroutine to run when the results from select B
  ** are exhausted and only data in select A remains.
  */
  if( op==TK_INTERSECT ){
    addrEofB = addrEofA;
    if( p->nSelectRow > pPrior->nSelectRow ) p->nSelectRow = pPrior->nSelectRow;
  }else{ 
    VdbeNoopComment((v, "eof-B subroutine"));
    addrEofB = sqlite3VdbeAddOp2(v, OP_Gosub, regOutA, addrOutA);
    sqlite3VdbeAddOp2(v, OP_Yield, regAddrA, labelEnd); VdbeCoverage(v);
    sqlite3VdbeGoto(v, addrEofB);
  }

  /* Generate code to handle the case of A<B
  */
  VdbeNoopComment((v, "A-lt-B subroutine"));
  addrAltB = sqlite3VdbeAddOp2(v, OP_Gosub, regOutA, addrOutA);
  sqlite3VdbeAddOp2(v, OP_Yield, regAddrA, addrEofA); VdbeCoverage(v);
  sqlite3VdbeGoto(v, labelCmpr);

  /* Generate code to handle the case of A==B
  */
  if( op==TK_ALL ){
    addrAeqB = addrAltB;
  }else if( op==TK_INTERSECT ){
    addrAeqB = addrAltB;
    addrAltB++;
  }else{
    VdbeNoopComment((v, "A-eq-B subroutine"));
    addrAeqB =
    sqlite3VdbeAddOp2(v, OP_Yield, regAddrA, addrEofA); VdbeCoverage(v);
    sqlite3VdbeGoto(v, labelCmpr);
  }

  /* Generate code to handle the case of A>B
  */
  VdbeNoopComment((v, "A-gt-B subroutine"));
  addrAgtB = sqlite3VdbeCurrentAddr(v);
  if( op==TK_ALL || op==TK_UNION ){
    sqlite3VdbeAddOp2(v, OP_Gosub, regOutB, addrOutB);
  }
  sqlite3VdbeAddOp2(v, OP_Yield, regAddrB, addrEofB); VdbeCoverage(v);
  sqlite3VdbeGoto(v, labelCmpr);

  /* This code runs once to initialize everything.
  */
  sqlite3VdbeJumpHere(v, addr1);
  sqlite3VdbeAddOp2(v, OP_Yield, regAddrA, addrEofA_noB); VdbeCoverage(v);
  sqlite3VdbeAddOp2(v, OP_Yield, regAddrB, addrEofB); VdbeCoverage(v);

  /* Implement the main merge loop
  */
  sqlite3VdbeResolveLabel(v, labelCmpr);
  sqlite3VdbeAddOp4(v, OP_Permutation, 0, 0, 0, (char*)aPermute, P4_INTARRAY);
  sqlite3VdbeAddOp4(v, OP_Compare, destA.iSdst, destB.iSdst, nOrderBy,
                         (char*)pKeyMerge, P4_KEYINFO);
  sqlite3VdbeChangeP5(v, OPFLAG_PERMUTE);
  sqlite3VdbeAddOp3(v, OP_Jump, addrAltB, addrAeqB, addrAgtB); VdbeCoverage(v);

  /* Jump to the this point in order to terminate the query.
  */
  sqlite3VdbeResolveLabel(v, labelEnd);

  /* Make arrangements to free the 2nd and subsequent arms of the compound
  ** after the parse has finished */
  if( pSplit->pPrior ){
    sqlite3ParserAddCleanup(pParse, sqlite3SelectDeleteGeneric, pSplit->pPrior);
  }
  pSplit->pPrior = pPrior;
  pPrior->pNext = pSplit;
  sqlite3ExprListDelete(db, pPrior->pOrderBy);
  pPrior->pOrderBy = 0;

  /*** TBD:  Insert subroutine calls to close cursors on incomplete
  **** subqueries ****/
  ExplainQueryPlanPop(pParse);
  return pParse->nErr!=0;
}
#endif

#if !defined(SQLITE_OMIT_SUBQUERY) || !defined(SQLITE_OMIT_VIEW)

/* An instance of the SubstContext object describes an substitution edit
** to be performed on a parse tree.
**
** All references to columns in table iTable are to be replaced by corresponding
** expressions in pEList.
**
** ## About "isOuterJoin":
**
** The isOuterJoin column indicates that the replacement will occur into a
** position in the parent that NULL-able due to an OUTER JOIN.  Either the
** target slot in the parent is the right operand of a LEFT JOIN, or one of
** the left operands of a RIGHT JOIN.  In either case, we need to potentially
** bypass the substituted expression with OP_IfNullRow.
**
** Suppose the original expression is an integer constant. Even though the table
** has the nullRow flag set, because the expression is an integer constant,
** it will not be NULLed out.  So instead, we insert an OP_IfNullRow opcode
** that checks to see if the nullRow flag is set on the table.  If the nullRow
** flag is set, then the value in the register is set to NULL and the original
** expression is bypassed.  If the nullRow flag is not set, then the original
** expression runs to populate the register.
**
** Example where this is needed:
**
**      CREATE TABLE t1(a INTEGER PRIMARY KEY, b INT);
**      CREATE TABLE t2(x INT UNIQUE);
**
**      SELECT a,b,m,x FROM t1 LEFT JOIN (SELECT 59 AS m,x FROM t2) ON b=x;
**
** When the subquery on the right side of the LEFT JOIN is flattened, we
** have to add OP_IfNullRow in front of the OP_Integer that implements the
** "m" value of the subquery so that a NULL will be loaded instead of 59
** when processing a non-matched row of the left.
*/
typedef struct SubstContext {
  Parse *pParse;            /* The parsing context */
  int iTable;               /* Replace references to this table */
  int iNewTable;            /* New table number */
  int isOuterJoin;          /* Add TK_IF_NULL_ROW opcodes on each replacement */
  ExprList *pEList;         /* Replacement expressions */
  ExprList *pCList;         /* Collation sequences for replacement expr */
} SubstContext;

/* Forward Declarations */
static void substExprList(SubstContext*, ExprList*);
static void substSelect(SubstContext*, Select*, int);

/*
** Scan through the expression pExpr.  Replace every reference to
** a column in table number iTable with a copy of the iColumn-th
** entry in pEList.  (But leave references to the ROWID column
** unchanged.)
**
** This routine is part of the flattening procedure.  A subquery
** whose result set is defined by pEList appears as entry in the
** FROM clause of a SELECT such that the VDBE cursor assigned to that
** FORM clause entry is iTable.  This routine makes the necessary
** changes to pExpr so that it refers directly to the source table
** of the subquery rather the result set of the subquery.
*/
static Expr *substExpr(
  SubstContext *pSubst,  /* Description of the substitution */
  Expr *pExpr            /* Expr in which substitution occurs */
){
  if( pExpr==0 ) return 0;
  if( ExprHasProperty(pExpr, EP_OuterON|EP_InnerON)
   && pExpr->w.iJoin==pSubst->iTable
  ){
    testcase( ExprHasProperty(pExpr, EP_InnerON) );
    pExpr->w.iJoin = pSubst->iNewTable;
  }
  if( pExpr->op==TK_COLUMN
   && pExpr->iTable==pSubst->iTable
   && !ExprHasProperty(pExpr, EP_FixedCol)
  ){
#ifdef SQLITE_ALLOW_ROWID_IN_VIEW
    if( pExpr->iColumn<0 ){
      pExpr->op = TK_NULL;
    }else
#endif
    {
      Expr *pNew;
      int iColumn;
      Expr *pCopy;
      Expr ifNullRow;
      iColumn = pExpr->iColumn;
      assert( iColumn>=0 );
      assert( pSubst->pEList!=0 && iColumn<pSubst->pEList->nExpr );
      assert( pExpr->pRight==0 );
      pCopy = pSubst->pEList->a[iColumn].pExpr;
      if( sqlite3ExprIsVector(pCopy) ){
        sqlite3VectorErrorMsg(pSubst->pParse, pCopy);
      }else{
        sqlite3 *db = pSubst->pParse->db;
        if( pSubst->isOuterJoin
         && (pCopy->op!=TK_COLUMN || pCopy->iTable!=pSubst->iNewTable)
        ){
          memset(&ifNullRow, 0, sizeof(ifNullRow));
          ifNullRow.op = TK_IF_NULL_ROW;
          ifNullRow.pLeft = pCopy;
          ifNullRow.iTable = pSubst->iNewTable;
          ifNullRow.iColumn = -99;
          ifNullRow.flags = EP_IfNullRow;
          pCopy = &ifNullRow;
        }
        testcase( ExprHasProperty(pCopy, EP_Subquery) );
        pNew = sqlite3ExprDup(db, pCopy, 0);
        if( db->mallocFailed ){
          sqlite3ExprDelete(db, pNew);
          return pExpr;
        }
        if( pSubst->isOuterJoin ){
          ExprSetProperty(pNew, EP_CanBeNull);
        }
        if( ExprHasProperty(pExpr,EP_OuterON|EP_InnerON) ){
          sqlite3SetJoinExpr(pNew, pExpr->w.iJoin,
                             pExpr->flags & (EP_OuterON|EP_InnerON));
        }
        sqlite3ExprDelete(db, pExpr);
        pExpr = pNew;
        if( pExpr->op==TK_TRUEFALSE ){
          pExpr->u.iValue = sqlite3ExprTruthValue(pExpr);
          pExpr->op = TK_INTEGER;
          ExprSetProperty(pExpr, EP_IntValue);
        }

        /* Ensure that the expression now has an implicit collation sequence,
        ** just as it did when it was a column of a view or sub-query. */
        {
          CollSeq *pNat = sqlite3ExprCollSeq(pSubst->pParse, pExpr);
          CollSeq *pColl = sqlite3ExprCollSeq(pSubst->pParse,
                pSubst->pCList->a[iColumn].pExpr
          );
          if( pNat!=pColl || (pExpr->op!=TK_COLUMN && pExpr->op!=TK_COLLATE) ){
            pExpr = sqlite3ExprAddCollateString(pSubst->pParse, pExpr,
                (pColl ? pColl->zName : "BINARY")
            );
          }
        }
        ExprClearProperty(pExpr, EP_Collate);
      }
    }
  }else{
    if( pExpr->op==TK_IF_NULL_ROW && pExpr->iTable==pSubst->iTable ){
      pExpr->iTable = pSubst->iNewTable;
    }
    pExpr->pLeft = substExpr(pSubst, pExpr->pLeft);
    pExpr->pRight = substExpr(pSubst, pExpr->pRight);
    if( ExprUseXSelect(pExpr) ){
      substSelect(pSubst, pExpr->x.pSelect, 1);
    }else{
      substExprList(pSubst, pExpr->x.pList);
    }
#ifndef SQLITE_OMIT_WINDOWFUNC
    if( ExprHasProperty(pExpr, EP_WinFunc) ){
      Window *pWin = pExpr->y.pWin;
      pWin->pFilter = substExpr(pSubst, pWin->pFilter);
      substExprList(pSubst, pWin->pPartition);
      substExprList(pSubst, pWin->pOrderBy);
    }
#endif
  }
  return pExpr;
}
static void substExprList(
  SubstContext *pSubst, /* Description of the substitution */
  ExprList *pList       /* List to scan and in which to make substitutes */
){
  int i;
  if( pList==0 ) return;
  for(i=0; i<pList->nExpr; i++){
    pList->a[i].pExpr = substExpr(pSubst, pList->a[i].pExpr);
  }
}
static void substSelect(
  SubstContext *pSubst, /* Description of the substitution */
  Select *p,            /* SELECT statement in which to make substitutions */
  int doPrior           /* Do substitutes on p->pPrior too */
){
  SrcList *pSrc;
  SrcItem *pItem;
  int i;
  if( !p ) return;
  do{
    substExprList(pSubst, p->pEList);
    substExprList(pSubst, p->pGroupBy);
    substExprList(pSubst, p->pOrderBy);
    p->pLimit = substExpr(pSubst, p->pLimit);
    p->pHaving = substExpr(pSubst, p->pHaving);
    p->pWhere = substExpr(pSubst, p->pWhere);
    pSrc = p->pSrc;
    assert( pSrc!=0 );
    for(i=pSrc->nSrc, pItem=pSrc->a; i>0; i--, pItem++){
      if( pItem->fg.isSubquery ){
        substSelect(pSubst, pItem->u4.pSubq->pSelect, 1);
      }
      if( pItem->fg.isTabFunc ){
        substExprList(pSubst, pItem->u1.pFuncArg);
      }
    }
  }while( doPrior && (p = p->pPrior)!=0 );
}
#endif /* !defined(SQLITE_OMIT_SUBQUERY) || !defined(SQLITE_OMIT_VIEW) */

#if !defined(SQLITE_OMIT_SUBQUERY) || !defined(SQLITE_OMIT_VIEW)
/*
** pSelect is a SELECT statement and pSrcItem is one item in the FROM
** clause of that SELECT.
**
** This routine scans the entire SELECT statement and recomputes the
** pSrcItem->colUsed mask.
*/
static int recomputeColumnsUsedExpr(Walker *pWalker, Expr *pExpr){
  SrcItem *pItem;
  if( pExpr->op!=TK_COLUMN ) return WRC_Continue;
  pItem = pWalker->u.pSrcItem;
  if( pItem->iCursor!=pExpr->iTable ) return WRC_Continue;
  if( pExpr->iColumn<0 ) return WRC_Continue;
  pItem->colUsed |= sqlite3ExprColUsed(pExpr);
  return WRC_Continue;
}
static void recomputeColumnsUsed(
  Select *pSelect,                 /* The complete SELECT statement */
  SrcItem *pSrcItem                /* Which FROM clause item to recompute */
){
  Walker w;
  if( NEVER(pSrcItem->pSTab==0) ) return;
  memset(&w, 0, sizeof(w));
  w.xExprCallback = recomputeColumnsUsedExpr;
  w.xSelectCallback = sqlite3SelectWalkNoop;
  w.u.pSrcItem = pSrcItem;
  pSrcItem->colUsed = 0;
  sqlite3WalkSelect(&w, pSelect);
}
#endif /* !defined(SQLITE_OMIT_SUBQUERY) || !defined(SQLITE_OMIT_VIEW) */

#if !defined(SQLITE_OMIT_SUBQUERY) || !defined(SQLITE_OMIT_VIEW)
/*
** Assign new cursor numbers to each of the items in pSrc. For each
** new cursor number assigned, set an entry in the aCsrMap[] array
** to map the old cursor number to the new:
**
**     aCsrMap[iOld+1] = iNew;
**
** The array is guaranteed by the caller to be large enough for all
** existing cursor numbers in pSrc.  aCsrMap[0] is the array size.
**
** If pSrc contains any sub-selects, call this routine recursively
** on the FROM clause of each such sub-select, with iExcept set to -1.
*/
static void srclistRenumberCursors(
  Parse *pParse,                  /* Parse context */
  int *aCsrMap,                   /* Array to store cursor mappings in */
  SrcList *pSrc,                  /* FROM clause to renumber */
  int iExcept                     /* FROM clause item to skip */
){
  int i;
  SrcItem *pItem;
  for(i=0, pItem=pSrc->a; i<pSrc->nSrc; i++, pItem++){
    if( i!=iExcept ){
      Select *p;
      assert( pItem->iCursor < aCsrMap[0] );
      if( !pItem->fg.isRecursive || aCsrMap[pItem->iCursor+1]==0 ){
        aCsrMap[pItem->iCursor+1] = pParse->nTab++;
      }
      pItem->iCursor = aCsrMap[pItem->iCursor+1];
      if( pItem->fg.isSubquery ){
        for(p=pItem->u4.pSubq->pSelect; p; p=p->pPrior){
          srclistRenumberCursors(pParse, aCsrMap, p->pSrc, -1);
        }
      }
    }
  }
}

/*
** *piCursor is a cursor number.  Change it if it needs to be mapped.
*/
static void renumberCursorDoMapping(Walker *pWalker, int *piCursor){
  int *aCsrMap = pWalker->u.aiCol;
  int iCsr = *piCursor;
  if( iCsr < aCsrMap[0] && aCsrMap[iCsr+1]>0 ){
    *piCursor = aCsrMap[iCsr+1];
  }
}

/*
** Expression walker callback used by renumberCursors() to update
** Expr objects to match newly assigned cursor numbers.
*/
static int renumberCursorsCb(Walker *pWalker, Expr *pExpr){
  int op = pExpr->op;
  if( op==TK_COLUMN || op==TK_IF_NULL_ROW ){
    renumberCursorDoMapping(pWalker, &pExpr->iTable);
  }
  if( ExprHasProperty(pExpr, EP_OuterON) ){
    renumberCursorDoMapping(pWalker, &pExpr->w.iJoin);
  }
  return WRC_Continue;
}

/*
** Assign a new cursor number to each cursor in the FROM clause (Select.pSrc)
** of the SELECT statement passed as the second argument, and to each
** cursor in the FROM clause of any FROM clause sub-selects, recursively.
** Except, do not assign a new cursor number to the iExcept'th element in
** the FROM clause of (*p). Update all expressions and other references
** to refer to the new cursor numbers.
**
** Argument aCsrMap is an array that may be used for temporary working
** space. Two guarantees are made by the caller:
**
**   * the array is larger than the largest cursor number used within the
**     select statement passed as an argument, and
**
**   * the array entries for all cursor numbers that do *not* appear in
**     FROM clauses of the select statement as described above are
**     initialized to zero.
*/
static void renumberCursors(
  Parse *pParse,                  /* Parse context */
  Select *p,                      /* Select to renumber cursors within */
  int iExcept,                    /* FROM clause item to skip */
  int *aCsrMap                    /* Working space */
){
  Walker w;
  srclistRenumberCursors(pParse, aCsrMap, p->pSrc, iExcept);
  memset(&w, 0, sizeof(w));
  w.u.aiCol = aCsrMap;
  w.xExprCallback = renumberCursorsCb;
  w.xSelectCallback = sqlite3SelectWalkNoop;
  sqlite3WalkSelect(&w, p);
}
#endif /* !defined(SQLITE_OMIT_SUBQUERY) || !defined(SQLITE_OMIT_VIEW) */

/*
** If pSel is not part of a compound SELECT, return a pointer to its
** expression list. Otherwise, return a pointer to the expression list
** of the leftmost SELECT in the compound.
*/
static ExprList *findLeftmostExprlist(Select *pSel){
  while( pSel->pPrior ){
    pSel = pSel->pPrior;
  }
  return pSel->pEList;
}

/*
** Return true if any of the result-set columns in the compound query
** have incompatible affinities on one or more arms of the compound.
*/
static int compoundHasDifferentAffinities(Select *p){
  int ii;
  ExprList *pList;
  assert( p!=0 );
  assert( p->pEList!=0 );
  assert( p->pPrior!=0 );
  pList = p->pEList;
  for(ii=0; ii<pList->nExpr; ii++){
    char aff;
    Select *pSub1;
    assert( pList->a[ii].pExpr!=0 );
    aff = sqlite3ExprAffinity(pList->a[ii].pExpr);
    for(pSub1=p->pPrior; pSub1; pSub1=pSub1->pPrior){
      assert( pSub1->pEList!=0 );
      assert( pSub1->pEList->nExpr>ii );
      assert( pSub1->pEList->a[ii].pExpr!=0 );
      if( sqlite3ExprAffinity(pSub1->pEList->a[ii].pExpr)!=aff ){
        return 1;
      }
    }
  }
  return 0;
}

#if !defined(SQLITE_OMIT_SUBQUERY) || !defined(SQLITE_OMIT_VIEW)
/*
** This routine attempts to flatten subqueries as a performance optimization.
** This routine returns 1 if it makes changes and 0 if no flattening occurs.
**
** To understand the concept of flattening, consider the following
** query:
**
**     SELECT a FROM (SELECT x+y AS a FROM t1 WHERE z<100) WHERE a>5
**
** The default way of implementing this query is to execute the
** subquery first and store the results in a temporary table, then
** run the outer query on that temporary table.  This requires two
** passes over the data.  Furthermore, because the temporary table
** has no indices, the WHERE clause on the outer query cannot be
** optimized.
**
** This routine attempts to rewrite queries such as the above into
** a single flat select, like this:
**
**     SELECT x+y AS a FROM t1 WHERE z<100 AND a>5
**
** The code generated for this simplification gives the same result
** but only has to scan the data once.  And because indices might
** exist on the table t1, a complete scan of the data might be
** avoided.
**
** Flattening is subject to the following constraints:
**
**  (**)  We no longer attempt to flatten aggregate subqueries. Was:
**        The subquery and the outer query cannot both be aggregates.
**
**  (**)  We no longer attempt to flatten aggregate subqueries. Was:
**        (2) If the subquery is an aggregate then
**        (2a) the outer query must not be a join and
**        (2b) the outer query must not use subqueries
**             other than the one FROM-clause subquery that is a candidate
**             for flattening.  (This is due to ticket [2f7170d73bf9abf80]
**             from 2015-02-09.)
**
**   (3)  If the subquery is the right operand of a LEFT JOIN then
**        (3a) the subquery may not be a join and
**        (3b) the FROM clause of the subquery may not contain a virtual
**             table and
**        (**) Was: "The outer query may not have a GROUP BY." This case
**             is now managed correctly
**        (3d) the outer query may not be DISTINCT.
**        See also (26) for restrictions on RIGHT JOIN.
**
**   (4)  The subquery can not be DISTINCT.
**
**  (**)  At one point restrictions (4) and (5) defined a subset of DISTINCT
**        sub-queries that were excluded from this optimization. Restriction
**        (4) has since been expanded to exclude all DISTINCT subqueries.
**
**  (**)  We no longer attempt to flatten aggregate subqueries.  Was:
**        If the subquery is aggregate, the outer query may not be DISTINCT.
**
**   (7)  The subquery must have a FROM clause.  TODO:  For subqueries without
**        A FROM clause, consider adding a FROM clause with the special
**        table sqlite_once that consists of a single row containing a
**        single NULL.
**
**   (8)  If the subquery uses LIMIT then the outer query may not be a join.
**
**   (9)  If the subquery uses LIMIT then the outer query may not be aggregate.
**
**  (**)  Restriction (10) was removed from the code on 2005-02-05 but we
**        accidentally carried the comment forward until 2014-09-15.  Original
**        constraint: "If the subquery is aggregate then the outer query
**        may not use LIMIT."
**
**  (11)  The subquery and the outer query may not both have ORDER BY clauses.
**
**  (**)  Not implemented.  Subsumed into restriction (3).  Was previously
**        a separate restriction deriving from ticket #350.
**
**  (13)  The subquery and outer query may not both use LIMIT.
**
**  (14)  The subquery may not use OFFSET.
**
**  (15)  If the outer query is part of a compound select, then the
**        subquery may not use LIMIT.
**        (See ticket #2339 and ticket [02a8e81d44]).
**
**  (16)  If the outer query is aggregate, then the subquery may not
**        use ORDER BY.  (Ticket #2942)  This used to not matter
**        until we introduced the group_concat() function. 
**
**  (17)  If the subquery is a compound select, then
**        (17a) all compound operators must be a UNION ALL, and
**        (17b) no terms within the subquery compound may be aggregate
**              or DISTINCT, and
**        (17c) every term within the subquery compound must have a FROM clause
**        (17d) the outer query may not be
**              (17d1) aggregate, or
**              (17d2) DISTINCT
**        (17e) the subquery may not contain window functions, and
**        (17f) the subquery must not be the RHS of a LEFT JOIN.
**        (17g) either the subquery is the first element of the outer
**              query or there are no RIGHT or FULL JOINs in any arm
**              of the subquery.  (This is a duplicate of condition (27b).)
**        (17h) The corresponding result set expressions in all arms of the
**              compound must have the same affinity.
**
**        The parent and sub-query may contain WHERE clauses. Subject to
**        rules (11), (13) and (14), they may also contain ORDER BY,
**        LIMIT and OFFSET clauses.  The subquery cannot use any compound
**        operator other than UNION ALL because all the other compound
**        operators have an implied DISTINCT which is disallowed by
**        restriction (4).
**
**        Also, each component of the sub-query must return the same number
**        of result columns. This is actually a requirement for any compound
**        SELECT statement, but all the code here does is make sure that no
**        such (illegal) sub-query is flattened. The caller will detect the
**        syntax error and return a detailed message.
**
**  (18)  If the sub-query is a compound select, then all terms of the
**        ORDER BY clause of the parent must be copies of a term returned
**        by the parent query.
**
**  (19)  If the subquery uses LIMIT then the outer query may not
**        have a WHERE clause.
**
**  (20)  If the sub-query is a compound select, then it must not use
**        an ORDER BY clause.  Ticket #3773.  We could relax this constraint
**        somewhat by saying that the terms of the ORDER BY clause must
**        appear as unmodified result columns in the outer query.  But we
**        have other optimizations in mind to deal with that case.
**
**  (21)  If the subquery uses LIMIT then the outer query may not be
**        DISTINCT.  (See ticket [752e1646fc]).
**
**  (22)  The subquery may not be a recursive CTE.
**
**  (23)  If the outer query is a recursive CTE, then the sub-query may not be
**        a compound query.  This restriction is because transforming the
**        parent to a compound query confuses the code that handles
**        recursive queries in multiSelect().
**
**  (**)  We no longer attempt to flatten aggregate subqueries.  Was:
**        The subquery may not be an aggregate that uses the built-in min() or
**        or max() functions.  (Without this restriction, a query like:
**        "SELECT x FROM (SELECT max(y), x FROM t1)" would not necessarily
**        return the value X for which Y was maximal.)
**
**  (25)  If either the subquery or the parent query contains a window
**        function in the select list or ORDER BY clause, flattening
**        is not attempted.
**
**  (26)  The subquery may not be the right operand of a RIGHT JOIN.
**        See also (3) for restrictions on LEFT JOIN.
**
**  (27)  The subquery may not contain a FULL or RIGHT JOIN unless it
**        is the first element of the parent query.  Two subcases:
**        (27a) the subquery is not a compound query.
**        (27b) the subquery is a compound query and the RIGHT JOIN occurs
**              in any arm of the compound query.  (See also (17g).)
**
**  (28)  The subquery is not a MATERIALIZED CTE.  (This is handled
**        in the caller before ever reaching this routine.)
**
**
** In this routine, the "p" parameter is a pointer to the outer query.
** The subquery is p->pSrc->a[iFrom].  isAgg is true if the outer query
** uses aggregates.
**
** If flattening is not attempted, this routine is a no-op and returns 0.
** If flattening is attempted this routine returns 1.
**
** All of the expression analysis must occur on both the outer query and
** the subquery before this routine runs.
*/
static int flattenSubquery(
  Parse *pParse,       /* Parsing context */
  Select *p,           /* The parent or outer SELECT statement */
  int iFrom,           /* Index in p->pSrc->a[] of the inner subquery */
  int isAgg            /* True if outer SELECT uses aggregate functions */
){
  const char *zSavedAuthContext = pParse->zAuthContext;
  Select *pParent;    /* Current UNION ALL term of the other query */
  Select *pSub;       /* The inner query or "subquery" */
  Select *pSub1;      /* Pointer to the rightmost select in sub-query */
  SrcList *pSrc;      /* The FROM clause of the outer query */
  SrcList *pSubSrc;   /* The FROM clause of the subquery */
  int iParent;        /* VDBE cursor number of the pSub result set temp table */
  int iNewParent = -1;/* Replacement table for iParent */
  int isOuterJoin = 0; /* True if pSub is the right side of a LEFT JOIN */   
  int i;              /* Loop counter */
  Expr *pWhere;                    /* The WHERE clause */
  SrcItem *pSubitem;               /* The subquery */
  sqlite3 *db = pParse->db;
  Walker w;                        /* Walker to persist agginfo data */
  int *aCsrMap = 0;

  /* Check to see if flattening is permitted.  Return 0 if not.
  */
  assert( p!=0 );
  assert( p->pPrior==0 );
  if( OptimizationDisabled(db, SQLITE_QueryFlattener) ) return 0;
  pSrc = p->pSrc;
  assert( pSrc && iFrom>=0 && iFrom<pSrc->nSrc );
  pSubitem = &pSrc->a[iFrom];
  iParent = pSubitem->iCursor;
  assert( pSubitem->fg.isSubquery );
  pSub = pSubitem->u4.pSubq->pSelect;
  assert( pSub!=0 );

#ifndef SQLITE_OMIT_WINDOWFUNC
  if( p->pWin || pSub->pWin ) return 0;                  /* Restriction (25) */
#endif

  pSubSrc = pSub->pSrc;
  assert( pSubSrc );
  /* Prior to version 3.1.2, when LIMIT and OFFSET had to be simple constants,
  ** not arbitrary expressions, we allowed some combining of LIMIT and OFFSET
  ** because they could be computed at compile-time.  But when LIMIT and OFFSET
  ** became arbitrary expressions, we were forced to add restrictions (13)
  ** and (14). */
  if( pSub->pLimit && p->pLimit ) return 0;              /* Restriction (13) */
  if( pSub->pLimit && pSub->pLimit->pRight ) return 0;   /* Restriction (14) */
  if( (p->selFlags & SF_Compound)!=0 && pSub->pLimit ){
    return 0;                                            /* Restriction (15) */
  }
  if( pSubSrc->nSrc==0 ) return 0;                       /* Restriction (7)  */
  if( pSub->selFlags & SF_Distinct ) return 0;           /* Restriction (4)  */
  if( pSub->pLimit && (pSrc->nSrc>1 || isAgg) ){
     return 0;         /* Restrictions (8)(9) */
  }
  if( p->pOrderBy && pSub->pOrderBy ){
     return 0;                                           /* Restriction (11) */
  }
  if( isAgg && pSub->pOrderBy ) return 0;                /* Restriction (16) */
  if( pSub->pLimit && p->pWhere ) return 0;              /* Restriction (19) */
  if( pSub->pLimit && (p->selFlags & SF_Distinct)!=0 ){
     return 0;         /* Restriction (21) */
  }
  if( pSub->selFlags & (SF_Recursive) ){
    return 0; /* Restrictions (22) */
  }

  /*
  ** If the subquery is the right operand of a LEFT JOIN, then the
  ** subquery may not be a join itself (3a). Example of why this is not
  ** allowed:
  **
  **         t1 LEFT OUTER JOIN (t2 JOIN t3)
  **
  ** If we flatten the above, we would get
  **
  **         (t1 LEFT OUTER JOIN t2) JOIN t3
  **
  ** which is not at all the same thing.
  **
  ** See also tickets #306, #350, and #3300.
  */
  if( (pSubitem->fg.jointype & (JT_OUTER|JT_LTORJ))!=0 ){
    if( pSubSrc->nSrc>1                        /* (3a) */
     || IsVirtual(pSubSrc->a[0].pSTab)         /* (3b) */
     || (p->selFlags & SF_Distinct)!=0         /* (3d) */
     || (pSubitem->fg.jointype & JT_RIGHT)!=0  /* (26) */
    ){
      return 0;
    }
    isOuterJoin = 1;
  }

  assert( pSubSrc->nSrc>0 );  /* True by restriction (7) */
  if( iFrom>0 && (pSubSrc->a[0].fg.jointype & JT_LTORJ)!=0 ){
    return 0;   /* Restriction (27a) */
  }

  /* Condition (28) is blocked by the caller */
  assert( !pSubitem->fg.isCte || pSubitem->u2.pCteUse->eM10d!=M10d_Yes );

  /* Restriction (17): If the sub-query is a compound SELECT, then it must
  ** use only the UNION ALL operator. And none of the simple select queries
  ** that make up the compound SELECT are allowed to be aggregate or distinct
  ** queries.
  */
  if( pSub->pPrior ){
    int ii;
    if( pSub->pOrderBy ){
      return 0;  /* Restriction (20) */
    }
    if( isAgg || (p->selFlags & SF_Distinct)!=0 || isOuterJoin>0 ){
      return 0; /* (17d1), (17d2), or (17f) */
    }
    for(pSub1=pSub; pSub1; pSub1=pSub1->pPrior){
      testcase( (pSub1->selFlags & (SF_Distinct|SF_Aggregate))==SF_Distinct );
      testcase( (pSub1->selFlags & (SF_Distinct|SF_Aggregate))==SF_Aggregate );
      assert( pSub->pSrc!=0 );
      assert( (pSub->selFlags & SF_Recursive)==0 );
      assert( pSub->pEList->nExpr==pSub1->pEList->nExpr );
      if( (pSub1->selFlags & (SF_Distinct|SF_Aggregate))!=0    /* (17b) */
       || (pSub1->pPrior && pSub1->op!=TK_ALL)                 /* (17a) */
       || pSub1->pSrc->nSrc<1                                  /* (17c) */
#ifndef SQLITE_OMIT_WINDOWFUNC
       || pSub1->pWin                                          /* (17e) */
#endif
      ){
        return 0;
      }
      if( iFrom>0 && (pSub1->pSrc->a[0].fg.jointype & JT_LTORJ)!=0 ){
        /* Without this restriction, the JT_LTORJ flag would end up being
        ** omitted on left-hand tables of the right join that is being
        ** flattened. */
        return 0;   /* Restrictions (17g), (27b) */
      }
      testcase( pSub1->pSrc->nSrc>1 );
    }

    /* Restriction (18). */
    if( p->pOrderBy ){
      for(ii=0; ii<p->pOrderBy->nExpr; ii++){
        if( p->pOrderBy->a[ii].u.x.iOrderByCol==0 ) return 0;
      }
    }

    /* Restriction (23) */
    if( (p->selFlags & SF_Recursive) ) return 0;

    /* Restriction (17h) */
    if( compoundHasDifferentAffinities(pSub) ) return 0;

    if( pSrc->nSrc>1 ){
      if( pParse->nSelect>500 ) return 0;
      if( OptimizationDisabled(db, SQLITE_FlttnUnionAll) ) return 0;
      aCsrMap = sqlite3DbMallocZero(db, ((i64)pParse->nTab+1)*sizeof(int));
      if( aCsrMap ) aCsrMap[0] = pParse->nTab;
    }
  }

  /***** If we reach this point, flattening is permitted. *****/
  TREETRACE(0x4,pParse,p,("flatten %u.%p from term %d\n",
                   pSub->selId, pSub, iFrom));

  /* Authorize the subquery */
  pParse->zAuthContext = pSubitem->zName;
  TESTONLY(i =) sqlite3AuthCheck(pParse, SQLITE_SELECT, 0, 0, 0);
  testcase( i==SQLITE_DENY );
  pParse->zAuthContext = zSavedAuthContext;

  /* Delete the transient structures associated with the subquery */
  
  if( ALWAYS(pSubitem->fg.isSubquery) ){
    pSub1 = sqlite3SubqueryDetach(db, pSubitem);
  }else{
    pSub1 = 0;
  }
  assert( pSubitem->fg.isSubquery==0 );
  assert( pSubitem->fg.fixedSchema==0 );
  sqlite3DbFree(db, pSubitem->zName);
  sqlite3DbFree(db, pSubitem->zAlias);
  pSubitem->zName = 0;
  pSubitem->zAlias = 0;
  assert( pSubitem->fg.isUsing!=0 || pSubitem->u3.pOn==0 );

  /* If the sub-query is a compound SELECT statement, then (by restrictions
  ** 17 and 18 above) it must be a UNION ALL and the parent query must
  ** be of the form:
  **
  **     SELECT <expr-list> FROM (<sub-query>) <where-clause>
  **
  ** followed by any ORDER BY, LIMIT and/or OFFSET clauses. This block
  ** creates N-1 copies of the parent query without any ORDER BY, LIMIT or
  ** OFFSET clauses and joins them to the left-hand-side of the original
  ** using UNION ALL operators. In this case N is the number of simple
  ** select statements in the compound sub-query.
  **
  ** Example:
  **
  **     SELECT a+1 FROM (
  **        SELECT x FROM tab
  **        UNION ALL
  **        SELECT y FROM tab
  **        UNION ALL
  **        SELECT abs(z*2) FROM tab2
  **     ) WHERE a!=5 ORDER BY 1
  **
  ** Transformed into:
  **
  **     SELECT x+1 FROM tab WHERE x+1!=5
  **     UNION ALL
  **     SELECT y+1 FROM tab WHERE y+1!=5
  **     UNION ALL
  **     SELECT abs(z*2)+1 FROM tab2 WHERE abs(z*2)+1!=5
  **     ORDER BY 1
  **
  ** We call this the "compound-subquery flattening".
  */
  for(pSub=pSub->pPrior; pSub; pSub=pSub->pPrior){
    Select *pNew;
    ExprList *pOrderBy = p->pOrderBy;
    Expr *pLimit = p->pLimit;
    Select *pPrior = p->pPrior;
    Table *pItemTab = pSubitem->pSTab;
    pSubitem->pSTab = 0;
    p->pOrderBy = 0;
    p->pPrior = 0;
    p->pLimit = 0;
    pNew = sqlite3SelectDup(db, p, 0);
    p->pLimit = pLimit;
    p->pOrderBy = pOrderBy;
    p->op = TK_ALL;
    pSubitem->pSTab = pItemTab;
    if( pNew==0 ){
      p->pPrior = pPrior;
    }else{
      pNew->selId = ++pParse->nSelect;
      if( aCsrMap && ALWAYS(db->mallocFailed==0) ){
        renumberCursors(pParse, pNew, iFrom, aCsrMap);
      }
      pNew->pPrior = pPrior;
      if( pPrior ) pPrior->pNext = pNew;
      pNew->pNext = p;
      p->pPrior = pNew;
      TREETRACE(0x4,pParse,p,("compound-subquery flattener"
                              " creates %u as peer\n",pNew->selId));
    }
    assert( pSubitem->fg.isSubquery==0 );
  }
  sqlite3DbFree(db, aCsrMap);
  if( db->mallocFailed ){
    assert( pSubitem->fg.fixedSchema==0 );
    assert( pSubitem->fg.isSubquery==0 );
    assert( pSubitem->u4.zDatabase==0 );
    sqlite3SrcItemAttachSubquery(pParse, pSubitem, pSub1, 0);
    return 1;
  }

  /* Defer deleting the Table object associated with the
  ** subquery until code generation is
  ** complete, since there may still exist Expr.pTab entries that
  ** refer to the subquery even after flattening.  Ticket #3346.
  **
  ** pSubitem->pTab is always non-NULL by test restrictions and tests above.
  */
  if( ALWAYS(pSubitem->pSTab!=0) ){
    Table *pTabToDel = pSubitem->pSTab;
    if( pTabToDel->nTabRef==1 ){
      Parse *pToplevel = sqlite3ParseToplevel(pParse);
      sqlite3ParserAddCleanup(pToplevel, sqlite3DeleteTableGeneric, pTabToDel);
      testcase( pToplevel->earlyCleanup );
    }else{
      pTabToDel->nTabRef--;
    }
    pSubitem->pSTab = 0;
  }

  /* The following loop runs once for each term in a compound-subquery
  ** flattening (as described above).  If we are doing a different kind
  ** of flattening - a flattening other than a compound-subquery flattening -
  ** then this loop only runs once.
  **
  ** This loop moves all of the FROM elements of the subquery into the
  ** the FROM clause of the outer query.  Before doing this, remember
  ** the cursor number for the original outer query FROM element in
  ** iParent.  The iParent cursor will never be used.  Subsequent code
  ** will scan expressions looking for iParent references and replace
  ** those references with expressions that resolve to the subquery FROM
  ** elements we are now copying in.
  */
  pSub = pSub1;
  for(pParent=p; pParent; pParent=pParent->pPrior, pSub=pSub->pPrior){
    int nSubSrc;
    u8 jointype = 0;
    u8 ltorj = pSrc->a[iFrom].fg.jointype & JT_LTORJ;
    assert( pSub!=0 );
    pSubSrc = pSub->pSrc;     /* FROM clause of subquery */
    nSubSrc = pSubSrc->nSrc;  /* Number of terms in subquery FROM clause */
    pSrc = pParent->pSrc;     /* FROM clause of the outer query */

    if( pParent==p ){
      jointype = pSubitem->fg.jointype;     /* First time through the loop */
    }
   
    /* The subquery uses a single slot of the FROM clause of the outer
    ** query.  If the subquery has more than one element in its FROM clause,
    ** then expand the outer query to make space for it to hold all elements
    ** of the subquery.
    **
    ** Example:
    **
    **    SELECT * FROM tabA, (SELECT * FROM sub1, sub2), tabB;
    **
    ** The outer query has 3 slots in its FROM clause.  One slot of the
    ** outer query (the middle slot) is used by the subquery.  The next
    ** block of code will expand the outer query FROM clause to 4 slots.
    ** The middle slot is expanded to two slots in order to make space
    ** for the two elements in the FROM clause of the subquery.
    */
    if( nSubSrc>1 ){
      pSrc = sqlite3SrcListEnlarge(pParse, pSrc, nSubSrc-1,iFrom+1);
      if( pSrc==0 ) break;
      pParent->pSrc = pSrc;
    }

    /* Transfer the FROM clause terms from the subquery into the
    ** outer query.
    */
    for(i=0; i<nSubSrc; i++){
      SrcItem *pItem = &pSrc->a[i+iFrom];
      assert( pItem->fg.isTabFunc==0 );
      assert( pItem->fg.isSubquery
           || pItem->fg.fixedSchema
           || pItem->u4.zDatabase==0 );
      if( pItem->fg.isUsing ) sqlite3IdListDelete(db, pItem->u3.pUsing);
      *pItem = pSubSrc->a[i];
      pItem->fg.jointype |= ltorj;
      iNewParent = pSubSrc->a[i].iCursor;
      memset(&pSubSrc->a[i], 0, sizeof(pSubSrc->a[i]));
    }
    pSrc->a[iFrom].fg.jointype &= JT_LTORJ;
    pSrc->a[iFrom].fg.jointype |= jointype | ltorj;
 
    /* Now begin substituting subquery result set expressions for
    ** references to the iParent in the outer query.
    **
    ** Example:
    **
    **   SELECT a+5, b*10 FROM (SELECT x*3 AS a, y+10 AS b FROM t1) WHERE a>b;
    **   \                     \_____________ subquery __________/          /
    **    \_____________________ outer query ______________________________/
    **
    ** We look at every expression in the outer query and every place we see
    ** "a" we substitute "x*3" and every place we see "b" we substitute "y+10".
    */
    if( pSub->pOrderBy && (pParent->selFlags & SF_NoopOrderBy)==0 ){
      /* At this point, any non-zero iOrderByCol values indicate that the
      ** ORDER BY column expression is identical to the iOrderByCol'th
      ** expression returned by SELECT statement pSub. Since these values
      ** do not necessarily correspond to columns in SELECT statement pParent,
      ** zero them before transferring the ORDER BY clause.
      **
      ** Not doing this may cause an error if a subsequent call to this
      ** function attempts to flatten a compound sub-query into pParent
      ** (the only way this can happen is if the compound sub-query is
      ** currently part of pSub->pSrc). See ticket [d11a6e908f].  */
      ExprList *pOrderBy = pSub->pOrderBy;
      for(i=0; i<pOrderBy->nExpr; i++){
        pOrderBy->a[i].u.x.iOrderByCol = 0;
      }
      assert( pParent->pOrderBy==0 );
      pParent->pOrderBy = pOrderBy;
      pSub->pOrderBy = 0;
    }
    pWhere = pSub->pWhere;
    pSub->pWhere = 0;
    if( isOuterJoin>0 ){
      sqlite3SetJoinExpr(pWhere, iNewParent, EP_OuterON);
    }
    if( pWhere ){
      if( pParent->pWhere ){
        pParent->pWhere = sqlite3PExpr(pParse, TK_AND, pWhere, pParent->pWhere);
      }else{
        pParent->pWhere = pWhere;
      }
    }
    if( db->mallocFailed==0 ){
      SubstContext x;
      x.pParse = pParse;
      x.iTable = iParent;
      x.iNewTable = iNewParent;
      x.isOuterJoin = isOuterJoin;
      x.pEList = pSub->pEList;
      x.pCList = findLeftmostExprlist(pSub);
      substSelect(&x, pParent, 0);
    }
 
    /* The flattened query is a compound if either the inner or the
    ** outer query is a compound. */
    pParent->selFlags |= pSub->selFlags & SF_Compound;
    assert( (pSub->selFlags & SF_Distinct)==0 ); /* restriction (17b) */
 
    /*
    ** SELECT ... FROM (SELECT ... LIMIT a OFFSET b) LIMIT x OFFSET y;
    **
    ** One is tempted to try to add a and b to combine the limits.  But this
    ** does not work if either limit is negative.
    */
    if( pSub->pLimit ){
      pParent->pLimit = pSub->pLimit;
      pSub->pLimit = 0;
    }

    /* Recompute the SrcItem.colUsed masks for the flattened
    ** tables. */
    for(i=0; i<nSubSrc; i++){
      recomputeColumnsUsed(pParent, &pSrc->a[i+iFrom]);
    }
  }

  /* Finally, delete what is left of the subquery and return success.
  */
  sqlite3AggInfoPersistWalkerInit(&w, pParse);
  sqlite3WalkSelect(&w,pSub1);
  sqlite3SelectDelete(db, pSub1);

#if TREETRACE_ENABLED
  if( sqlite3TreeTrace & 0x4 ){
    TREETRACE(0x4,pParse,p,("After flattening:\n"));
    sqlite3TreeViewSelect(0, p, 0);
  }
#endif

  return 1;
}
#endif /* !defined(SQLITE_OMIT_SUBQUERY) || !defined(SQLITE_OMIT_VIEW) */

/*
** A structure to keep track of all of the column values that are fixed to
** a known value due to WHERE clause constraints of the form COLUMN=VALUE.
*/
typedef struct WhereConst WhereConst;
struct WhereConst {
  Parse *pParse;   /* Parsing context */
  u8 *pOomFault;   /* Pointer to pParse->db->mallocFailed */
  int nConst;      /* Number for COLUMN=CONSTANT terms */
  int nChng;       /* Number of times a constant is propagated */
  int bHasAffBlob; /* At least one column in apExpr[] as affinity BLOB */
  u32 mExcludeOn;  /* Which ON expressions to exclude from considertion.
                   ** Either EP_OuterON or EP_InnerON|EP_OuterON */
  Expr **apExpr;   /* [i*2] is COLUMN and [i*2+1] is VALUE */
};

/*
** Add a new entry to the pConst object.  Except, do not add duplicate
** pColumn entries.  Also, do not add if doing so would not be appropriate.
**
** The caller guarantees the pColumn is a column and pValue is a constant.
** This routine has to do some additional checks before completing the
** insert.
*/
static void constInsert(
  WhereConst *pConst,  /* The WhereConst into which we are inserting */
  Expr *pColumn,       /* The COLUMN part of the constraint */
  Expr *pValue,        /* The VALUE part of the constraint */
  Expr *pExpr          /* Overall expression: COLUMN=VALUE or VALUE=COLUMN */
){
  int i;
  assert( pColumn->op==TK_COLUMN );
  assert( sqlite3ExprIsConstant(pConst->pParse, pValue) );

  if( ExprHasProperty(pColumn, EP_FixedCol) ) return;
  if( sqlite3ExprAffinity(pValue)!=0 ) return;
  if( !sqlite3IsBinary(sqlite3ExprCompareCollSeq(pConst->pParse,pExpr)) ){
    return;
  }

  /* 2018-10-25 ticket [cf5ed20f]
  ** Make sure the same pColumn is not inserted more than once */
  for(i=0; i<pConst->nConst; i++){
    const Expr *pE2 = pConst->apExpr[i*2];
    assert( pE2->op==TK_COLUMN );
    if( pE2->iTable==pColumn->iTable
     && pE2->iColumn==pColumn->iColumn
    ){
      return;  /* Already present.  Return without doing anything. */
    }
  }
  if( sqlite3ExprAffinity(pColumn)==SQLITE_AFF_BLOB ){
    pConst->bHasAffBlob = 1;
  }

  pConst->nConst++;
  pConst->apExpr = sqlite3DbReallocOrFree(pConst->pParse->db, pConst->apExpr,
                         pConst->nConst*2*sizeof(Expr*));
  if( pConst->apExpr==0 ){
    pConst->nConst = 0;
  }else{
    pConst->apExpr[pConst->nConst*2-2] = pColumn;
    pConst->apExpr[pConst->nConst*2-1] = pValue;
  }
}

/*
** Find all terms of COLUMN=VALUE or VALUE=COLUMN in pExpr where VALUE
** is a constant expression and where the term must be true because it
** is part of the AND-connected terms of the expression.  For each term
** found, add it to the pConst structure.
*/
static void findConstInWhere(WhereConst *pConst, Expr *pExpr){
  Expr *pRight, *pLeft;
  if( NEVER(pExpr==0) ) return;
  if( ExprHasProperty(pExpr, pConst->mExcludeOn) ){
    testcase( ExprHasProperty(pExpr, EP_OuterON) );
    testcase( ExprHasProperty(pExpr, EP_InnerON) );
    return;
  }
  if( pExpr->op==TK_AND ){
    findConstInWhere(pConst, pExpr->pRight);
    findConstInWhere(pConst, pExpr->pLeft);
    return;
  }
  if( pExpr->op!=TK_EQ ) return;
  pRight = pExpr->pRight;
  pLeft = pExpr->pLeft;
  assert( pRight!=0 );
  assert( pLeft!=0 );
  if( pRight->op==TK_COLUMN && sqlite3ExprIsConstant(pConst->pParse, pLeft) ){
    constInsert(pConst,pRight,pLeft,pExpr);
  }
  if( pLeft->op==TK_COLUMN && sqlite3ExprIsConstant(pConst->pParse, pRight) ){
    constInsert(pConst,pLeft,pRight,pExpr);
  }
}

/*
** This is a helper function for Walker callback propagateConstantExprRewrite().
**
** Argument pExpr is a candidate expression to be replaced by a value. If
** pExpr is equivalent to one of the columns named in pWalker->u.pConst,
** then overwrite it with the corresponding value. Except, do not do so
** if argument bIgnoreAffBlob is non-zero and the affinity of pExpr
** is SQLITE_AFF_BLOB.
*/
static int propagateConstantExprRewriteOne(
  WhereConst *pConst,
  Expr *pExpr,
  int bIgnoreAffBlob
){
  int i;
  if( pConst->pOomFault[0] ) return WRC_Prune;
  if( pExpr->op!=TK_COLUMN ) return WRC_Continue;
  if( ExprHasProperty(pExpr, EP_FixedCol|pConst->mExcludeOn) ){
    testcase( ExprHasProperty(pExpr, EP_FixedCol) );
    testcase( ExprHasProperty(pExpr, EP_OuterON) );
    testcase( ExprHasProperty(pExpr, EP_InnerON) );
    return WRC_Continue;
  }
  for(i=0; i<pConst->nConst; i++){
    Expr *pColumn = pConst->apExpr[i*2];
    if( pColumn==pExpr ) continue;
    if( pColumn->iTable!=pExpr->iTable ) continue;
    if( pColumn->iColumn!=pExpr->iColumn ) continue;
    if( bIgnoreAffBlob && sqlite3ExprAffinity(pColumn)==SQLITE_AFF_BLOB ){
      break;
    }
    /* A match is found.  Add the EP_FixedCol property */
    pConst->nChng++;
    ExprClearProperty(pExpr, EP_Leaf);
    ExprSetProperty(pExpr, EP_FixedCol);
    assert( pExpr->pLeft==0 );
    pExpr->pLeft = sqlite3ExprDup(pConst->pParse->db, pConst->apExpr[i*2+1], 0);
    if( pConst->pParse->db->mallocFailed ) return WRC_Prune;
    break;
  }
  return WRC_Prune;
}

/*
** This is a Walker expression callback. pExpr is a node from the WHERE
** clause of a SELECT statement. This function examines pExpr to see if
** any substitutions based on the contents of pWalker->u.pConst should
** be made to pExpr or its immediate children.
**
** A substitution is made if:
**
**   + pExpr is a column with an affinity other than BLOB that matches
**     one of the columns in pWalker->u.pConst, or
**
**   + pExpr is a binary comparison operator (=, <=, >=, <, >) that
**     uses an affinity other than TEXT and one of its immediate
**     children is a column that matches one of the columns in
**     pWalker->u.pConst.
*/
static int propagateConstantExprRewrite(Walker *pWalker, Expr *pExpr){
  WhereConst *pConst = pWalker->u.pConst;
  assert( TK_GT==TK_EQ+1 );
  assert( TK_LE==TK_EQ+2 );
  assert( TK_LT==TK_EQ+3 );
  assert( TK_GE==TK_EQ+4 );
  if( pConst->bHasAffBlob ){
    if( (pExpr->op>=TK_EQ && pExpr->op<=TK_GE)
     || pExpr->op==TK_IS
    ){
      propagateConstantExprRewriteOne(pConst, pExpr->pLeft, 0);
      if( pConst->pOomFault[0] ) return WRC_Prune;
      if( sqlite3ExprAffinity(pExpr->pLeft)!=SQLITE_AFF_TEXT ){
        propagateConstantExprRewriteOne(pConst, pExpr->pRight, 0);
      }
    }
  }
  return propagateConstantExprRewriteOne(pConst, pExpr, pConst->bHasAffBlob);
}

/*
** The WHERE-clause constant propagation optimization.
**
** If the WHERE clause contains terms of the form COLUMN=CONSTANT or
** CONSTANT=COLUMN that are top-level AND-connected terms that are not
** part of a ON clause from a LEFT JOIN, then throughout the query
** replace all other occurrences of COLUMN with CONSTANT.
**
** For example, the query:
**
**      SELECT * FROM t1, t2, t3 WHERE t1.a=39 AND t2.b=t1.a AND t3.c=t2.b
**
** Is transformed into
**
**      SELECT * FROM t1, t2, t3 WHERE t1.a=39 AND t2.b=39 AND t3.c=39
**
** Return true if any transformations where made and false if not.
**
** Implementation note:  Constant propagation is tricky due to affinity
** and collating sequence interactions.  Consider this example:
**
**    CREATE TABLE t1(a INT,b TEXT);
**    INSERT INTO t1 VALUES(123,'0123');
**    SELECT * FROM t1 WHERE a=123 AND b=a;
**    SELECT * FROM t1 WHERE a=123 AND b=123;
**
** The two SELECT statements above should return different answers.  b=a
** is always true because the comparison uses numeric affinity, but b=123
** is false because it uses text affinity and '0123' is not the same as '123'.
** To work around this, the expression tree is not actually changed from
** "b=a" to "b=123" but rather the "a" in "b=a" is tagged with EP_FixedCol
** and the "123" value is hung off of the pLeft pointer.  Code generator
** routines know to generate the constant "123" instead of looking up the
** column value.  Also, to avoid collation problems, this optimization is
** only attempted if the "a=123" term uses the default BINARY collation.
**
** 2021-05-25 forum post 6a06202608: Another troublesome case is...
**
**    CREATE TABLE t1(x);
**    INSERT INTO t1 VALUES(10.0);
**    SELECT 1 FROM t1 WHERE x=10 AND x LIKE 10;
**
** The query should return no rows, because the t1.x value is '10.0' not '10'
** and '10.0' is not LIKE '10'.  But if we are not careful, the first WHERE
** term "x=10" will cause the second WHERE term to become "10 LIKE 10",
** resulting in a false positive.  To avoid this, constant propagation for
** columns with BLOB affinity is only allowed if the constant is used with
** operators ==, <=, <, >=, >, or IS in a way that will cause the correct
** type conversions to occur.  See logic associated with the bHasAffBlob flag
** for details.
*/
static int propagateConstants(
  Parse *pParse,   /* The parsing context */
  Select *p        /* The query in which to propagate constants */
){
  WhereConst x;
  Walker w;
  int nChng = 0;
  x.pParse = pParse;
  x.pOomFault = &pParse->db->mallocFailed;
  do{
    x.nConst = 0;
    x.nChng = 0;
    x.apExpr = 0;
    x.bHasAffBlob = 0;
    if( ALWAYS(p->pSrc!=0)
     && p->pSrc->nSrc>0
     && (p->pSrc->a[0].fg.jointype & JT_LTORJ)!=0
    ){
      /* Do not propagate constants on any ON clause if there is a
      ** RIGHT JOIN anywhere in the query */
      x.mExcludeOn = EP_InnerON | EP_OuterON;
    }else{
      /* Do not propagate constants through the ON clause of a LEFT JOIN */
      x.mExcludeOn = EP_OuterON;
    }
    findConstInWhere(&x, p->pWhere);
    if( x.nConst ){
      memset(&w, 0, sizeof(w));
      w.pParse = pParse;
      w.xExprCallback = propagateConstantExprRewrite;
      w.xSelectCallback = sqlite3SelectWalkNoop;
      w.xSelectCallback2 = 0;
      w.walkerDepth = 0;
      w.u.pConst = &x;
      sqlite3WalkExpr(&w, p->pWhere);
      sqlite3DbFree(x.pParse->db, x.apExpr);
      nChng += x.nChng;
    }
  }while( x.nChng ); 
  return nChng;
}

#if !defined(SQLITE_OMIT_SUBQUERY) || !defined(SQLITE_OMIT_VIEW)
# if !defined(SQLITE_OMIT_WINDOWFUNC)
/*
** This function is called to determine whether or not it is safe to
** push WHERE clause expression pExpr down to FROM clause sub-query
** pSubq, which contains at least one window function. Return 1
** if it is safe and the expression should be pushed down, or 0
** otherwise.
**
** It is only safe to push the expression down if it consists only
** of constants and copies of expressions that appear in the PARTITION
** BY clause of all window function used by the sub-query. It is safe
** to filter out entire partitions, but not rows within partitions, as
** this may change the results of the window functions.
**
** At the time this function is called it is guaranteed that
**
**   * the sub-query uses only one distinct window frame, and
**   * that the window frame has a PARTITION BY clause.
*/
static int pushDownWindowCheck(Parse *pParse, Select *pSubq, Expr *pExpr){
  assert( pSubq->pWin->pPartition );
  assert( (pSubq->selFlags & SF_MultiPart)==0 );
  assert( pSubq->pPrior==0 );
  return sqlite3ExprIsConstantOrGroupBy(pParse, pExpr, pSubq->pWin->pPartition);
}
# endif /* SQLITE_OMIT_WINDOWFUNC */
#endif /* !defined(SQLITE_OMIT_SUBQUERY) || !defined(SQLITE_OMIT_VIEW) */

#if !defined(SQLITE_OMIT_SUBQUERY) || !defined(SQLITE_OMIT_VIEW)
/*
** Make copies of relevant WHERE clause terms of the outer query into
** the WHERE clause of subquery.  Example:
**
**    SELECT * FROM (SELECT a AS x, c-d AS y FROM t1) WHERE x=5 AND y=10;
**
** Transformed into:
**
**    SELECT * FROM (SELECT a AS x, c-d AS y FROM t1 WHERE a=5 AND c-d=10)
**     WHERE x=5 AND y=10;
**
** The hope is that the terms added to the inner query will make it more
** efficient.
**
** NAME AMBIGUITY
**
** This optimization is called the "WHERE-clause push-down optimization"
** or sometimes the "predicate push-down optimization".
**
** Do not confuse this optimization with another unrelated optimization
** with a similar name:  The "MySQL push-down optimization" causes WHERE
** clause terms that can be evaluated using only the index and without
** reference to the table are run first, so that if they are false,
** unnecessary table seeks are avoided.
**
** RULES
**
** Do not attempt this optimization if:
**
**   (1) (** This restriction was removed on 2017-09-29.  We used to
**           disallow this optimization for aggregate subqueries, but now
**           it is allowed by putting the extra terms on the HAVING clause.
**           The added HAVING clause is pointless if the subquery lacks
**           a GROUP BY clause.  But such a HAVING clause is also harmless
**           so there does not appear to be any reason to add extra logic
**           to suppress it. **)
**
**   (2) The inner query is the recursive part of a common table expression.
**
**   (3) The inner query has a LIMIT clause (since the changes to the WHERE
**       clause would change the meaning of the LIMIT).
**
**   (4) The inner query is the right operand of a LEFT JOIN and the
**       expression to be pushed down does not come from the ON clause
**       on that LEFT JOIN.
**
**   (5) The WHERE clause expression originates in the ON or USING clause
**       of a LEFT JOIN where iCursor is not the right-hand table of that
**       left join.  An example:
**
**           SELECT *
**           FROM (SELECT 1 AS a1 UNION ALL SELECT 2) AS aa
**           JOIN (SELECT 1 AS b2 UNION ALL SELECT 2) AS bb ON (a1=b2)
**           LEFT JOIN (SELECT 8 AS c3 UNION ALL SELECT 9) AS cc ON (b2=2);
**
**       The correct answer is three rows:  (1,1,NULL),(2,2,8),(2,2,9).
**       But if the (b2=2) term were to be pushed down into the bb subquery,
**       then the (1,1,NULL) row would be suppressed.
**
**   (6) Window functions make things tricky as changes to the WHERE clause
**       of the inner query could change the window over which window
**       functions are calculated. Therefore, do not attempt the optimization
**       if:
**
**     (6a) The inner query uses multiple incompatible window partitions.
**
**     (6b) The inner query is a compound and uses window-functions.
**
**     (6c) The WHERE clause does not consist entirely of constants and
**          copies of expressions found in the PARTITION BY clause of
**          all window-functions used by the sub-query. It is safe to
**          filter out entire partitions, as this does not change the
**          window over which any window-function is calculated.
**
**   (7) The inner query is a Common Table Expression (CTE) that should
**       be materialized.  (This restriction is implemented in the calling
**       routine.)
**
**   (8) If the subquery is a compound that uses UNION, INTERSECT,
**       or EXCEPT, then all of the result set columns for all arms of
**       the compound must use the BINARY collating sequence.
**
**   (9) All three of the following are true:
**
**       (9a) The WHERE clause expression originates in the ON or USING clause
**            of a join (either an INNER or an OUTER join), and
**
**       (9b) The subquery is to the right of the ON/USING clause
**
**       (9c) There is a RIGHT JOIN (or FULL JOIN) in between the ON/USING
**            clause and the subquery.
**
**       Without this restriction, the WHERE-clause push-down optimization
**       might move the ON/USING filter expression from the left side of a
**       RIGHT JOIN over to the right side, which leads to incorrect answers.
**       See also restriction (6) in sqlite3ExprIsSingleTableConstraint().
**
**  (10) The inner query is not the right-hand table of a RIGHT JOIN.
**
**  (11) The subquery is not a VALUES clause
**
**  (12) The WHERE clause is not "rowid ISNULL" or the equivalent.  This
**       case only comes up if SQLite is compiled using
**       SQLITE_ALLOW_ROWID_IN_VIEW.
**
** Return 0 if no changes are made and non-zero if one or more WHERE clause
** terms are duplicated into the subquery.
*/
static int pushDownWhereTerms(
  Parse *pParse,        /* Parse context (for malloc() and error reporting) */
  Select *pSubq,        /* The subquery whose WHERE clause is to be augmented */
  Expr *pWhere,         /* The WHERE clause of the outer query */
  SrcList *pSrcList,    /* The complete from clause of the outer query */
  int iSrc              /* Which FROM clause term to try to push into  */
){
  Expr *pNew;
  SrcItem *pSrc;        /* The subquery FROM term into which WHERE is pushed */
  int nChng = 0;
  pSrc = &pSrcList->a[iSrc];
  if( pWhere==0 ) return 0;
  if( pSubq->selFlags & (SF_Recursive|SF_MultiPart) ){
    return 0;           /* restrictions (2) and (11) */
  }
  if( pSrc->fg.jointype & (JT_LTORJ|JT_RIGHT) ){
    return 0;           /* restrictions (10) */
  }

  if( pSubq->pPrior ){
    Select *pSel;
    int notUnionAll = 0;
    for(pSel=pSubq; pSel; pSel=pSel->pPrior){
      u8 op = pSel->op;
      assert( op==TK_ALL || op==TK_SELECT
           || op==TK_UNION || op==TK_INTERSECT || op==TK_EXCEPT );
      if( op!=TK_ALL && op!=TK_SELECT ){
        notUnionAll = 1;
      }
#ifndef SQLITE_OMIT_WINDOWFUNC
      if( pSel->pWin ) return 0;    /* restriction (6b) */
#endif
    }
    if( notUnionAll ){
      /* If any of the compound arms are connected using UNION, INTERSECT,
      ** or EXCEPT, then we must ensure that none of the columns use a
      ** non-BINARY collating sequence. */
      for(pSel=pSubq; pSel; pSel=pSel->pPrior){
        int ii;
        const ExprList *pList = pSel->pEList;
        assert( pList!=0 );
        for(ii=0; ii<pList->nExpr; ii++){
          CollSeq *pColl = sqlite3ExprCollSeq(pParse, pList->a[ii].pExpr);
          if( !sqlite3IsBinary(pColl) ){
            return 0;  /* Restriction (8) */
          }
        }
      }
    }
  }else{
#ifndef SQLITE_OMIT_WINDOWFUNC
    if( pSubq->pWin && pSubq->pWin->pPartition==0 ) return 0;
#endif
  }

#ifdef SQLITE_DEBUG
  /* Only the first term of a compound can have a WITH clause.  But make
  ** sure no other terms are marked SF_Recursive in case something changes
  ** in the future.
  */
  {
    Select *pX; 
    for(pX=pSubq; pX; pX=pX->pPrior){
      assert( (pX->selFlags & (SF_Recursive))==0 );
    }
  }
#endif

  if( pSubq->pLimit!=0 ){
    return 0; /* restriction (3) */
  }
  while( pWhere->op==TK_AND ){
    nChng += pushDownWhereTerms(pParse, pSubq, pWhere->pRight, pSrcList, iSrc);
    pWhere = pWhere->pLeft;
  }

#if 0 /* These checks now done by sqlite3ExprIsSingleTableConstraint() */
  if( ExprHasProperty(pWhere, EP_OuterON|EP_InnerON) /* (9a) */
   && (pSrcList->a[0].fg.jointype & JT_LTORJ)!=0     /* Fast pre-test of (9c) */
  ){
    int jj;
    for(jj=0; jj<iSrc; jj++){
      if( pWhere->w.iJoin==pSrcList->a[jj].iCursor ){
        /* If we reach this point, both (9a) and (9b) are satisfied.
        ** The following loop checks (9c):
        */
        for(jj++; jj<iSrc; jj++){
          if( (pSrcList->a[jj].fg.jointype & JT_RIGHT)!=0 ){
            return 0;  /* restriction (9) */
          }
        }
      }
    }
  }
  if( isLeftJoin
   && (ExprHasProperty(pWhere,EP_OuterON)==0
         || pWhere->w.iJoin!=iCursor)
  ){
    return 0; /* restriction (4) */
  }
  if( ExprHasProperty(pWhere,EP_OuterON)
   && pWhere->w.iJoin!=iCursor
  ){
    return 0; /* restriction (5) */
  }
#endif

#ifdef SQLITE_ALLOW_ROWID_IN_VIEW
  if( ViewCanHaveRowid && (pWhere->op==TK_ISNULL || pWhere->op==TK_NOTNULL) ){
    Expr *pLeft = pWhere->pLeft;
    if( ALWAYS(pLeft) 
     && pLeft->op==TK_COLUMN
     && pLeft->iColumn < 0
    ){
      return 0;  /* Restriction (12) */
    }
  }
#endif

  if( sqlite3ExprIsSingleTableConstraint(pWhere, pSrcList, iSrc, 1) ){
    nChng++;
    pSubq->selFlags |= SF_PushDown;
    while( pSubq ){
      SubstContext x;
      pNew = sqlite3ExprDup(pParse->db, pWhere, 0);
      unsetJoinExpr(pNew, -1, 1);
      x.pParse = pParse;
      x.iTable = pSrc->iCursor;
      x.iNewTable = pSrc->iCursor;
      x.isOuterJoin = 0;
      x.pEList = pSubq->pEList;
      x.pCList = findLeftmostExprlist(pSubq);
      pNew = substExpr(&x, pNew);
#ifndef SQLITE_OMIT_WINDOWFUNC
      if( pSubq->pWin && 0==pushDownWindowCheck(pParse, pSubq, pNew) ){
        /* Restriction 6c has prevented push-down in this case */
        sqlite3ExprDelete(pParse->db, pNew);
        nChng--;
        break;
      }
#endif
      if( pSubq->selFlags & SF_Aggregate ){
        pSubq->pHaving = sqlite3ExprAnd(pParse, pSubq->pHaving, pNew);
      }else{
        pSubq->pWhere = sqlite3ExprAnd(pParse, pSubq->pWhere, pNew);
      }
      pSubq = pSubq->pPrior;
    }
  }
  return nChng;
}
#endif /* !defined(SQLITE_OMIT_SUBQUERY) || !defined(SQLITE_OMIT_VIEW) */

/*
** Check to see if a subquery contains result-set columns that are
** never used.  If it does, change the value of those result-set columns
** to NULL so that they do not cause unnecessary work to compute.
**
** Return the number of column that were changed to NULL.
*/
static int disableUnusedSubqueryResultColumns(SrcItem *pItem){
  int nCol;
  Select *pSub;      /* The subquery to be simplified */
  Select *pX;        /* For looping over compound elements of pSub */
  Table *pTab;       /* The table that describes the subquery */
  int j;             /* Column number */
  int nChng = 0;     /* Number of columns converted to NULL */
  Bitmask colUsed;   /* Columns that may not be NULLed out */

  assert( pItem!=0 );
  if( pItem->fg.isCorrelated || pItem->fg.isCte ){
    return 0;
  }
  assert( pItem->pSTab!=0 );
  pTab = pItem->pSTab;
  assert( pItem->fg.isSubquery );
  pSub = pItem->u4.pSubq->pSelect;
  assert( pSub->pEList->nExpr==pTab->nCol );
  for(pX=pSub; pX; pX=pX->pPrior){
    if( (pX->selFlags & (SF_Distinct|SF_Aggregate))!=0 ){
      testcase( pX->selFlags & SF_Distinct );
      testcase( pX->selFlags & SF_Aggregate );
      return 0;
    }
    if( pX->pPrior && pX->op!=TK_ALL ){
      /* This optimization does not work for compound subqueries that
      ** use UNION, INTERSECT, or EXCEPT.  Only UNION ALL is allowed. */
      return 0;
    }
#ifndef SQLITE_OMIT_WINDOWFUNC
    if( pX->pWin ){
      /* This optimization does not work for subqueries that use window
      ** functions. */
      return 0;
    }
#endif
  }
  colUsed = pItem->colUsed;
  if( pSub->pOrderBy ){
    ExprList *pList = pSub->pOrderBy;
    for(j=0; j<pList->nExpr; j++){
      u16 iCol = pList->a[j].u.x.iOrderByCol;
      if( iCol>0 ){
        iCol--;
        colUsed |= ((Bitmask)1)<<(iCol>=BMS ? BMS-1 : iCol);
      }
    }
  }
  nCol = pTab->nCol;
  for(j=0; j<nCol; j++){
    Bitmask m = j<BMS-1 ? MASKBIT(j) : TOPBIT;
    if( (m & colUsed)!=0 ) continue;
    for(pX=pSub; pX; pX=pX->pPrior) {
      Expr *pY = pX->pEList->a[j].pExpr;
      if( pY->op==TK_NULL ) continue;
      pY->op = TK_NULL;
      ExprClearProperty(pY, EP_Skip|EP_Unlikely);
      pX->selFlags |= SF_PushDown;
      nChng++;
    }
  }
  return nChng;
}


/*
** The pFunc is the only aggregate function in the query.  Check to see
** if the query is a candidate for the min/max optimization.
**
** If the query is a candidate for the min/max optimization, then set
** *ppMinMax to be an ORDER BY clause to be used for the optimization
** and return either WHERE_ORDERBY_MIN or WHERE_ORDERBY_MAX depending on
** whether pFunc is a min() or max() function.
**
** If the query is not a candidate for the min/max optimization, return
** WHERE_ORDERBY_NORMAL (which must be zero).
**
** This routine must be called after aggregate functions have been
** located but before their arguments have been subjected to aggregate
** analysis.
*/
static u8 minMaxQuery(sqlite3 *db, Expr *pFunc, ExprList **ppMinMax){
  int eRet = WHERE_ORDERBY_NORMAL;      /* Return value */
  ExprList *pEList;                     /* Arguments to agg function */
  const char *zFunc;                    /* Name of aggregate function pFunc */
  ExprList *pOrderBy;
  u8 sortFlags = 0;

  assert( *ppMinMax==0 );
  assert( pFunc->op==TK_AGG_FUNCTION );
  assert( !IsWindowFunc(pFunc) );
  assert( ExprUseXList(pFunc) );
  pEList = pFunc->x.pList;
  if( pEList==0
   || pEList->nExpr!=1
   || ExprHasProperty(pFunc, EP_WinFunc)
   || OptimizationDisabled(db, SQLITE_MinMaxOpt)
  ){
    return eRet;
  }
  assert( !ExprHasProperty(pFunc, EP_IntValue) );
  zFunc = pFunc->u.zToken;
  if( sqlite3StrICmp(zFunc, "min")==0 ){
    eRet = WHERE_ORDERBY_MIN;
    if( sqlite3ExprCanBeNull(pEList->a[0].pExpr) ){
      sortFlags = KEYINFO_ORDER_BIGNULL;
    }
  }else if( sqlite3StrICmp(zFunc, "max")==0 ){
    eRet = WHERE_ORDERBY_MAX;
    sortFlags = KEYINFO_ORDER_DESC;
  }else{
    return eRet;
  }
  *ppMinMax = pOrderBy = sqlite3ExprListDup(db, pEList, 0);
  assert( pOrderBy!=0 || db->mallocFailed );
  if( pOrderBy ) pOrderBy->a[0].fg.sortFlags = sortFlags;
  return eRet;
}

/*
** The select statement passed as the first argument is an aggregate query.
** The second argument is the associated aggregate-info object. This
** function tests if the SELECT is of the form:
**
**   SELECT count(*) FROM <tbl>
**
** where table is a database table, not a sub-select or view. If the query
** does match this pattern, then a pointer to the Table object representing
** <tbl> is returned. Otherwise, NULL is returned.
**
** This routine checks to see if it is safe to use the count optimization.
** A correct answer is still obtained (though perhaps more slowly) if
** this routine returns NULL when it could have returned a table pointer.
** But returning the pointer when NULL should have been returned can
** result in incorrect answers and/or crashes.  So, when in doubt, return NULL.
*/
static Table *isSimpleCount(Select *p, AggInfo *pAggInfo){
  Table *pTab;
  Expr *pExpr;

  assert( !p->pGroupBy );

  if( p->pWhere
   || p->pEList->nExpr!=1
   || p->pSrc->nSrc!=1
   || p->pSrc->a[0].fg.isSubquery
   || pAggInfo->nFunc!=1
   || p->pHaving
  ){
    return 0;
  }
  pTab = p->pSrc->a[0].pSTab;
  assert( pTab!=0 );
  assert( !IsView(pTab) );
  if( !IsOrdinaryTable(pTab) ) return 0;
  pExpr = p->pEList->a[0].pExpr;
  assert( pExpr!=0 );
  if( pExpr->op!=TK_AGG_FUNCTION ) return 0;
  if( pExpr->pAggInfo!=pAggInfo ) return 0;
  if( (pAggInfo->aFunc[0].pFunc->funcFlags&SQLITE_FUNC_COUNT)==0 ) return 0;
  assert( pAggInfo->aFunc[0].pFExpr==pExpr );
  testcase( ExprHasProperty(pExpr, EP_Distinct) );
  testcase( ExprHasProperty(pExpr, EP_WinFunc) );
  if( ExprHasProperty(pExpr, EP_Distinct|EP_WinFunc) ) return 0;

  return pTab;
}

/*
** If the source-list item passed as an argument was augmented with an
** INDEXED BY clause, then try to locate the specified index. If there
** was such a clause and the named index cannot be found, return
** SQLITE_ERROR and leave an error in pParse. Otherwise, populate
** pFrom->pIndex and return SQLITE_OK.
*/
int sqlite3IndexedByLookup(Parse *pParse, SrcItem *pFrom){
  Table *pTab = pFrom->pSTab;
  char *zIndexedBy = pFrom->u1.zIndexedBy;
  Index *pIdx;
  assert( pTab!=0 );
  assert( pFrom->fg.isIndexedBy!=0 );

  for(pIdx=pTab->pIndex;
      pIdx && sqlite3StrICmp(pIdx->zName, zIndexedBy);
      pIdx=pIdx->pNext
  );
  if( !pIdx ){
    sqlite3ErrorMsg(pParse, "no such index: %s", zIndexedBy, 0);
    pParse->checkSchema = 1;
    return SQLITE_ERROR;
  }
  assert( pFrom->fg.isCte==0 );
  pFrom->u2.pIBIndex = pIdx;
  return SQLITE_OK;
}

/*
** Detect compound SELECT statements that use an ORDER BY clause with
** an alternative collating sequence.
**
**    SELECT ... FROM t1 EXCEPT SELECT ... FROM t2 ORDER BY .. COLLATE ...
**
** These are rewritten as a subquery:
**
**    SELECT * FROM (SELECT ... FROM t1 EXCEPT SELECT ... FROM t2)
**     ORDER BY ... COLLATE ...
**
** This transformation is necessary because the multiSelectOrderBy() routine
** above that generates the code for a compound SELECT with an ORDER BY clause
** uses a merge algorithm that requires the same collating sequence on the
** result columns as on the ORDER BY clause.  See ticket
** http://www.sqlite.org/src/info/6709574d2a
**
** This transformation is only needed for EXCEPT, INTERSECT, and UNION.
** The UNION ALL operator works fine with multiSelectOrderBy() even when
** there are COLLATE terms in the ORDER BY.
*/
static int convertCompoundSelectToSubquery(Walker *pWalker, Select *p){
  int i;
  Select *pNew;
  Select *pX;
  sqlite3 *db;
  struct ExprList_item *a;
  SrcList *pNewSrc;
  Parse *pParse;
  Token dummy;

  if( p->pPrior==0 ) return WRC_Continue;
  if( p->pOrderBy==0 ) return WRC_Continue;
  for(pX=p; pX && (pX->op==TK_ALL || pX->op==TK_SELECT); pX=pX->pPrior){}
  if( pX==0 ) return WRC_Continue;
  a = p->pOrderBy->a;
#ifndef SQLITE_OMIT_WINDOWFUNC
  /* If iOrderByCol is already non-zero, then it has already been matched
  ** to a result column of the SELECT statement. This occurs when the
  ** SELECT is rewritten for window-functions processing and then passed
  ** to sqlite3SelectPrep() and similar a second time. The rewriting done
  ** by this function is not required in this case. */
  if( a[0].u.x.iOrderByCol ) return WRC_Continue;
#endif
  for(i=p->pOrderBy->nExpr-1; i>=0; i--){
    if( a[i].pExpr->flags & EP_Collate ) break;
  }
  if( i<0 ) return WRC_Continue;

  /* If we reach this point, that means the transformation is required. */

  pParse = pWalker->pParse;
  db = pParse->db;
  pNew = sqlite3DbMallocZero(db, sizeof(*pNew) );
  if( pNew==0 ) return WRC_Abort;
  memset(&dummy, 0, sizeof(dummy));
  pNewSrc = sqlite3SrcListAppendFromTerm(pParse,0,0,0,&dummy,pNew,0);
  assert( pNewSrc!=0 || pParse->nErr );
  if( pParse->nErr ){
    sqlite3SrcListDelete(db, pNewSrc);
    return WRC_Abort;
  }
  *pNew = *p;
  p->pSrc = pNewSrc;
  p->pEList = sqlite3ExprListAppend(pParse, 0, sqlite3Expr(db, TK_ASTERISK, 0));
  p->op = TK_SELECT;
  p->pWhere = 0;
  pNew->pGroupBy = 0;
  pNew->pHaving = 0;
  pNew->pOrderBy = 0;
  p->pPrior = 0;
  p->pNext = 0;
  p->pWith = 0;
#ifndef SQLITE_OMIT_WINDOWFUNC
  p->pWinDefn = 0;
#endif
  p->selFlags &= ~SF_Compound;
  assert( (p->selFlags & SF_Converted)==0 );
  p->selFlags |= SF_Converted;
  assert( pNew->pPrior!=0 );
  pNew->pPrior->pNext = pNew;
  pNew->pLimit = 0;
  return WRC_Continue;
}

/*
** Check to see if the FROM clause term pFrom has table-valued function
** arguments.  If it does, leave an error message in pParse and return
** non-zero, since pFrom is not allowed to be a table-valued function.
*/
static int cannotBeFunction(Parse *pParse, SrcItem *pFrom){
  if( pFrom->fg.isTabFunc ){
    sqlite3ErrorMsg(pParse, "'%s' is not a function", pFrom->zName);
    return 1;
  }
  return 0;
}

#ifndef SQLITE_OMIT_CTE
/*
** Argument pWith (which may be NULL) points to a linked list of nested
** WITH contexts, from inner to outermost. If the table identified by
** FROM clause element pItem is really a common-table-expression (CTE)
** then return a pointer to the CTE definition for that table. Otherwise
** return NULL.
**
** If a non-NULL value is returned, set *ppContext to point to the With
** object that the returned CTE belongs to.
*/
static struct Cte *searchWith(
  With *pWith,                    /* Current innermost WITH clause */
  SrcItem *pItem,                 /* FROM clause element to resolve */
  With **ppContext                /* OUT: WITH clause return value belongs to */
){
  const char *zName = pItem->zName;
  With *p;
  assert( pItem->fg.fixedSchema || pItem->u4.zDatabase==0 );
  assert( zName!=0 );
  for(p=pWith; p; p=p->pOuter){
    int i;
    for(i=0; i<p->nCte; i++){
      if( sqlite3StrICmp(zName, p->a[i].zName)==0 ){
        *ppContext = p;
        return &p->a[i];
      }
    }
    if( p->bView ) break;
  }
  return 0;
}

/* The code generator maintains a stack of active WITH clauses
** with the inner-most WITH clause being at the top of the stack.
**
** This routine pushes the WITH clause passed as the second argument
** onto the top of the stack. If argument bFree is true, then this
** WITH clause will never be popped from the stack but should instead
** be freed along with the Parse object. In other cases, when
** bFree==0, the With object will be freed along with the SELECT
** statement with which it is associated.
**
** This routine returns a copy of pWith.  Or, if bFree is true and
** the pWith object is destroyed immediately due to an OOM condition,
** then this routine return NULL.
**
** If bFree is true, do not continue to use the pWith pointer after
** calling this routine,  Instead, use only the return value.
*/
With *sqlite3WithPush(Parse *pParse, With *pWith, u8 bFree){
  if( pWith ){
    if( bFree ){
      pWith = (With*)sqlite3ParserAddCleanup(pParse, sqlite3WithDeleteGeneric,
                      pWith);
      if( pWith==0 ) return 0;
    }
    if( pParse->nErr==0 ){
      assert( pParse->pWith!=pWith );
      pWith->pOuter = pParse->pWith;
      pParse->pWith = pWith;
    }
  }
  return pWith;
}

/*
** This function checks if argument pFrom refers to a CTE declared by
** a WITH clause on the stack currently maintained by the parser (on the
** pParse->pWith linked list).  And if currently processing a CTE
** CTE expression, through routine checks to see if the reference is
** a recursive reference to the CTE.
**
** If pFrom matches a CTE according to either of these two above, pFrom->pTab
** and other fields are populated accordingly.
**
** Return 0 if no match is found.
** Return 1 if a match is found.
** Return 2 if an error condition is detected.
*/
static int resolveFromTermToCte(
  Parse *pParse,                  /* The parsing context */
  Walker *pWalker,                /* Current tree walker */
  SrcItem *pFrom                  /* The FROM clause term to check */
){
  Cte *pCte;               /* Matched CTE (or NULL if no match) */
  With *pWith;             /* The matching WITH */

  assert( pFrom->pSTab==0 );
  if( pParse->pWith==0 ){
    /* There are no WITH clauses in the stack.  No match is possible */
    return 0;
  }
  if( pParse->nErr ){
    /* Prior errors might have left pParse->pWith in a goofy state, so
    ** go no further. */
    return 0;
  }
  assert( pFrom->fg.hadSchema==0 || pFrom->fg.notCte!=0 );
  if( pFrom->fg.fixedSchema==0 && pFrom->u4.zDatabase!=0 ){
    /* The FROM term contains a schema qualifier (ex: main.t1) and so
    ** it cannot possibly be a CTE reference. */
    return 0;
  }
  if( pFrom->fg.notCte ){
    /* The FROM term is specifically excluded from matching a CTE.
    **   (1)  It is part of a trigger that used to have zDatabase but had
    **        zDatabase removed by sqlite3FixTriggerStep().
    **   (2)  This is the first term in the FROM clause of an UPDATE.
    */
    return 0;
  }
  pCte = searchWith(pParse->pWith, pFrom, &pWith);
  if( pCte ){
    sqlite3 *db = pParse->db;
    Table *pTab;
    ExprList *pEList;
    Select *pSel;
    Select *pLeft;                /* Left-most SELECT statement */
    Select *pRecTerm;             /* Left-most recursive term */
    int bMayRecursive;            /* True if compound joined by UNION [ALL] */
    With *pSavedWith;             /* Initial value of pParse->pWith */
    int iRecTab = -1;             /* Cursor for recursive table */
    CteUse *pCteUse;

    /* If pCte->zCteErr is non-NULL at this point, then this is an illegal
    ** recursive reference to CTE pCte. Leave an error in pParse and return
    ** early. If pCte->zCteErr is NULL, then this is not a recursive reference.
    ** In this case, proceed.  */
    if( pCte->zCteErr ){
      sqlite3ErrorMsg(pParse, pCte->zCteErr, pCte->zName);
      return 2;
    }
    if( cannotBeFunction(pParse, pFrom) ) return 2;

    assert( pFrom->pSTab==0 );
    pTab = sqlite3DbMallocZero(db, sizeof(Table));
    if( pTab==0 ) return 2;
    pCteUse = pCte->pUse;
    if( pCteUse==0 ){
      pCte->pUse = pCteUse = sqlite3DbMallocZero(db, sizeof(pCteUse[0]));
      if( pCteUse==0
       || sqlite3ParserAddCleanup(pParse,sqlite3DbFree,pCteUse)==0
      ){
        sqlite3DbFree(db, pTab);
        return 2;
      }
      pCteUse->eM10d = pCte->eM10d;
    }
    pFrom->pSTab = pTab;
    pTab->nTabRef = 1;
    pTab->zName = sqlite3DbStrDup(db, pCte->zName);
    pTab->iPKey = -1;
    pTab->nRowLogEst = 200; assert( 200==sqlite3LogEst(1048576) );
    pTab->tabFlags |= TF_Ephemeral | TF_NoVisibleRowid;
    sqlite3SrcItemAttachSubquery(pParse, pFrom, pCte->pSelect, 1);
    if( db->mallocFailed ) return 2;
    assert( pFrom->fg.isSubquery && pFrom->u4.pSubq );
    pSel = pFrom->u4.pSubq->pSelect;
    assert( pSel!=0 );
    pSel->selFlags |= SF_CopyCte;
    if( pFrom->fg.isIndexedBy ){
      sqlite3ErrorMsg(pParse, "no such index: \"%s\"", pFrom->u1.zIndexedBy);
      return 2;
    }
    assert( !pFrom->fg.isIndexedBy );
    pFrom->fg.isCte = 1;
    pFrom->u2.pCteUse = pCteUse;
    pCteUse->nUse++;

    /* Check if this is a recursive CTE. */
    pRecTerm = pSel;
    bMayRecursive = ( pSel->op==TK_ALL || pSel->op==TK_UNION );
    while( bMayRecursive && pRecTerm->op==pSel->op ){
      int i;
      SrcList *pSrc = pRecTerm->pSrc;
      assert( pRecTerm->pPrior!=0 );
      for(i=0; i<pSrc->nSrc; i++){
        SrcItem *pItem = &pSrc->a[i];
        if( pItem->zName!=0
         && !pItem->fg.hadSchema
         && ALWAYS( !pItem->fg.isSubquery )
         && (pItem->fg.fixedSchema || pItem->u4.zDatabase==0)
         && 0==sqlite3StrICmp(pItem->zName, pCte->zName)
        ){
          pItem->pSTab = pTab;
          pTab->nTabRef++;
          pItem->fg.isRecursive = 1;
          if( pRecTerm->selFlags & SF_Recursive ){
            sqlite3ErrorMsg(pParse,
               "multiple references to recursive table: %s", pCte->zName
            );
            return 2;
          }
          pRecTerm->selFlags |= SF_Recursive;
          if( iRecTab<0 ) iRecTab = pParse->nTab++;
          pItem->iCursor = iRecTab;
        }
      }
      if( (pRecTerm->selFlags & SF_Recursive)==0 ) break;
      pRecTerm = pRecTerm->pPrior;
    }

    pCte->zCteErr = "circular reference: %s";
    pSavedWith = pParse->pWith;
    pParse->pWith = pWith;
    if( pSel->selFlags & SF_Recursive ){
      int rc;
      assert( pRecTerm!=0 );
      assert( (pRecTerm->selFlags & SF_Recursive)==0 );
      assert( pRecTerm->pNext!=0 );
      assert( (pRecTerm->pNext->selFlags & SF_Recursive)!=0 );
      assert( pRecTerm->pWith==0 );
      pRecTerm->pWith = pSel->pWith;
      rc = sqlite3WalkSelect(pWalker, pRecTerm);
      pRecTerm->pWith = 0;
      if( rc ){
        pParse->pWith = pSavedWith;
        return 2;
      }
    }else{
      if( sqlite3WalkSelect(pWalker, pSel) ){
        pParse->pWith = pSavedWith;
        return 2;
      }
    }
    pParse->pWith = pWith;

    for(pLeft=pSel; pLeft->pPrior; pLeft=pLeft->pPrior);
    pEList = pLeft->pEList;
    if( pCte->pCols ){
      if( pEList && pEList->nExpr!=pCte->pCols->nExpr ){
        sqlite3ErrorMsg(pParse, "table %s has %d values for %d columns",
            pCte->zName, pEList->nExpr, pCte->pCols->nExpr
        );
        pParse->pWith = pSavedWith;
        return 2;
      }
      pEList = pCte->pCols;
    }

    sqlite3ColumnsFromExprList(pParse, pEList, &pTab->nCol, &pTab->aCol);
    if( bMayRecursive ){
      if( pSel->selFlags & SF_Recursive ){
        pCte->zCteErr = "multiple recursive references: %s";
      }else{
        pCte->zCteErr = "recursive reference in a subquery: %s";
      }
      sqlite3WalkSelect(pWalker, pSel);
    }
    pCte->zCteErr = 0;
    pParse->pWith = pSavedWith;
    return 1;  /* Success */
  }
  return 0;  /* No match */
}
#endif

#ifndef SQLITE_OMIT_CTE
/*
** If the SELECT passed as the second argument has an associated WITH
** clause, pop it from the stack stored as part of the Parse object.
**
** This function is used as the xSelectCallback2() callback by
** sqlite3SelectExpand() when walking a SELECT tree to resolve table
** names and other FROM clause elements.
*/
void sqlite3SelectPopWith(Walker *pWalker, Select *p){
  Parse *pParse = pWalker->pParse;
  if( OK_IF_ALWAYS_TRUE(pParse->pWith) && p->pPrior==0 ){
    With *pWith = findRightmost(p)->pWith;
    if( pWith!=0 ){
      assert( pParse->pWith==pWith || pParse->nErr );
      pParse->pWith = pWith->pOuter;
    }
  }
}
#endif

/*
** The SrcItem structure passed as the second argument represents a
** sub-query in the FROM clause of a SELECT statement. This function
** allocates and populates the SrcItem.pTab object. If successful,
** SQLITE_OK is returned. Otherwise, if an OOM error is encountered,
** SQLITE_NOMEM.
*/
int sqlite3ExpandSubquery(Parse *pParse, SrcItem *pFrom){
  Select *pSel;
  Table *pTab;

  assert( pFrom->fg.isSubquery );
  assert( pFrom->u4.pSubq!=0 );
  pSel = pFrom->u4.pSubq->pSelect;
  assert( pSel );
  pFrom->pSTab = pTab = sqlite3DbMallocZero(pParse->db, sizeof(Table));
  if( pTab==0 ) return SQLITE_NOMEM;
  pTab->nTabRef = 1;
  if( pFrom->zAlias ){
    pTab->zName = sqlite3DbStrDup(pParse->db, pFrom->zAlias);
  }else{
    pTab->zName = sqlite3MPrintf(pParse->db, "%!S", pFrom);
  }
  while( pSel->pPrior ){ pSel = pSel->pPrior; }
  sqlite3ColumnsFromExprList(pParse, pSel->pEList,&pTab->nCol,&pTab->aCol);
  pTab->iPKey = -1;
  pTab->eTabType = TABTYP_VIEW;
  pTab->nRowLogEst = 200; assert( 200==sqlite3LogEst(1048576) );
#ifndef SQLITE_ALLOW_ROWID_IN_VIEW
  /* The usual case - do not allow ROWID on a subquery */
  pTab->tabFlags |= TF_Ephemeral | TF_NoVisibleRowid;
#else
  /* Legacy compatibility mode */
  pTab->tabFlags |= TF_Ephemeral | sqlite3Config.mNoVisibleRowid;
#endif
  return pParse->nErr ? SQLITE_ERROR : SQLITE_OK;
}


/*
** Check the N SrcItem objects to the right of pBase.  (N might be zero!)
** If any of those SrcItem objects have a USING clause containing zName
** then return true.
**
** If N is zero, or none of the N SrcItem objects to the right of pBase
** contains a USING clause, or if none of the USING clauses contain zName,
** then return false.
*/
static int inAnyUsingClause(
  const char *zName, /* Name we are looking for */
  SrcItem *pBase,    /* The base SrcItem.  Looking at pBase[1] and following */
  int N              /* How many SrcItems to check */
){
  while( N>0 ){
    N--;
    pBase++;
    if( pBase->fg.isUsing==0 ) continue;
    if( NEVER(pBase->u3.pUsing==0) ) continue;
    if( sqlite3IdListIndex(pBase->u3.pUsing, zName)>=0 ) return 1;
  }
  return 0;
}


/*
** This routine is a Walker callback for "expanding" a SELECT statement.
** "Expanding" means to do the following:
**
**    (1)  Make sure VDBE cursor numbers have been assigned to every
**         element of the FROM clause.
**
**    (2)  Fill in the pTabList->a[].pTab fields in the SrcList that
**         defines FROM clause.  When views appear in the FROM clause,
**         fill pTabList->a[].pSelect with a copy of the SELECT statement
**         that implements the view.  A copy is made of the view's SELECT
**         statement so that we can freely modify or delete that statement
**         without worrying about messing up the persistent representation
**         of the view.
**
**    (3)  Add terms to the WHERE clause to accommodate the NATURAL keyword
**         on joins and the ON and USING clause of joins.
**
**    (4)  Scan the list of columns in the result set (pEList) looking
**         for instances of the "*" operator or the TABLE.* operator.
**         If found, expand each "*" to be every column in every table
**         and TABLE.* to be every column in TABLE.
**
*/
static int selectExpander(Walker *pWalker, Select *p){
  Parse *pParse = pWalker->pParse;
  int i, j, k, rc;
  SrcList *pTabList;
  ExprList *pEList;
  SrcItem *pFrom;
  sqlite3 *db = pParse->db;
  Expr *pE, *pRight, *pExpr;
  u16 selFlags = p->selFlags;
  u32 elistFlags = 0;

  p->selFlags |= SF_Expanded;
  if( db->mallocFailed  ){
    return WRC_Abort;
  }
  assert( p->pSrc!=0 );
  if( (selFlags & SF_Expanded)!=0 ){
    return WRC_Prune;
  }
  if( pWalker->eCode ){
    /* Renumber selId because it has been copied from a view */
    p->selId = ++pParse->nSelect;
  }
  pTabList = p->pSrc;
  pEList = p->pEList;
  if( pParse->pWith && (p->selFlags & SF_View) ){
    if( p->pWith==0 ){
      p->pWith = (With*)sqlite3DbMallocZero(db, sizeof(With));
      if( p->pWith==0 ){
        return WRC_Abort;
      }
    }
    p->pWith->bView = 1;
  }
  sqlite3WithPush(pParse, p->pWith, 0);

  /* Make sure cursor numbers have been assigned to all entries in
  ** the FROM clause of the SELECT statement.
  */
  sqlite3SrcListAssignCursors(pParse, pTabList);

  /* Look up every table named in the FROM clause of the select.  If
  ** an entry of the FROM clause is a subquery instead of a table or view,
  ** then create a transient table structure to describe the subquery.
  */
  for(i=0, pFrom=pTabList->a; i<pTabList->nSrc; i++, pFrom++){
    Table *pTab;
    assert( pFrom->fg.isRecursive==0 || pFrom->pSTab!=0 );
    if( pFrom->pSTab ) continue;
    assert( pFrom->fg.isRecursive==0 );
    if( pFrom->zName==0 ){
#ifndef SQLITE_OMIT_SUBQUERY
      Select *pSel;
      assert( pFrom->fg.isSubquery && pFrom->u4.pSubq!=0 );
      pSel = pFrom->u4.pSubq->pSelect;
      /* A sub-query in the FROM clause of a SELECT */
      assert( pSel!=0 );
      assert( pFrom->pSTab==0 );
      if( sqlite3WalkSelect(pWalker, pSel) ) return WRC_Abort;
      if( sqlite3ExpandSubquery(pParse, pFrom) ) return WRC_Abort;
#endif
#ifndef SQLITE_OMIT_CTE
    }else if( (rc = resolveFromTermToCte(pParse, pWalker, pFrom))!=0 ){
      if( rc>1 ) return WRC_Abort;
      pTab = pFrom->pSTab;
      assert( pTab!=0 );
#endif
    }else{
      /* An ordinary table or view name in the FROM clause */
      assert( pFrom->pSTab==0 );
      pFrom->pSTab = pTab = sqlite3LocateTableItem(pParse, 0, pFrom);
      if( pTab==0 ) return WRC_Abort;
      if( pTab->nTabRef>=0xffff ){
        sqlite3ErrorMsg(pParse, "too many references to \"%s\": max 65535",
           pTab->zName);
        pFrom->pSTab = 0;
        return WRC_Abort;
      }
      pTab->nTabRef++;
      if( !IsVirtual(pTab) && cannotBeFunction(pParse, pFrom) ){
        return WRC_Abort;
      }
#if !defined(SQLITE_OMIT_VIEW) || !defined(SQLITE_OMIT_VIRTUALTABLE)
      if( !IsOrdinaryTable(pTab) ){
        i16 nCol;
        u8 eCodeOrig = pWalker->eCode;
        if( sqlite3ViewGetColumnNames(pParse, pTab) ) return WRC_Abort;
        assert( pFrom->fg.isSubquery==0 );
        if( IsView(pTab) ){
          if( (db->flags & SQLITE_EnableView)==0
           && pTab->pSchema!=db->aDb[1].pSchema
          ){
            sqlite3ErrorMsg(pParse, "access to view \"%s\" prohibited",
              pTab->zName);
          }
          sqlite3SrcItemAttachSubquery(pParse, pFrom, pTab->u.view.pSelect, 1);
        }
#ifndef SQLITE_OMIT_VIRTUALTABLE
        else if( ALWAYS(IsVirtual(pTab))
         && pFrom->fg.fromDDL
         && ALWAYS(pTab->u.vtab.p!=0)
         && pTab->u.vtab.p->eVtabRisk > ((db->flags & SQLITE_TrustedSchema)!=0)
        ){
          sqlite3ErrorMsg(pParse, "unsafe use of virtual table \"%s\"",
                                  pTab->zName);
        }
        assert( SQLITE_VTABRISK_Normal==1 && SQLITE_VTABRISK_High==2 );
#endif
        nCol = pTab->nCol;
        pTab->nCol = -1;
        pWalker->eCode = 1;  /* Turn on Select.selId renumbering */
        if( pFrom->fg.isSubquery ){
          sqlite3WalkSelect(pWalker, pFrom->u4.pSubq->pSelect);
        }
        pWalker->eCode = eCodeOrig;
        pTab->nCol = nCol;
      }
#endif
    }

    /* Locate the index named by the INDEXED BY clause, if any. */
    if( pFrom->fg.isIndexedBy && sqlite3IndexedByLookup(pParse, pFrom) ){
      return WRC_Abort;
    }
  }

  /* Process NATURAL keywords, and ON and USING clauses of joins.
  */
  assert( db->mallocFailed==0 || pParse->nErr!=0 );
  if( pParse->nErr || sqlite3ProcessJoin(pParse, p) ){
    return WRC_Abort;
  }

  /* For every "*" that occurs in the column list, insert the names of
  ** all columns in all tables.  And for every TABLE.* insert the names
  ** of all columns in TABLE.  The parser inserted a special expression
  ** with the TK_ASTERISK operator for each "*" that it found in the column
  ** list.  The following code just has to locate the TK_ASTERISK
  ** expressions and expand each one to the list of all columns in
  ** all tables.
  **
  ** The first loop just checks to see if there are any "*" operators
  ** that need expanding.
  */
  for(k=0; k<pEList->nExpr; k++){
    pE = pEList->a[k].pExpr;
    if( pE->op==TK_ASTERISK ) break;
    assert( pE->op!=TK_DOT || pE->pRight!=0 );
    assert( pE->op!=TK_DOT || (pE->pLeft!=0 && pE->pLeft->op==TK_ID) );
    if( pE->op==TK_DOT && pE->pRight->op==TK_ASTERISK ) break;
    elistFlags |= pE->flags;
  }
  if( k<pEList->nExpr ){
    /*
    ** If we get here it means the result set contains one or more "*"
    ** operators that need to be expanded.  Loop through each expression
    ** in the result set and expand them one by one.
    */
    struct ExprList_item *a = pEList->a;
    ExprList *pNew = 0;
    int flags = pParse->db->flags;
    int longNames = (flags & SQLITE_FullColNames)!=0
                      && (flags & SQLITE_ShortColNames)==0;

    for(k=0; k<pEList->nExpr; k++){
      pE = a[k].pExpr;
      elistFlags |= pE->flags;
      pRight = pE->pRight;
      assert( pE->op!=TK_DOT || pRight!=0 );
      if( pE->op!=TK_ASTERISK
       && (pE->op!=TK_DOT || pRight->op!=TK_ASTERISK)
      ){
        /* This particular expression does not need to be expanded.
        */
        pNew = sqlite3ExprListAppend(pParse, pNew, a[k].pExpr);
        if( pNew ){
          pNew->a[pNew->nExpr-1].zEName = a[k].zEName;
          pNew->a[pNew->nExpr-1].fg.eEName = a[k].fg.eEName;
          a[k].zEName = 0;
        }
        a[k].pExpr = 0;
      }else{
        /* This expression is a "*" or a "TABLE.*" and needs to be
        ** expanded. */
        int tableSeen = 0;      /* Set to 1 when TABLE matches */
        char *zTName = 0;       /* text of name of TABLE */
        int iErrOfst;
        if( pE->op==TK_DOT ){
          assert( (selFlags & SF_NestedFrom)==0 );
          assert( pE->pLeft!=0 );
          assert( !ExprHasProperty(pE->pLeft, EP_IntValue) );
          zTName = pE->pLeft->u.zToken;
          assert( ExprUseWOfst(pE->pLeft) );
          iErrOfst = pE->pRight->w.iOfst;
        }else{
          assert( ExprUseWOfst(pE) );
          iErrOfst = pE->w.iOfst;
        }
        for(i=0, pFrom=pTabList->a; i<pTabList->nSrc; i++, pFrom++){
          int nAdd;                    /* Number of cols including rowid */
          Table *pTab = pFrom->pSTab;  /* Table for this data source */
          ExprList *pNestedFrom;       /* Result-set of a nested FROM clause */
          char *zTabName;              /* AS name for this data source */
          const char *zSchemaName = 0; /* Schema name for this data source */
          int iDb;                     /* Schema index for this data src */
          IdList *pUsing;              /* USING clause for pFrom[1] */

          if( (zTabName = pFrom->zAlias)==0 ){
            zTabName = pTab->zName;
          }
          if( db->mallocFailed ) break;
          assert( (int)pFrom->fg.isNestedFrom == IsNestedFrom(pFrom) );
          if( pFrom->fg.isNestedFrom ){
            assert( pFrom->fg.isSubquery && pFrom->u4.pSubq );
            assert( pFrom->u4.pSubq->pSelect!=0 );
            pNestedFrom = pFrom->u4.pSubq->pSelect->pEList;
            assert( pNestedFrom!=0 );
            assert( pNestedFrom->nExpr==pTab->nCol );
            assert( VisibleRowid(pTab)==0 || ViewCanHaveRowid );
          }else{
            if( zTName && sqlite3StrICmp(zTName, zTabName)!=0 ){
              continue;
            }
            pNestedFrom = 0;
            iDb = sqlite3SchemaToIndex(db, pTab->pSchema);
            zSchemaName = iDb>=0 ? db->aDb[iDb].zDbSName : "*";
          }
          if( i+1<pTabList->nSrc
           && pFrom[1].fg.isUsing
           && (selFlags & SF_NestedFrom)!=0
          ){
            int ii;
            pUsing = pFrom[1].u3.pUsing;
            for(ii=0; ii<pUsing->nId; ii++){
              const char *zUName = pUsing->a[ii].zName;
              pRight = sqlite3Expr(db, TK_ID, zUName);
              sqlite3ExprSetErrorOffset(pRight, iErrOfst);
              pNew = sqlite3ExprListAppend(pParse, pNew, pRight);
              if( pNew ){
                struct ExprList_item *pX = &pNew->a[pNew->nExpr-1];
                assert( pX->zEName==0 );
                pX->zEName = sqlite3MPrintf(db,"..%s", zUName);
                pX->fg.eEName = ENAME_TAB;
                pX->fg.bUsingTerm = 1;
              }
            }
          }else{
            pUsing = 0;
          }

          nAdd = pTab->nCol;
          if( VisibleRowid(pTab) && (selFlags & SF_NestedFrom)!=0 ) nAdd++;
          for(j=0; j<nAdd; j++){
            const char *zName; 
            struct ExprList_item *pX; /* Newly added ExprList term */

            if( j==pTab->nCol ){
              zName = sqlite3RowidAlias(pTab);
              if( zName==0 ) continue;
            }else{
              zName = pTab->aCol[j].zCnName;

              /* If pTab is actually an SF_NestedFrom sub-select, do not
              ** expand any ENAME_ROWID columns.  */
              if( pNestedFrom && pNestedFrom->a[j].fg.eEName==ENAME_ROWID ){
                continue;
              }

              if( zTName
               && pNestedFrom
               && sqlite3MatchEName(&pNestedFrom->a[j], 0, zTName, 0, 0)==0
              ){
                continue;
              }

              /* If a column is marked as 'hidden', omit it from the expanded
              ** result-set list unless the SELECT has the SF_IncludeHidden
              ** bit set.
              */
              if( (p->selFlags & SF_IncludeHidden)==0
                && IsHiddenColumn(&pTab->aCol[j])
              ){
                continue;
              }
              if( (pTab->aCol[j].colFlags & COLFLAG_NOEXPAND)!=0
               && zTName==0
               && (selFlags & (SF_NestedFrom))==0
              ){
                continue;
              }
            }
            assert( zName );
            tableSeen = 1;

            if( i>0 && zTName==0 && (selFlags & SF_NestedFrom)==0 ){
              if( pFrom->fg.isUsing
               && sqlite3IdListIndex(pFrom->u3.pUsing, zName)>=0
              ){
                /* In a join with a USING clause, omit columns in the
                ** using clause from the table on the right. */
                continue;
              }
            }
            pRight = sqlite3Expr(db, TK_ID, zName);
            if( (pTabList->nSrc>1
                 && (  (pFrom->fg.jointype & JT_LTORJ)==0
                     || (selFlags & SF_NestedFrom)!=0
                     || !inAnyUsingClause(zName,pFrom,pTabList->nSrc-i-1)
                    )
                )
             || IN_RENAME_OBJECT
            ){
              Expr *pLeft;
              pLeft = sqlite3Expr(db, TK_ID, zTabName);
              pExpr = sqlite3PExpr(pParse, TK_DOT, pLeft, pRight);
              if( IN_RENAME_OBJECT && pE->pLeft ){
                sqlite3RenameTokenRemap(pParse, pLeft, pE->pLeft);
              }
              if( zSchemaName ){
                pLeft = sqlite3Expr(db, TK_ID, zSchemaName);
                pExpr = sqlite3PExpr(pParse, TK_DOT, pLeft, pExpr);
              }
            }else{
              pExpr = pRight;
            }
            sqlite3ExprSetErrorOffset(pExpr, iErrOfst);
            pNew = sqlite3ExprListAppend(pParse, pNew, pExpr);
            if( pNew==0 ){
              break;  /* OOM */
            }
            pX = &pNew->a[pNew->nExpr-1];
            assert( pX->zEName==0 );
            if( (selFlags & SF_NestedFrom)!=0 && !IN_RENAME_OBJECT ){
              if( pNestedFrom && (!ViewCanHaveRowid || j<pNestedFrom->nExpr) ){
                assert( j<pNestedFrom->nExpr );
                pX->zEName = sqlite3DbStrDup(db, pNestedFrom->a[j].zEName);
                testcase( pX->zEName==0 );
              }else{
                pX->zEName = sqlite3MPrintf(db, "%s.%s.%s",
                                           zSchemaName, zTabName, zName);
                testcase( pX->zEName==0 );
              }
              pX->fg.eEName = (j==pTab->nCol ? ENAME_ROWID : ENAME_TAB);
              if( (pFrom->fg.isUsing
                   && sqlite3IdListIndex(pFrom->u3.pUsing, zName)>=0)
               || (pUsing && sqlite3IdListIndex(pUsing, zName)>=0)
               || (j<pTab->nCol && (pTab->aCol[j].colFlags & COLFLAG_NOEXPAND))
              ){
                pX->fg.bNoExpand = 1;
              }
            }else if( longNames ){
              pX->zEName = sqlite3MPrintf(db, "%s.%s", zTabName, zName);
              pX->fg.eEName = ENAME_NAME;
            }else{
              pX->zEName = sqlite3DbStrDup(db, zName);
              pX->fg.eEName = ENAME_NAME;
            }
          }
        }
        if( !tableSeen ){
          if( zTName ){
            sqlite3ErrorMsg(pParse, "no such table: %s", zTName);
          }else{
            sqlite3ErrorMsg(pParse, "no tables specified");
          }
        }
      }
    }
    sqlite3ExprListDelete(db, pEList);
    p->pEList = pNew;
  }
  if( p->pEList ){
    if( p->pEList->nExpr>db->aLimit[SQLITE_LIMIT_COLUMN] ){
      sqlite3ErrorMsg(pParse, "too many columns in result set");
      return WRC_Abort;
    }
    if( (elistFlags & (EP_HasFunc|EP_Subquery))!=0 ){
      p->selFlags |= SF_ComplexResult;
    }
  }
#if TREETRACE_ENABLED
  if( sqlite3TreeTrace & 0x8 ){
    TREETRACE(0x8,pParse,p,("After result-set wildcard expansion:\n"));
    sqlite3TreeViewSelect(0, p, 0);
  }
#endif
  return WRC_Continue;
}

#if SQLITE_DEBUG
/*
** Always assert.  This xSelectCallback2 implementation proves that the
** xSelectCallback2 is never invoked.
*/
void sqlite3SelectWalkAssert2(Walker *NotUsed, Select *NotUsed2){
  UNUSED_PARAMETER2(NotUsed, NotUsed2);
  assert( 0 );
}
#endif
/*
** This routine "expands" a SELECT statement and all of its subqueries.
** For additional information on what it means to "expand" a SELECT
** statement, see the comment on the selectExpand worker callback above.
**
** Expanding a SELECT statement is the first step in processing a
** SELECT statement.  The SELECT statement must be expanded before
** name resolution is performed.
**
** If anything goes wrong, an error message is written into pParse.
** The calling function can detect the problem by looking at pParse->nErr
** and/or pParse->db->mallocFailed.
*/
static void sqlite3SelectExpand(Parse *pParse, Select *pSelect){
  Walker w;
  w.xExprCallback = sqlite3ExprWalkNoop;
  w.pParse = pParse;
  if( OK_IF_ALWAYS_TRUE(pParse->hasCompound) ){
    w.xSelectCallback = convertCompoundSelectToSubquery;
    w.xSelectCallback2 = 0;
    sqlite3WalkSelect(&w, pSelect);
  }
  w.xSelectCallback = selectExpander;
  w.xSelectCallback2 = sqlite3SelectPopWith;
  w.eCode = 0;
  sqlite3WalkSelect(&w, pSelect);
}


#ifndef SQLITE_OMIT_SUBQUERY
/*
** This is a Walker.xSelectCallback callback for the sqlite3SelectTypeInfo()
** interface.
**
** For each FROM-clause subquery, add Column.zType, Column.zColl, and
** Column.affinity information to the Table structure that represents
** the result set of that subquery.
**
** The Table structure that represents the result set was constructed
** by selectExpander() but the type and collation and affinity information
** was omitted at that point because identifiers had not yet been resolved.
** This routine is called after identifier resolution.
*/
static void selectAddSubqueryTypeInfo(Walker *pWalker, Select *p){
  Parse *pParse;
  int i;
  SrcList *pTabList;
  SrcItem *pFrom;

  if( p->selFlags & SF_HasTypeInfo ) return;
  p->selFlags |= SF_HasTypeInfo;
  pParse = pWalker->pParse;
  assert( (p->selFlags & SF_Resolved) );
  pTabList = p->pSrc;
  for(i=0, pFrom=pTabList->a; i<pTabList->nSrc; i++, pFrom++){
    Table *pTab = pFrom->pSTab;
    assert( pTab!=0 );
    if( (pTab->tabFlags & TF_Ephemeral)!=0 && pFrom->fg.isSubquery ){
      /* A sub-query in the FROM clause of a SELECT */
      Select *pSel = pFrom->u4.pSubq->pSelect;
      sqlite3SubqueryColumnTypes(pParse, pTab, pSel, SQLITE_AFF_NONE);
    }
  }
}
#endif


/*
** This routine adds datatype and collating sequence information to
** the Table structures of all FROM-clause subqueries in a
** SELECT statement.
**
** Use this routine after name resolution.
*/
static void sqlite3SelectAddTypeInfo(Parse *pParse, Select *pSelect){
#ifndef SQLITE_OMIT_SUBQUERY
  Walker w;
  w.xSelectCallback = sqlite3SelectWalkNoop;
  w.xSelectCallback2 = selectAddSubqueryTypeInfo;
  w.xExprCallback = sqlite3ExprWalkNoop;
  w.pParse = pParse;
  sqlite3WalkSelect(&w, pSelect);
#endif
}


/*
** This routine sets up a SELECT statement for processing.  The
** following is accomplished:
**
**     *  VDBE Cursor numbers are assigned to all FROM-clause terms.
**     *  Ephemeral Table objects are created for all FROM-clause subqueries.
**     *  ON and USING clauses are shifted into WHERE statements
**     *  Wildcards "*" and "TABLE.*" in result sets are expanded.
**     *  Identifiers in expression are matched to tables.
**
** This routine acts recursively on all subqueries within the SELECT.
*/
void sqlite3SelectPrep(
  Parse *pParse,         /* The parser context */
  Select *p,             /* The SELECT statement being coded. */
  NameContext *pOuterNC  /* Name context for container */
){
  assert( p!=0 || pParse->db->mallocFailed );
  assert( pParse->db->pParse==pParse );
  if( pParse->db->mallocFailed ) return;
  if( p->selFlags & SF_HasTypeInfo ) return;
  sqlite3SelectExpand(pParse, p);
  if( pParse->nErr ) return;
  sqlite3ResolveSelectNames(pParse, p, pOuterNC);
  if( pParse->nErr ) return;
  sqlite3SelectAddTypeInfo(pParse, p);
}

#if TREETRACE_ENABLED
/*
** Display all information about an AggInfo object
*/
static void printAggInfo(AggInfo *pAggInfo){
  int ii;
  sqlite3DebugPrintf("AggInfo %d/%p:\n",
     pAggInfo->selId, pAggInfo);
  for(ii=0; ii<pAggInfo->nColumn; ii++){
    struct AggInfo_col *pCol = &pAggInfo->aCol[ii];
    sqlite3DebugPrintf(
       "agg-column[%d] pTab=%s iTable=%d iColumn=%d iMem=%d"
       " iSorterColumn=%d %s\n",
       ii, pCol->pTab ? pCol->pTab->zName : "NULL",
       pCol->iTable, pCol->iColumn, pAggInfo->iFirstReg+ii,
       pCol->iSorterColumn,
       ii>=pAggInfo->nAccumulator ? "" : " Accumulator");
    sqlite3TreeViewExpr(0, pAggInfo->aCol[ii].pCExpr, 0);
  }
  for(ii=0; ii<pAggInfo->nFunc; ii++){
    sqlite3DebugPrintf("agg-func[%d]: iMem=%d\n",
        ii, pAggInfo->iFirstReg+pAggInfo->nColumn+ii);
    sqlite3TreeViewExpr(0, pAggInfo->aFunc[ii].pFExpr, 0);
  }
}
#endif /* TREETRACE_ENABLED */

/*
** Analyze the arguments to aggregate functions.  Create new pAggInfo->aCol[]
** entries for columns that are arguments to aggregate functions but which
** are not otherwise used.
**
** The aCol[] entries in AggInfo prior to nAccumulator are columns that
** are referenced outside of aggregate functions.  These might be columns
** that are part of the GROUP by clause, for example.  Other database engines
** would throw an error if there is a column reference that is not in the
** GROUP BY clause and that is not part of an aggregate function argument.
** But SQLite allows this.
**
** The aCol[] entries beginning with the aCol[nAccumulator] and following
** are column references that are used exclusively as arguments to
** aggregate functions.  This routine is responsible for computing
** (or recomputing) those aCol[] entries.
*/
static void analyzeAggFuncArgs(
  AggInfo *pAggInfo,
  NameContext *pNC
){
  int i;
  assert( pAggInfo!=0 );
  assert( pAggInfo->iFirstReg==0 );
  pNC->ncFlags |= NC_InAggFunc;
  for(i=0; i<pAggInfo->nFunc; i++){
    Expr *pExpr = pAggInfo->aFunc[i].pFExpr;
    assert( pExpr->op==TK_FUNCTION || pExpr->op==TK_AGG_FUNCTION );
    assert( ExprUseXList(pExpr) );
    sqlite3ExprAnalyzeAggList(pNC, pExpr->x.pList);
    if( pExpr->pLeft ){
      assert( pExpr->pLeft->op==TK_ORDER );
      assert( ExprUseXList(pExpr->pLeft) );
      sqlite3ExprAnalyzeAggList(pNC, pExpr->pLeft->x.pList);
    }
#ifndef SQLITE_OMIT_WINDOWFUNC
    assert( !IsWindowFunc(pExpr) );
    if( ExprHasProperty(pExpr, EP_WinFunc) ){
      sqlite3ExprAnalyzeAggregates(pNC, pExpr->y.pWin->pFilter);
    }
#endif
  }
  pNC->ncFlags &= ~NC_InAggFunc;
}

/*
** An index on expressions is being used in the inner loop of an
** aggregate query with a GROUP BY clause.  This routine attempts
** to adjust the AggInfo object to take advantage of index and to
** perhaps use the index as a covering index.
**
*/
static void optimizeAggregateUseOfIndexedExpr(
  Parse *pParse,          /* Parsing context */
  Select *pSelect,        /* The SELECT statement being processed */
  AggInfo *pAggInfo,      /* The aggregate info */
  NameContext *pNC        /* Name context used to resolve agg-func args */
){
  assert( pAggInfo->iFirstReg==0 );
  assert( pSelect!=0 );
  assert( pSelect->pGroupBy!=0 );
  pAggInfo->nColumn = pAggInfo->nAccumulator;
  if( ALWAYS(pAggInfo->nSortingColumn>0) ){
    int mx = pSelect->pGroupBy->nExpr - 1;
    int j, k;
    for(j=0; j<pAggInfo->nColumn; j++){
      k = pAggInfo->aCol[j].iSorterColumn;
      if( k>mx ) mx = k;
    }
    pAggInfo->nSortingColumn = mx+1;
  }
  analyzeAggFuncArgs(pAggInfo, pNC);
#if TREETRACE_ENABLED
  if( sqlite3TreeTrace & 0x20 ){
    IndexedExpr *pIEpr;
    TREETRACE(0x20, pParse, pSelect,
        ("AggInfo (possibly) adjusted for Indexed Exprs\n"));
    sqlite3TreeViewSelect(0, pSelect, 0);
    for(pIEpr=pParse->pIdxEpr; pIEpr; pIEpr=pIEpr->pIENext){
      printf("data-cursor=%d index={%d,%d}\n",
          pIEpr->iDataCur, pIEpr->iIdxCur, pIEpr->iIdxCol);
      sqlite3TreeViewExpr(0, pIEpr->pExpr, 0);
    }
    printAggInfo(pAggInfo);
  }
#else
  UNUSED_PARAMETER(pSelect);
  UNUSED_PARAMETER(pParse);
#endif
}

/*
** Walker callback for aggregateConvertIndexedExprRefToColumn().
*/
static int aggregateIdxEprRefToColCallback(Walker *pWalker, Expr *pExpr){
  AggInfo *pAggInfo;
  struct AggInfo_col *pCol;
  UNUSED_PARAMETER(pWalker);
  if( pExpr->pAggInfo==0 ) return WRC_Continue;
  if( pExpr->op==TK_AGG_COLUMN ) return WRC_Continue;
  if( pExpr->op==TK_AGG_FUNCTION ) return WRC_Continue;
  if( pExpr->op==TK_IF_NULL_ROW ) return WRC_Continue;
  pAggInfo = pExpr->pAggInfo;
  if( NEVER(pExpr->iAgg>=pAggInfo->nColumn) ) return WRC_Continue;
  assert( pExpr->iAgg>=0 );
  pCol = &pAggInfo->aCol[pExpr->iAgg];
  pExpr->op = TK_AGG_COLUMN;
  pExpr->iTable = pCol->iTable;
  pExpr->iColumn = pCol->iColumn;
  ExprClearProperty(pExpr, EP_Skip|EP_Collate|EP_Unlikely);
  return WRC_Prune;
}

/*
** Convert every pAggInfo->aFunc[].pExpr such that any node within
** those expressions that has pAppInfo set is changed into a TK_AGG_COLUMN
** opcode.
*/
static void aggregateConvertIndexedExprRefToColumn(AggInfo *pAggInfo){
  int i;
  Walker w;
  memset(&w, 0, sizeof(w));
  w.xExprCallback = aggregateIdxEprRefToColCallback;
  for(i=0; i<pAggInfo->nFunc; i++){
    sqlite3WalkExpr(&w, pAggInfo->aFunc[i].pFExpr);
  }
}


/*
** Allocate a block of registers so that there is one register for each
** pAggInfo->aCol[] and pAggInfo->aFunc[] entry in pAggInfo.  The first
** register in this block is stored in pAggInfo->iFirstReg.
**
** This routine may only be called once for each AggInfo object.  Prior
** to calling this routine:
**
**     *  The aCol[] and aFunc[] arrays may be modified
**     *  The AggInfoColumnReg() and AggInfoFuncReg() macros may not be used
**
** After calling this routine:
**
**     *  The aCol[] and aFunc[] arrays are fixed
**     *  The AggInfoColumnReg() and AggInfoFuncReg() macros may be used
**
*/
static void assignAggregateRegisters(Parse *pParse, AggInfo *pAggInfo){
  assert( pAggInfo!=0 );
  assert( pAggInfo->iFirstReg==0 );
  pAggInfo->iFirstReg = pParse->nMem + 1;
  pParse->nMem += pAggInfo->nColumn + pAggInfo->nFunc;
}

/*
** Reset the aggregate accumulator.
**
** The aggregate accumulator is a set of memory cells that hold
** intermediate results while calculating an aggregate.  This
** routine generates code that stores NULLs in all of those memory
** cells.
*/
static void resetAccumulator(Parse *pParse, AggInfo *pAggInfo){
  Vdbe *v = pParse->pVdbe;
  int i;
  struct AggInfo_func *pFunc;
  int nReg = pAggInfo->nFunc + pAggInfo->nColumn;
  assert( pAggInfo->iFirstReg>0 );
  assert( pParse->db->pParse==pParse );
  assert( pParse->db->mallocFailed==0 || pParse->nErr!=0 );
  if( nReg==0 ) return;
  if( pParse->nErr ) return;
  sqlite3VdbeAddOp3(v, OP_Null, 0, pAggInfo->iFirstReg,
                    pAggInfo->iFirstReg+nReg-1);
  for(pFunc=pAggInfo->aFunc, i=0; i<pAggInfo->nFunc; i++, pFunc++){
    if( pFunc->iDistinct>=0 ){
      Expr *pE = pFunc->pFExpr;
      assert( ExprUseXList(pE) );
      if( pE->x.pList==0 || pE->x.pList->nExpr!=1 ){
        sqlite3ErrorMsg(pParse, "DISTINCT aggregates must have exactly one "
           "argument");
        pFunc->iDistinct = -1;
      }else{
        KeyInfo *pKeyInfo = sqlite3KeyInfoFromExprList(pParse, pE->x.pList,0,0);
        pFunc->iDistAddr = sqlite3VdbeAddOp4(v, OP_OpenEphemeral,
            pFunc->iDistinct, 0, 0, (char*)pKeyInfo, P4_KEYINFO);
        ExplainQueryPlan((pParse, 0, "USE TEMP B-TREE FOR %s(DISTINCT)",
                          pFunc->pFunc->zName));
      }
    }
    if( pFunc->iOBTab>=0 ){
      ExprList *pOBList;
      KeyInfo *pKeyInfo;
      int nExtra = 0;
      assert( pFunc->pFExpr->pLeft!=0 );
      assert( pFunc->pFExpr->pLeft->op==TK_ORDER );
      assert( ExprUseXList(pFunc->pFExpr->pLeft) );
      assert( pFunc->pFunc!=0 );
      pOBList = pFunc->pFExpr->pLeft->x.pList;
      if( !pFunc->bOBUnique ){
        nExtra++;  /* One extra column for the OP_Sequence */
      }
      if( pFunc->bOBPayload ){
        /* extra columns for the function arguments */
        assert( ExprUseXList(pFunc->pFExpr) );
        nExtra += pFunc->pFExpr->x.pList->nExpr;
      }
      if( pFunc->bUseSubtype ){
        nExtra += pFunc->pFExpr->x.pList->nExpr;
      }
      pKeyInfo = sqlite3KeyInfoFromExprList(pParse, pOBList, 0, nExtra);
      if( !pFunc->bOBUnique && pParse->nErr==0 ){
        pKeyInfo->nKeyField++;
      }
      sqlite3VdbeAddOp4(v, OP_OpenEphemeral,
            pFunc->iOBTab, pOBList->nExpr+nExtra, 0,
            (char*)pKeyInfo, P4_KEYINFO);
      ExplainQueryPlan((pParse, 0, "USE TEMP B-TREE FOR %s(ORDER BY)",
                          pFunc->pFunc->zName));
    }
  }
}

/*
** Invoke the OP_AggFinalize opcode for every aggregate function
** in the AggInfo structure.
*/
static void finalizeAggFunctions(Parse *pParse, AggInfo *pAggInfo){
  Vdbe *v = pParse->pVdbe;
  int i;
  struct AggInfo_func *pF;
  for(i=0, pF=pAggInfo->aFunc; i<pAggInfo->nFunc; i++, pF++){
    ExprList *pList;
    assert( ExprUseXList(pF->pFExpr) );
    if( pParse->nErr ) return;
    pList = pF->pFExpr->x.pList;
    if( pF->iOBTab>=0 ){
      /* For an ORDER BY aggregate, calls to OP_AggStep were deferred.  Inputs
      ** were stored in emphermal table pF->iOBTab.  Here, we extract those
      ** inputs (in ORDER BY order) and make all calls to OP_AggStep
      ** before doing the OP_AggFinal call. */
      int iTop;        /* Start of loop for extracting columns */
      int nArg;        /* Number of columns to extract */
      int nKey;        /* Key columns to be skipped */
      int regAgg;      /* Extract into this array */
      int j;           /* Loop counter */
     
      assert( pF->pFunc!=0 );
      nArg = pList->nExpr;
      regAgg = sqlite3GetTempRange(pParse, nArg);

      if( pF->bOBPayload==0 ){
        nKey = 0;
      }else{
        assert( pF->pFExpr->pLeft!=0 );
        assert( ExprUseXList(pF->pFExpr->pLeft) );
        assert( pF->pFExpr->pLeft->x.pList!=0 );
        nKey = pF->pFExpr->pLeft->x.pList->nExpr;
        if( ALWAYS(!pF->bOBUnique) ) nKey++;
      }
      iTop = sqlite3VdbeAddOp1(v, OP_Rewind, pF->iOBTab); VdbeCoverage(v);
      for(j=nArg-1; j>=0; j--){
        sqlite3VdbeAddOp3(v, OP_Column, pF->iOBTab, nKey+j, regAgg+j);
      }
      if( pF->bUseSubtype ){
        int regSubtype = sqlite3GetTempReg(pParse);
        int iBaseCol = nKey + nArg + (pF->bOBPayload==0 && pF->bOBUnique==0);
        for(j=nArg-1; j>=0; j--){
          sqlite3VdbeAddOp3(v, OP_Column, pF->iOBTab, iBaseCol+j, regSubtype);
          sqlite3VdbeAddOp2(v, OP_SetSubtype, regSubtype, regAgg+j);
        }
        sqlite3ReleaseTempReg(pParse, regSubtype);
      }
      sqlite3VdbeAddOp3(v, OP_AggStep, 0, regAgg, AggInfoFuncReg(pAggInfo,i));
      sqlite3VdbeAppendP4(v, pF->pFunc, P4_FUNCDEF);
      sqlite3VdbeChangeP5(v, (u8)nArg);
      sqlite3VdbeAddOp2(v, OP_Next, pF->iOBTab, iTop+1); VdbeCoverage(v);
      sqlite3VdbeJumpHere(v, iTop);
      sqlite3ReleaseTempRange(pParse, regAgg, nArg);
    }
    sqlite3VdbeAddOp2(v, OP_AggFinal, AggInfoFuncReg(pAggInfo,i),
                      pList ? pList->nExpr : 0);
    sqlite3VdbeAppendP4(v, pF->pFunc, P4_FUNCDEF);
  }
}

/*
** Generate code that will update the accumulator memory cells for an
** aggregate based on the current cursor position.
**
** If regAcc is non-zero and there are no min() or max() aggregates
** in pAggInfo, then only populate the pAggInfo->nAccumulator accumulator
** registers if register regAcc contains 0. The caller will take care
** of setting and clearing regAcc.
**
** For an ORDER BY aggregate, the actual accumulator memory cell update
** is deferred until after all input rows have been received, so that they
** can be run in the requested order.  In that case, instead of invoking
** OP_AggStep to update the accumulator, just add the arguments that would
** have been passed into OP_AggStep into the sorting ephemeral table
** (along with the appropriate sort key).
*/
static void updateAccumulator(
  Parse *pParse,
  int regAcc,
  AggInfo *pAggInfo,
  int eDistinctType
){
  Vdbe *v = pParse->pVdbe;
  int i;
  int regHit = 0;
  int addrHitTest = 0;
  struct AggInfo_func *pF;
  struct AggInfo_col *pC;

  assert( pAggInfo->iFirstReg>0 );
  if( pParse->nErr ) return;
  pAggInfo->directMode = 1;
  for(i=0, pF=pAggInfo->aFunc; i<pAggInfo->nFunc; i++, pF++){
    int nArg;
    int addrNext = 0;
    int regAgg;
    int regAggSz = 0;
    int regDistinct = 0;
    ExprList *pList;
    assert( ExprUseXList(pF->pFExpr) );
    assert( !IsWindowFunc(pF->pFExpr) );
    assert( pF->pFunc!=0 );
    pList = pF->pFExpr->x.pList;
    if( ExprHasProperty(pF->pFExpr, EP_WinFunc) ){
      Expr *pFilter = pF->pFExpr->y.pWin->pFilter;
      if( pAggInfo->nAccumulator
       && (pF->pFunc->funcFlags & SQLITE_FUNC_NEEDCOLL)
       && regAcc
      ){
        /* If regAcc==0, there there exists some min() or max() function
        ** without a FILTER clause that will ensure the magnet registers
        ** are populated. */
        if( regHit==0 ) regHit = ++pParse->nMem;
        /* If this is the first row of the group (regAcc contains 0), clear the
        ** "magnet" register regHit so that the accumulator registers
        ** are populated if the FILTER clause jumps over the the
        ** invocation of min() or max() altogether. Or, if this is not
        ** the first row (regAcc contains 1), set the magnet register so that
        ** the accumulators are not populated unless the min()/max() is invoked
        ** and indicates that they should be.  */
        sqlite3VdbeAddOp2(v, OP_Copy, regAcc, regHit);
      }
      addrNext = sqlite3VdbeMakeLabel(pParse);
      sqlite3ExprIfFalse(pParse, pFilter, addrNext, SQLITE_JUMPIFNULL);
    }
    if( pF->iOBTab>=0 ){
      /* Instead of invoking AggStep, we must push the arguments that would
      ** have been passed to AggStep onto the sorting table. */
      int jj;                /* Registered used so far in building the record */
      ExprList *pOBList;     /* The ORDER BY clause */
      assert( pList!=0 );
      nArg = pList->nExpr;
      assert( nArg>0 );
      assert( pF->pFExpr->pLeft!=0 );
      assert( pF->pFExpr->pLeft->op==TK_ORDER );
      assert( ExprUseXList(pF->pFExpr->pLeft) );
      pOBList = pF->pFExpr->pLeft->x.pList;
      assert( pOBList!=0 );
      assert( pOBList->nExpr>0 );
      regAggSz = pOBList->nExpr;
      if( !pF->bOBUnique ){
        regAggSz++;   /* One register for OP_Sequence */
      }
      if( pF->bOBPayload ){
        regAggSz += nArg;
      }
      if( pF->bUseSubtype ){
        regAggSz += nArg;
      }
      regAggSz++;  /* One extra register to hold result of MakeRecord */
      regAgg = sqlite3GetTempRange(pParse, regAggSz);
      regDistinct = regAgg;
      sqlite3ExprCodeExprList(pParse, pOBList, regAgg, 0, SQLITE_ECEL_DUP);
      jj = pOBList->nExpr;
      if( !pF->bOBUnique ){
        sqlite3VdbeAddOp2(v, OP_Sequence, pF->iOBTab, regAgg+jj);
        jj++;
      }
      if( pF->bOBPayload ){
        regDistinct = regAgg+jj;
        sqlite3ExprCodeExprList(pParse, pList, regDistinct, 0, SQLITE_ECEL_DUP);
        jj += nArg;
      }
      if( pF->bUseSubtype ){
        int kk;
        int regBase = pF->bOBPayload ? regDistinct : regAgg;
        for(kk=0; kk<nArg; kk++, jj++){
          sqlite3VdbeAddOp2(v, OP_GetSubtype, regBase+kk, regAgg+jj);
        }
      }
    }else if( pList ){
      nArg = pList->nExpr;
      regAgg = sqlite3GetTempRange(pParse, nArg);
      regDistinct = regAgg;
      sqlite3ExprCodeExprList(pParse, pList, regAgg, 0, SQLITE_ECEL_DUP);
    }else{
      nArg = 0;
      regAgg = 0;
    }
    if( pF->iDistinct>=0 && pList ){
      if( addrNext==0 ){
        addrNext = sqlite3VdbeMakeLabel(pParse);
      }
      pF->iDistinct = codeDistinct(pParse, eDistinctType,
          pF->iDistinct, addrNext, pList, regDistinct);
    }
    if( pF->iOBTab>=0 ){
      /* Insert a new record into the ORDER BY table */
      sqlite3VdbeAddOp3(v, OP_MakeRecord, regAgg, regAggSz-1,
                        regAgg+regAggSz-1);
      sqlite3VdbeAddOp4Int(v, OP_IdxInsert, pF->iOBTab, regAgg+regAggSz-1,
                           regAgg, regAggSz-1);
      sqlite3ReleaseTempRange(pParse, regAgg, regAggSz);
    }else{
      /* Invoke the AggStep function */
      if( pF->pFunc->funcFlags & SQLITE_FUNC_NEEDCOLL ){
        CollSeq *pColl = 0;
        struct ExprList_item *pItem;
        int j;
        assert( pList!=0 );  /* pList!=0 if pF->pFunc has NEEDCOLL */
        for(j=0, pItem=pList->a; !pColl && j<nArg; j++, pItem++){
          pColl = sqlite3ExprCollSeq(pParse, pItem->pExpr);
        }
        if( !pColl ){
          pColl = pParse->db->pDfltColl;
        }
        if( regHit==0 && pAggInfo->nAccumulator ) regHit = ++pParse->nMem;
        sqlite3VdbeAddOp4(v, OP_CollSeq, regHit, 0, 0,
                         (char *)pColl, P4_COLLSEQ);
      }
      sqlite3VdbeAddOp3(v, OP_AggStep, 0, regAgg, AggInfoFuncReg(pAggInfo,i));
      sqlite3VdbeAppendP4(v, pF->pFunc, P4_FUNCDEF);
      sqlite3VdbeChangeP5(v, (u8)nArg);
      sqlite3ReleaseTempRange(pParse, regAgg, nArg);
    }
    if( addrNext ){
      sqlite3VdbeResolveLabel(v, addrNext);
    }
    if( pParse->nErr ) return;
  }
  if( regHit==0 && pAggInfo->nAccumulator ){
    regHit = regAcc;
  }
  if( regHit ){
    addrHitTest = sqlite3VdbeAddOp1(v, OP_If, regHit); VdbeCoverage(v);
  }
  for(i=0, pC=pAggInfo->aCol; i<pAggInfo->nAccumulator; i++, pC++){
    sqlite3ExprCode(pParse, pC->pCExpr, AggInfoColumnReg(pAggInfo,i));
    if( pParse->nErr ) return;
  }

  pAggInfo->directMode = 0;
  if( addrHitTest ){
    sqlite3VdbeJumpHereOrPopInst(v, addrHitTest);
  }
}

/*
** Add a single OP_Explain instruction to the VDBE to explain a simple
** count(*) query ("SELECT count(*) FROM pTab").
*/
#ifndef SQLITE_OMIT_EXPLAIN
static void explainSimpleCount(
  Parse *pParse,                  /* Parse context */
  Table *pTab,                    /* Table being queried */
  Index *pIdx                     /* Index used to optimize scan, or NULL */
){
  if( pParse->explain==2 ){
    int bCover = (pIdx!=0 && (HasRowid(pTab) || !IsPrimaryKeyIndex(pIdx)));
    sqlite3VdbeExplain(pParse, 0, "SCAN %s%s%s",
        pTab->zName,
        bCover ? " USING COVERING INDEX " : "",
        bCover ? pIdx->zName : ""
    );
  }
}
#else
# define explainSimpleCount(a,b,c)
#endif

/*
** sqlite3WalkExpr() callback used by havingToWhere().
**
** If the node passed to the callback is a TK_AND node, return
** WRC_Continue to tell sqlite3WalkExpr() to iterate through child nodes.
**
** Otherwise, return WRC_Prune. In this case, also check if the
** sub-expression matches the criteria for being moved to the WHERE
** clause. If so, add it to the WHERE clause and replace the sub-expression
** within the HAVING expression with a constant "1".
*/
static int havingToWhereExprCb(Walker *pWalker, Expr *pExpr){
  if( pExpr->op!=TK_AND ){
    Select *pS = pWalker->u.pSelect;
    /* This routine is called before the HAVING clause of the current
    ** SELECT is analyzed for aggregates. So if pExpr->pAggInfo is set
    ** here, it indicates that the expression is a correlated reference to a
    ** column from an outer aggregate query, or an aggregate function that
    ** belongs to an outer query. Do not move the expression to the WHERE
    ** clause in this obscure case, as doing so may corrupt the outer Select
    ** statements AggInfo structure.  */
    if( sqlite3ExprIsConstantOrGroupBy(pWalker->pParse, pExpr, pS->pGroupBy)
     && ExprAlwaysFalse(pExpr)==0
     && pExpr->pAggInfo==0
    ){
      sqlite3 *db = pWalker->pParse->db;
      Expr *pNew = sqlite3Expr(db, TK_INTEGER, "1");
      if( pNew ){
        Expr *pWhere = pS->pWhere;
        SWAP(Expr, *pNew, *pExpr);
        pNew = sqlite3ExprAnd(pWalker->pParse, pWhere, pNew);
        pS->pWhere = pNew;
        pWalker->eCode = 1;
      }
    }
    return WRC_Prune;
  }
  return WRC_Continue;
}

/*
** Transfer eligible terms from the HAVING clause of a query, which is
** processed after grouping, to the WHERE clause, which is processed before
** grouping. For example, the query:
**
**   SELECT * FROM <tables> WHERE a=? GROUP BY b HAVING b=? AND c=?
**
** can be rewritten as:
**
**   SELECT * FROM <tables> WHERE a=? AND b=? GROUP BY b HAVING c=?
**
** A term of the HAVING expression is eligible for transfer if it consists
** entirely of constants and expressions that are also GROUP BY terms that
** use the "BINARY" collation sequence.
*/
static void havingToWhere(Parse *pParse, Select *p){
  Walker sWalker;
  memset(&sWalker, 0, sizeof(sWalker));
  sWalker.pParse = pParse;
  sWalker.xExprCallback = havingToWhereExprCb;
  sWalker.u.pSelect = p;
  sqlite3WalkExpr(&sWalker, p->pHaving);
#if TREETRACE_ENABLED
  if( sWalker.eCode && (sqlite3TreeTrace & 0x100)!=0 ){
    TREETRACE(0x100,pParse,p,("Move HAVING terms into WHERE:\n"));
    sqlite3TreeViewSelect(0, p, 0);
  }
#endif
}

/*
** Check to see if the pThis entry of pTabList is a self-join of another view.
** Search FROM-clause entries in the range of iFirst..iEnd, including iFirst
** but stopping before iEnd.
**
** If pThis is a self-join, then return the SrcItem for the first other
** instance of that view found.  If pThis is not a self-join then return 0.
*/
static SrcItem *isSelfJoinView(
  SrcList *pTabList,           /* Search for self-joins in this FROM clause */
  SrcItem *pThis,              /* Search for prior reference to this subquery */
  int iFirst, int iEnd        /* Range of FROM-clause entries to search. */
){
  SrcItem *pItem;
  Select *pSel;
  assert( pThis->fg.isSubquery );
  pSel = pThis->u4.pSubq->pSelect;
  assert( pSel!=0 );
  if( pSel->selFlags & SF_PushDown ) return 0;
  while( iFirst<iEnd ){
    Select *pS1;
    pItem = &pTabList->a[iFirst++];
    if( !pItem->fg.isSubquery ) continue;
    if( pItem->fg.viaCoroutine ) continue;
    if( pItem->zName==0 ) continue;
    assert( pItem->pSTab!=0 );
    assert( pThis->pSTab!=0 );
    if( pItem->pSTab->pSchema!=pThis->pSTab->pSchema ) continue;
    if( sqlite3_stricmp(pItem->zName, pThis->zName)!=0 ) continue;
    pS1 = pItem->u4.pSubq->pSelect;
    if( pItem->pSTab->pSchema==0 && pSel->selId!=pS1->selId ){
      /* The query flattener left two different CTE tables with identical
      ** names in the same FROM clause. */
      continue;
    }
    if( pS1->selFlags & SF_PushDown ){
      /* The view was modified by some other optimization such as
      ** pushDownWhereTerms() */
      continue;
    }
    return pItem;
  }
  return 0;
}

/*
** Deallocate a single AggInfo object
*/
static void agginfoFree(sqlite3 *db, void *pArg){
  AggInfo *p = (AggInfo*)pArg;
  sqlite3DbFree(db, p->aCol);
  sqlite3DbFree(db, p->aFunc);
  sqlite3DbFreeNN(db, p);
}

/*
** Attempt to transform a query of the form
**
**    SELECT count(*) FROM (SELECT x FROM t1 UNION ALL SELECT y FROM t2)
**
** Into this:
**
**    SELECT (SELECT count(*) FROM t1)+(SELECT count(*) FROM t2)
**
** The transformation only works if all of the following are true:
**
**   *  The subquery is a UNION ALL of two or more terms
**   *  The subquery does not have a LIMIT clause
**   *  There is no WHERE or GROUP BY or HAVING clauses on the subqueries
**   *  The outer query is a simple count(*) with no WHERE clause or other
**      extraneous syntax.
**
** Return TRUE if the optimization is undertaken.
*/
static int countOfViewOptimization(Parse *pParse, Select *p){
  Select *pSub, *pPrior;
  Expr *pExpr;
  Expr *pCount;
  sqlite3 *db;
  SrcItem *pFrom;
  if( (p->selFlags & SF_Aggregate)==0 ) return 0;   /* This is an aggregate */
  if( p->pEList->nExpr!=1 ) return 0;               /* Single result column */
  if( p->pWhere ) return 0;
  if( p->pHaving ) return 0;
  if( p->pGroupBy ) return 0;
  if( p->pOrderBy ) return 0;
  pExpr = p->pEList->a[0].pExpr;
  if( pExpr->op!=TK_AGG_FUNCTION ) return 0;        /* Result is an aggregate */
  assert( ExprUseUToken(pExpr) );
  if( sqlite3_stricmp(pExpr->u.zToken,"count") ) return 0;  /* Is count() */
  assert( ExprUseXList(pExpr) );
  if( pExpr->x.pList!=0 ) return 0;                 /* Must be count(*) */
  if( p->pSrc->nSrc!=1 ) return 0;                  /* One table in FROM  */
  if( ExprHasProperty(pExpr, EP_WinFunc) ) return 0;/* Not a window function */
  pFrom = p->pSrc->a;
  if( pFrom->fg.isSubquery==0 ) return 0;    /* FROM is a subquery */
  pSub = pFrom->u4.pSubq->pSelect;
  if( pSub->pPrior==0 ) return 0;                   /* Must be a compound */
  if( pSub->selFlags & SF_CopyCte ) return 0;       /* Not a CTE */
  do{
    if( pSub->op!=TK_ALL && pSub->pPrior ) return 0;  /* Must be UNION ALL */
    if( pSub->pWhere ) return 0;                      /* No WHERE clause */
    if( pSub->pLimit ) return 0;                      /* No LIMIT clause */
    if( pSub->selFlags & SF_Aggregate ) return 0;     /* Not an aggregate */
    assert( pSub->pHaving==0 );  /* Due to the previous */
    pSub = pSub->pPrior;                              /* Repeat over compound */
  }while( pSub );

  /* If we reach this point then it is OK to perform the transformation */

  db = pParse->db;
  pCount = pExpr;
  pExpr = 0;
  pSub = sqlite3SubqueryDetach(db, pFrom);
  sqlite3SrcListDelete(db, p->pSrc);
  p->pSrc = sqlite3DbMallocZero(pParse->db, sizeof(*p->pSrc));
  while( pSub ){
    Expr *pTerm;
    pPrior = pSub->pPrior;
    pSub->pPrior = 0;
    pSub->pNext = 0;
    pSub->selFlags |= SF_Aggregate;
    pSub->selFlags &= ~SF_Compound;
    pSub->nSelectRow = 0;
    sqlite3ParserAddCleanup(pParse, sqlite3ExprListDeleteGeneric, pSub->pEList);
    pTerm = pPrior ? sqlite3ExprDup(db, pCount, 0) : pCount;
    pSub->pEList = sqlite3ExprListAppend(pParse, 0, pTerm);
    pTerm = sqlite3PExpr(pParse, TK_SELECT, 0, 0);
    sqlite3PExprAddSelect(pParse, pTerm, pSub);
    if( pExpr==0 ){
      pExpr = pTerm;
    }else{
      pExpr = sqlite3PExpr(pParse, TK_PLUS, pTerm, pExpr);
    }
    pSub = pPrior;
  }
  p->pEList->a[0].pExpr = pExpr;
  p->selFlags &= ~SF_Aggregate;

#if TREETRACE_ENABLED
  if( sqlite3TreeTrace & 0x200 ){
    TREETRACE(0x200,pParse,p,("After count-of-view optimization:\n"));
    sqlite3TreeViewSelect(0, p, 0);
  }
#endif
  return 1;
}

/*
** If any term of pSrc, or any SF_NestedFrom sub-query, is not the same
** as pSrcItem but has the same alias as p0, then return true.
** Otherwise return false.
*/
static int sameSrcAlias(SrcItem *p0, SrcList *pSrc){
  int i;
  for(i=0; i<pSrc->nSrc; i++){
    SrcItem *p1 = &pSrc->a[i];
    if( p1==p0 ) continue;
    if( p0->pSTab==p1->pSTab && 0==sqlite3_stricmp(p0->zAlias, p1->zAlias) ){
      return 1;
    }
    if( p1->fg.isSubquery
     && (p1->u4.pSubq->pSelect->selFlags & SF_NestedFrom)!=0
     && sameSrcAlias(p0, p1->u4.pSubq->pSelect->pSrc)
    ){
      return 1;
    }
  }
  return 0;
}

/*
** Return TRUE (non-zero) if the i-th entry in the pTabList SrcList can
** be implemented as a co-routine.  The i-th entry is guaranteed to be
** a subquery.
**
** The subquery is implemented as a co-routine if all of the following are
** true:
**
**    (1)  The subquery will likely be implemented in the outer loop of
**         the query.  This will be the case if any one of the following
**         conditions hold:
**         (a)  The subquery is the only term in the FROM clause
**         (b)  The subquery is the left-most term and a CROSS JOIN or similar
**              requires it to be the outer loop
**         (c)  All of the following are true:
**                (i) The subquery is the left-most subquery in the FROM clause
**               (ii) There is nothing that would prevent the subquery from
**                    being used as the outer loop if the sqlite3WhereBegin()
**                    routine nominates it to that position.
**              (iii) The query is not a UPDATE ... FROM
**    (2)  The subquery is not a CTE that should be materialized because
**         (a) the AS MATERIALIZED keyword is used, or
**         (b) the CTE is used multiple times and does not have the
**             NOT MATERIALIZED keyword
**    (3)  The FROM clause does not contain a RIGHT JOIN
**    (4)  The SQLITE_Coroutine optimization disable flag is not set
**    (5)  The subquery is not self-joined
*/
static int fromClauseTermCanBeCoroutine(
  Parse *pParse,          /* Parsing context */
  SrcList *pTabList,      /* FROM clause */
  int i,                  /* Which term of the FROM clause holds the subquery */
  int selFlags            /* Flags on the SELECT statement */
){
  SrcItem *pItem = &pTabList->a[i];
  if( pItem->fg.isCte ){
    const CteUse *pCteUse = pItem->u2.pCteUse;
    if( pCteUse->eM10d==M10d_Yes ) return 0;                          /* (2a) */
    if( pCteUse->nUse>=2 && pCteUse->eM10d!=M10d_No ) return 0;       /* (2b) */
  }
  if( pTabList->a[0].fg.jointype & JT_LTORJ ) return 0;               /* (3)  */
  if( OptimizationDisabled(pParse->db, SQLITE_Coroutines) ) return 0; /* (4)  */
  if( isSelfJoinView(pTabList, pItem, i+1, pTabList->nSrc)!=0 ){
    return 0;                                                          /* (5) */
  }
  if( i==0 ){
    if( pTabList->nSrc==1 ) return 1;                             /* (1a) */
    if( pTabList->a[1].fg.jointype & JT_CROSS ) return 1;         /* (1b) */
    if( selFlags & SF_UpdateFrom )              return 0;         /* (1c-iii) */
    return 1;
  }
  if( selFlags & SF_UpdateFrom ) return 0;                        /* (1c-iii) */
  while( 1 /*exit-by-break*/ ){
    if( pItem->fg.jointype & (JT_OUTER|JT_CROSS|JT_LATERAL)  ){
      testcase( pItem->fg.jointype & JT_OUTER );
      testcase( pItem->fg.jointype & JT_CROSS );
      testcase( pItem->fg.jointype & JT_LATERAL );
      return 0;                                                   /* (1c-ii) */
    }
    if( i==0 ) break;
    i--;
    pItem--;
    if( pItem->fg.isSubquery ) return 0;                          /* (1c-i) */
  }
  return 1;
}

/*
** Generate byte-code for the SELECT statement given in the p argument. 
**
** The results are returned according to the SelectDest structure.
** See comments in sqliteInt.h for further information.
**
** This routine returns the number of errors.  If any errors are
** encountered, then an appropriate error message is left in
** pParse->zErrMsg.
**
** This routine does NOT free the Select structure passed in.  The
** calling function needs to do that.
**
** This is a long function.  The following is an outline of the processing
** steps, with tags referencing various milestones:
**
**  *  Resolve names and similar preparation                tag-select-0100
**  *  Scan of the FROM clause                              tag-select-0200
**      +  OUTER JOIN strength reduction                      tag-select-0220
**      +  Sub-query ORDER BY removal                         tag-select-0230
**      +  Query flattening                                   tag-select-0240
**  *  Separate subroutine for compound-SELECT              tag-select-0300
**  *  WHERE-clause constant propagation                    tag-select-0330
**  *  Count()-of-VIEW optimization                         tag-select-0350
**  *  Scan of the FROM clause again                        tag-select-0400
**      +  Authorize unreferenced tables                      tag-select-0410
**      +  Predicate push-down optimization                   tag-select-0420
**      +  Omit unused subquery columns optimization          tag-select-0440
**      +  Generate code to implement subqueries              tag-select-0480
**         -  Co-routines                                       tag-select-0482
**         -  Reuse previously computed CTE                     tag-select-0484
**         -  REuse previously computed VIEW                    tag-select-0486
**         -  Materialize a VIEW or CTE                         tag-select-0488
**  *  DISTINCT ORDER BY -> GROUP BY optimization           tag-select-0500
**  *  Set up for ORDER BY                                  tag-select-0600
**  *  Create output table                                  tag-select-0630
**  *  Prepare registers for LIMIT                          tag-select-0650
**  *  Setup for DISTINCT                                   tag-select-0680
**  *  Generate code for non-aggregate and non-GROUP BY     tag-select-0700
**  *  Generate code for aggregate and/or GROUP BY          tag-select-0800
**      +  GROUP BY queries                                   tag-select-0810
**      +  non-GROUP BY queries                               tag-select-0820
**         -  Special case of count() w/o GROUP BY              tag-select-0821
**         -  General case of non-GROUP BY aggregates           tag-select-0822
**  *  Sort results, as needed                              tag-select-0900
**  *  Internal self-checks                                 tag-select-1000
*/
int sqlite3Select(
  Parse *pParse,         /* The parser context */
  Select *p,             /* The SELECT statement being coded. */
  SelectDest *pDest      /* What to do with the query results */
){
  int i, j;              /* Loop counters */
  WhereInfo *pWInfo;     /* Return from sqlite3WhereBegin() */
  Vdbe *v;               /* The virtual machine under construction */
  int isAgg;             /* True for select lists like "count(*)" */
  ExprList *pEList = 0;  /* List of columns to extract. */
  SrcList *pTabList;     /* List of tables to select from */
  Expr *pWhere;          /* The WHERE clause.  May be NULL */
  ExprList *pGroupBy;    /* The GROUP BY clause.  May be NULL */
  Expr *pHaving;         /* The HAVING clause.  May be NULL */
  AggInfo *pAggInfo = 0; /* Aggregate information */
  int rc = 1;            /* Value to return from this function */
  DistinctCtx sDistinct; /* Info on how to code the DISTINCT keyword */
  SortCtx sSort;         /* Info on how to code the ORDER BY clause */
  int iEnd;              /* Address of the end of the query */
  sqlite3 *db;           /* The database connection */
  ExprList *pMinMaxOrderBy = 0;  /* Added ORDER BY for min/max queries */
  u8 minMaxFlag;                 /* Flag for min/max queries */

  db = pParse->db;
  assert( pParse==db->pParse );
  v = sqlite3GetVdbe(pParse);
  if( p==0 || pParse->nErr ){
    return 1;
  }
  assert( db->mallocFailed==0 );
  if( sqlite3AuthCheck(pParse, SQLITE_SELECT, 0, 0, 0) ) return 1;
#if TREETRACE_ENABLED
  TREETRACE(0x1,pParse,p, ("begin processing:\n", pParse->addrExplain));
  if( sqlite3TreeTrace & 0x10000 ){
    if( (sqlite3TreeTrace & 0x10001)==0x10000 ){
      sqlite3TreeViewLine(0, "In sqlite3Select() at %s:%d",
                           __FILE__, __LINE__);
    }
    sqlite3ShowSelect(p);
  }
#endif

  /* tag-select-0100 */
  assert( p->pOrderBy==0 || pDest->eDest!=SRT_DistFifo );
  assert( p->pOrderBy==0 || pDest->eDest!=SRT_Fifo );
  assert( p->pOrderBy==0 || pDest->eDest!=SRT_DistQueue );
  assert( p->pOrderBy==0 || pDest->eDest!=SRT_Queue );
  if( IgnorableDistinct(pDest) ){
    assert(pDest->eDest==SRT_Exists     || pDest->eDest==SRT_Union ||
           pDest->eDest==SRT_Except     || pDest->eDest==SRT_Discard ||
           pDest->eDest==SRT_DistQueue  || pDest->eDest==SRT_DistFifo );
    /* All of these destinations are also able to ignore the ORDER BY clause */
    if( p->pOrderBy ){
#if TREETRACE_ENABLED
      TREETRACE(0x800,pParse,p, ("dropping superfluous ORDER BY:\n"));
      if( sqlite3TreeTrace & 0x800 ){
        sqlite3TreeViewExprList(0, p->pOrderBy, 0, "ORDERBY");
      }
#endif   
      sqlite3ParserAddCleanup(pParse, sqlite3ExprListDeleteGeneric,
                              p->pOrderBy);
      testcase( pParse->earlyCleanup );
      p->pOrderBy = 0;
    }
    p->selFlags &= ~SF_Distinct;
    p->selFlags |= SF_NoopOrderBy;
  }
  sqlite3SelectPrep(pParse, p, 0);
  if( pParse->nErr ){
    goto select_end;
  }
  assert( db->mallocFailed==0 );
  assert( p->pEList!=0 );
#if TREETRACE_ENABLED
  if( sqlite3TreeTrace & 0x10 ){
    TREETRACE(0x10,pParse,p, ("after name resolution:\n"));
    sqlite3TreeViewSelect(0, p, 0);
  }
#endif

  /* If the SF_UFSrcCheck flag is set, then this function is being called
  ** as part of populating the temp table for an UPDATE...FROM statement.
  ** In this case, it is an error if the target object (pSrc->a[0]) name
  ** or alias is duplicated within FROM clause (pSrc->a[1..n]). 
  **
  ** Postgres disallows this case too. The reason is that some other
  ** systems handle this case differently, and not all the same way,
  ** which is just confusing. To avoid this, we follow PG's lead and
  ** disallow it altogether.  */
  if( p->selFlags & SF_UFSrcCheck ){
    SrcItem *p0 = &p->pSrc->a[0];
    if( sameSrcAlias(p0, p->pSrc) ){
      sqlite3ErrorMsg(pParse,
          "target object/alias may not appear in FROM clause: %s",
          p0->zAlias ? p0->zAlias : p0->pSTab->zName
      );
      goto select_end;
    }

    /* Clear the SF_UFSrcCheck flag. The check has already been performed,
    ** and leaving this flag set can cause errors if a compound sub-query
    ** in p->pSrc is flattened into this query and this function called
    ** again as part of compound SELECT processing.  */
    p->selFlags &= ~SF_UFSrcCheck;
  }

  if( pDest->eDest==SRT_Output ){
    sqlite3GenerateColumnNames(pParse, p);
  }

#ifndef SQLITE_OMIT_WINDOWFUNC
  if( sqlite3WindowRewrite(pParse, p) ){
    assert( pParse->nErr );
    goto select_end;
  }
#if TREETRACE_ENABLED
  if( p->pWin && (sqlite3TreeTrace & 0x40)!=0 ){
    TREETRACE(0x40,pParse,p, ("after window rewrite:\n"));
    sqlite3TreeViewSelect(0, p, 0);
  }
#endif
#endif /* SQLITE_OMIT_WINDOWFUNC */
  pTabList = p->pSrc;
  isAgg = (p->selFlags & SF_Aggregate)!=0;
  memset(&sSort, 0, sizeof(sSort));
  sSort.pOrderBy = p->pOrderBy;

  /* Try to do various optimizations (flattening subqueries, and strength
  ** reduction of join operators) in the FROM clause up into the main query
  ** tag-select-0200
  */
#if !defined(SQLITE_OMIT_SUBQUERY) || !defined(SQLITE_OMIT_VIEW)
  for(i=0; !p->pPrior && i<pTabList->nSrc; i++){
    SrcItem *pItem = &pTabList->a[i];
    Select *pSub = pItem->fg.isSubquery ? pItem->u4.pSubq->pSelect : 0;
    Table *pTab = pItem->pSTab;

    /* The expander should have already created transient Table objects
    ** even for FROM clause elements such as subqueries that do not correspond
    ** to a real table */
    assert( pTab!=0 );

    /* Try to simplify joins:
    **
    **      LEFT JOIN  ->  JOIN
    **     RIGHT JOIN  ->  JOIN
    **      FULL JOIN  ->  RIGHT JOIN
    **
    ** If terms of the i-th table are used in the WHERE clause in such a
    ** way that the i-th table cannot be the NULL row of a join, then
    ** perform the appropriate simplification. This is called
    ** "OUTER JOIN strength reduction" in the SQLite documentation.
    ** tag-select-0220
    */
    if( (pItem->fg.jointype & (JT_LEFT|JT_LTORJ))!=0
     && sqlite3ExprImpliesNonNullRow(p->pWhere, pItem->iCursor,
                                     pItem->fg.jointype & JT_LTORJ)
     && OptimizationEnabled(db, SQLITE_SimplifyJoin)
    ){
      if( pItem->fg.jointype & JT_LEFT ){
        if( pItem->fg.jointype & JT_RIGHT ){
          TREETRACE(0x1000,pParse,p,
                    ("FULL-JOIN simplifies to RIGHT-JOIN on term %d\n",i));
          pItem->fg.jointype &= ~JT_LEFT;
        }else{
          TREETRACE(0x1000,pParse,p,
                    ("LEFT-JOIN simplifies to JOIN on term %d\n",i));
          pItem->fg.jointype &= ~(JT_LEFT|JT_OUTER);
          unsetJoinExpr(p->pWhere, pItem->iCursor, 0);
        }
      }
      if( pItem->fg.jointype & JT_LTORJ ){
        for(j=i+1; j<pTabList->nSrc; j++){
          SrcItem *pI2 = &pTabList->a[j];
          if( pI2->fg.jointype & JT_RIGHT ){
            if( pI2->fg.jointype & JT_LEFT ){
              TREETRACE(0x1000,pParse,p,
                        ("FULL-JOIN simplifies to LEFT-JOIN on term %d\n",j));
              pI2->fg.jointype &= ~JT_RIGHT;
            }else{
              TREETRACE(0x1000,pParse,p,
                        ("RIGHT-JOIN simplifies to JOIN on term %d\n",j));
              pI2->fg.jointype &= ~(JT_RIGHT|JT_OUTER);
              unsetJoinExpr(p->pWhere, pI2->iCursor, 1);
            }
          }
        }
        for(j=pTabList->nSrc-1; j>=0; j--){
          pTabList->a[j].fg.jointype &= ~JT_LTORJ;
          if( pTabList->a[j].fg.jointype & JT_RIGHT ) break;
        }
      }
    }

    /* No further action if this term of the FROM clause is not a subquery */
    if( pSub==0 ) continue;

    /* Catch mismatch in the declared columns of a view and the number of
    ** columns in the SELECT on the RHS */
    if( pTab->nCol!=pSub->pEList->nExpr ){
      sqlite3ErrorMsg(pParse, "expected %d columns for '%s' but got %d",
                      pTab->nCol, pTab->zName, pSub->pEList->nExpr);
      goto select_end;
    }

    /* Do not attempt the usual optimizations (flattening and ORDER BY
    ** elimination) on a MATERIALIZED common table expression because
    ** a MATERIALIZED common table expression is an optimization fence.
    */
    if( pItem->fg.isCte && pItem->u2.pCteUse->eM10d==M10d_Yes ){
      continue;
    }

    /* Do not try to flatten an aggregate subquery.
    **
    ** Flattening an aggregate subquery is only possible if the outer query
    ** is not a join.  But if the outer query is not a join, then the subquery
    ** will be implemented as a co-routine and there is no advantage to
    ** flattening in that case.
    */
    if( (pSub->selFlags & SF_Aggregate)!=0 ) continue;
    assert( pSub->pGroupBy==0 );

    /* tag-select-0230:
    ** If a FROM-clause subquery has an ORDER BY clause that is not
    ** really doing anything, then delete it now so that it does not
    ** interfere with query flattening.  See the discussion at
    ** https://sqlite.org/forum/forumpost/2d76f2bcf65d256a
    **
    ** Beware of these cases where the ORDER BY clause may not be safely
    ** omitted:
    **
    **    (1)   There is also a LIMIT clause
    **    (2)   The subquery was added to help with window-function
    **          processing
    **    (3)   The subquery is in the FROM clause of an UPDATE
    **    (4)   The outer query uses an aggregate function other than
    **          the built-in count(), min(), or max().
    **    (5)   The ORDER BY isn't going to accomplish anything because
    **          one of:
    **            (a)  The outer query has a different ORDER BY clause
    **            (b)  The subquery is part of a join
    **          See forum post 062d576715d277c8
    **    (6)   The subquery is not a recursive CTE.  ORDER BY has a different
    **          meaning for recursive CTEs and this optimization does not
    **          apply.
    **
    ** Also retain the ORDER BY if the OmitOrderBy optimization is disabled.
    */
    if( pSub->pOrderBy!=0
     && (p->pOrderBy!=0 || pTabList->nSrc>1)      /* Condition (5) */
     && pSub->pLimit==0                           /* Condition (1) */
     && (pSub->selFlags & (SF_OrderByReqd|SF_Recursive))==0  /* (2) and (6) */
     && (p->selFlags & SF_OrderByReqd)==0         /* Condition (3) and (4) */
     && OptimizationEnabled(db, SQLITE_OmitOrderBy)
    ){
      TREETRACE(0x800,pParse,p,
                ("omit superfluous ORDER BY on %r FROM-clause subquery\n",i+1));
      sqlite3ParserAddCleanup(pParse, sqlite3ExprListDeleteGeneric,
                              pSub->pOrderBy);
      pSub->pOrderBy = 0;
    }

    /* If the outer query contains a "complex" result set (that is,
    ** if the result set of the outer query uses functions or subqueries)
    ** and if the subquery contains an ORDER BY clause and if
    ** it will be implemented as a co-routine, then do not flatten.  This
    ** restriction allows SQL constructs like this:
    **
    **  SELECT expensive_function(x)
    **    FROM (SELECT x FROM tab ORDER BY y LIMIT 10);
    **
    ** The expensive_function() is only computed on the 10 rows that
    ** are output, rather than every row of the table.
    **
    ** The requirement that the outer query have a complex result set
    ** means that flattening does occur on simpler SQL constraints without
    ** the expensive_function() like:
    **
    **  SELECT x FROM (SELECT x FROM tab ORDER BY y LIMIT 10);
    */
    if( pSub->pOrderBy!=0
     && i==0
     && (p->selFlags & SF_ComplexResult)!=0
     && (pTabList->nSrc==1
         || (pTabList->a[1].fg.jointype&(JT_OUTER|JT_CROSS))!=0)
    ){
      continue;
    }

    /* tag-select-0240 */
    if( flattenSubquery(pParse, p, i, isAgg) ){
      if( pParse->nErr ) goto select_end;
      /* This subquery can be absorbed into its parent. */
      i = -1;
    }
    pTabList = p->pSrc;
    if( db->mallocFailed ) goto select_end;
    if( !IgnorableOrderby(pDest) ){
      sSort.pOrderBy = p->pOrderBy;
    }
  }
#endif

#ifndef SQLITE_OMIT_COMPOUND_SELECT
  /* Handle compound SELECT statements using the separate multiSelect()
  ** procedure.  tag-select-0300
  */
  if( p->pPrior ){
    rc = multiSelect(pParse, p, pDest);
#if TREETRACE_ENABLED
    TREETRACE(0x400,pParse,p,("end compound-select processing\n"));
    if( (sqlite3TreeTrace & 0x400)!=0 && ExplainQueryPlanParent(pParse)==0 ){
      sqlite3TreeViewSelect(0, p, 0);
    }
#endif
    if( p->pNext==0 ) ExplainQueryPlanPop(pParse);
    return rc;
  }
#endif

  /* Do the WHERE-clause constant propagation optimization if this is
  ** a join.  No need to spend time on this operation for non-join queries
  ** as the equivalent optimization will be handled by query planner in
  ** sqlite3WhereBegin().  tag-select-0330
  */
  if( p->pWhere!=0
   && p->pWhere->op==TK_AND
   && OptimizationEnabled(db, SQLITE_PropagateConst)
   && propagateConstants(pParse, p)
  ){
#if TREETRACE_ENABLED
    if( sqlite3TreeTrace & 0x2000 ){
      TREETRACE(0x2000,pParse,p,("After constant propagation:\n"));
      sqlite3TreeViewSelect(0, p, 0);
    }
#endif
  }else{
    TREETRACE(0x2000,pParse,p,("Constant propagation not helpful\n"));
  }

  /* tag-select-0350 */
  if( OptimizationEnabled(db, SQLITE_QueryFlattener|SQLITE_CountOfView)
   && countOfViewOptimization(pParse, p)
  ){
    if( db->mallocFailed ) goto select_end;
    pTabList = p->pSrc;
  }

  /* Loop over all terms in the FROM clause and do two things for each term:
  **
  **   (1) Authorize unreferenced tables
  **   (2) Generate code for all sub-queries
  **
  ** tag-select-0400
  */
  for(i=0; i<pTabList->nSrc; i++){
    SrcItem *pItem = &pTabList->a[i];
    SrcItem *pPrior;
    SelectDest dest;
    Subquery *pSubq;
    Select *pSub;
#if !defined(SQLITE_OMIT_SUBQUERY) || !defined(SQLITE_OMIT_VIEW)
    const char *zSavedAuthContext;
#endif

    /* Authorized unreferenced tables.  tag-select-0410
    **
    ** Issue SQLITE_READ authorizations with a fake column name for any
    ** tables that are referenced but from which no values are extracted.
    ** Examples of where these kinds of null SQLITE_READ authorizations
    ** would occur:
    **
    **     SELECT count(*) FROM t1;   -- SQLITE_READ t1.""
    **     SELECT t1.* FROM t1, t2;   -- SQLITE_READ t2.""
    **
    ** The fake column name is an empty string.  It is possible for a table to
    ** have a column named by the empty string, in which case there is no way to
    ** distinguish between an unreferenced table and an actual reference to the
    ** "" column. The original design was for the fake column name to be a NULL,
    ** which would be unambiguous.  But legacy authorization callbacks might
    ** assume the column name is non-NULL and segfault.  The use of an empty
    ** string for the fake column name seems safer.
    */
    if( pItem->colUsed==0 && pItem->zName!=0 ){
      const char *zDb;
      if( pItem->fg.fixedSchema ){
        int iDb = sqlite3SchemaToIndex(pParse->db, pItem->u4.pSchema);
        zDb = db->aDb[iDb].zDbSName;
      }else if( pItem->fg.isSubquery ){
        zDb = 0;
      }else{
        zDb = pItem->u4.zDatabase;
      }
      sqlite3AuthCheck(pParse, SQLITE_READ, pItem->zName, "", zDb);
    }

#if !defined(SQLITE_OMIT_SUBQUERY) || !defined(SQLITE_OMIT_VIEW)
    /* Generate code for all sub-queries in the FROM clause
    */
    if( pItem->fg.isSubquery==0 ) continue;
    pSubq = pItem->u4.pSubq;
    assert( pSubq!=0 );
    pSub = pSubq->pSelect;

    /* The code for a subquery should only be generated once. */
    if( pSubq->addrFillSub!=0 ) continue;

    /* Increment Parse.nHeight by the height of the largest expression
    ** tree referred to by this, the parent select. The child select
    ** may contain expression trees of at most
    ** (SQLITE_MAX_EXPR_DEPTH-Parse.nHeight) height. This is a bit
    ** more conservative than necessary, but much easier than enforcing
    ** an exact limit.
    */
    pParse->nHeight += sqlite3SelectExprHeight(p);

    /* Make copies of constant WHERE-clause terms in the outer query down
    ** inside the subquery.  This can help the subquery to run more efficiently.
    ** This is the "predicate push-down optimization".  tag-select-0420
    */
    if( OptimizationEnabled(db, SQLITE_PushDown)
     && (pItem->fg.isCte==0
         || (pItem->u2.pCteUse->eM10d!=M10d_Yes && pItem->u2.pCteUse->nUse<2))
     && pushDownWhereTerms(pParse, pSub, p->pWhere, pTabList, i)
    ){
#if TREETRACE_ENABLED
      if( sqlite3TreeTrace & 0x4000 ){
        TREETRACE(0x4000,pParse,p,
            ("After WHERE-clause push-down into subquery %d:\n", pSub->selId));
        sqlite3TreeViewSelect(0, p, 0);
      }
#endif
      assert( pSubq->pSelect && (pSub->selFlags & SF_PushDown)!=0 );
    }else{
      TREETRACE(0x4000,pParse,p,("WHERE-lcause push-down not possible\n"));
    }

    /* Convert unused result columns of the subquery into simple NULL
    ** expressions, to avoid unneeded searching and computation.
    ** tag-select-0440
    */
    if( OptimizationEnabled(db, SQLITE_NullUnusedCols)
     && disableUnusedSubqueryResultColumns(pItem)
    ){
#if TREETRACE_ENABLED
      if( sqlite3TreeTrace & 0x4000 ){
        TREETRACE(0x4000,pParse,p,
            ("Change unused result columns to NULL for subquery %d:\n",
             pSub->selId));
        sqlite3TreeViewSelect(0, p, 0);
      }
#endif
    }

    zSavedAuthContext = pParse->zAuthContext;
    pParse->zAuthContext = pItem->zName;

    /* Generate byte-code to implement the subquery  tag-select-0480
    */
    if( fromClauseTermCanBeCoroutine(pParse, pTabList, i, p->selFlags) ){
      /* Implement a co-routine that will return a single row of the result
      ** set on each invocation.  tag-select-0482
      */
      int addrTop = sqlite3VdbeCurrentAddr(v)+1;
    
<<<<<<< HEAD
      assert( pItem->fg.isLateral==0 );
      pItem->regReturn = ++pParse->nMem;
      sqlite3VdbeAddOp3(v, OP_InitCoroutine, pItem->regReturn, 0, addrTop);
=======
      pSubq->regReturn = ++pParse->nMem;
      sqlite3VdbeAddOp3(v, OP_InitCoroutine, pSubq->regReturn, 0, addrTop);
>>>>>>> bdee769e
      VdbeComment((v, "%!S", pItem));
      pSubq->addrFillSub = addrTop;
      sqlite3SelectDestInit(&dest, SRT_Coroutine, pSubq->regReturn);
      ExplainQueryPlan((pParse, 1, "CO-ROUTINE %!S", pItem));
      sqlite3Select(pParse, pSub, &dest);
      pItem->pSTab->nRowLogEst = pSub->nSelectRow;
      pItem->fg.viaCoroutine = 1;
      pSubq->regResult = dest.iSdst;
      sqlite3VdbeEndCoroutine(v, pSubq->regReturn);
      VdbeComment((v, "end %!S", pItem));
      sqlite3VdbeJumpHere(v, addrTop-1);
      sqlite3ClearTempRegCache(pParse);
    }else if( pItem->fg.isCte && pItem->u2.pCteUse->addrM9e>0 ){
      /* This is a CTE for which materialization code has already been
      ** generated.  Invoke the subroutine to compute the materialization,
      ** then make the pItem->iCursor be a copy of the ephemeral table that
      ** holds the result of the materialization. tag-select-0484 */
      CteUse *pCteUse = pItem->u2.pCteUse;
      sqlite3VdbeAddOp2(v, OP_Gosub, pCteUse->regRtn, pCteUse->addrM9e);
      if( pItem->iCursor!=pCteUse->iCur ){
        sqlite3VdbeAddOp2(v, OP_OpenDup, pItem->iCursor, pCteUse->iCur);
        VdbeComment((v, "%!S", pItem));
      }
      pSub->nSelectRow = pCteUse->nRowEst;
    }else if( (pPrior = isSelfJoinView(pTabList, pItem, 0, i))!=0 ){
      /* This view has already been materialized by a prior entry in
      ** this same FROM clause.  Reuse it.  tag-select-0486 */
      Subquery *pPriorSubq;
      assert( pPrior->fg.isSubquery );
      pPriorSubq = pPrior->u4.pSubq;
      assert( pPriorSubq!=0 );
      if( pPriorSubq->addrFillSub ){
        sqlite3VdbeAddOp2(v, OP_Gosub, pPriorSubq->regReturn,
                                       pPriorSubq->addrFillSub);
      }
      sqlite3VdbeAddOp2(v, OP_OpenDup, pItem->iCursor, pPrior->iCursor);
      pSub->nSelectRow = pPriorSubq->pSelect->nSelectRow;
    }else{
      /* Materialize the view.  If the view is not correlated, generate a
      ** subroutine to do the materialization so that subsequent uses of
      ** the same view can reuse the materialization.  tag-select-0488 */
      int topAddr;
      int onceAddr = 0;
#ifdef SQLITE_ENABLE_STMT_SCANSTATUS
      int addrExplain;
#endif

      pSubq->regReturn = ++pParse->nMem;
      topAddr = sqlite3VdbeAddOp0(v, OP_Goto);
      pSubq->addrFillSub = topAddr+1;
      pItem->fg.isMaterialized = 1;
      if( pItem->fg.isCorrelated==0 ){
        /* If the subquery is not correlated and if we are not inside of
        ** a trigger, then we only need to compute the value of the subquery
        ** once. */
        onceAddr = sqlite3VdbeAddOp0(v, OP_Once); VdbeCoverage(v);
        VdbeComment((v, "materialize %!S", pItem));
      }else{
        VdbeNoopComment((v, "materialize %!S", pItem));
      }
      sqlite3SelectDestInit(&dest, SRT_EphemTab, pItem->iCursor);

      ExplainQueryPlan2(addrExplain, (pParse, 1, "MATERIALIZE %!S", pItem));
      sqlite3Select(pParse, pSub, &dest);
<<<<<<< HEAD
      pItem->pTab->nRowLogEst = pSub->nSelectRow;
      if( pItem->fg.isLateral && pItem->fg.isCorrelated ){
        int kk;
        for(kk=0; kk<i; kk++){
          SrcItem *pX = &pTabList->a[kk];
          if( pX->fg.viaCoroutine==0 ) continue;
          sqlite3TranslateColumnToCopy(pParse, topAddr+1,
             pX->iCursor, pX->regResult, 0);
        }
      }
=======
      pItem->pSTab->nRowLogEst = pSub->nSelectRow;
>>>>>>> bdee769e
      if( onceAddr ) sqlite3VdbeJumpHere(v, onceAddr);
      sqlite3VdbeAddOp2(v, OP_Return, pSubq->regReturn, topAddr+1);
      VdbeComment((v, "end %!S", pItem));
      sqlite3VdbeScanStatusRange(v, addrExplain, addrExplain, -1);
      sqlite3VdbeJumpHere(v, topAddr);
      sqlite3ClearTempRegCache(pParse);
      if( pItem->fg.isCte && pItem->fg.isCorrelated==0 ){
        CteUse *pCteUse = pItem->u2.pCteUse;
        pCteUse->addrM9e = pSubq->addrFillSub;
        pCteUse->regRtn = pSubq->regReturn;
        pCteUse->iCur = pItem->iCursor;
        pCteUse->nRowEst = pSub->nSelectRow;
      }
    }
    if( db->mallocFailed ) goto select_end;
    pParse->nHeight -= sqlite3SelectExprHeight(p);
    pParse->zAuthContext = zSavedAuthContext;
#endif
  }

  /* Various elements of the SELECT copied into local variables for
  ** convenience */
  pEList = p->pEList;
  pWhere = p->pWhere;
  pGroupBy = p->pGroupBy;
  pHaving = p->pHaving;
  sDistinct.isTnct = (p->selFlags & SF_Distinct)!=0;

#if TREETRACE_ENABLED
  if( sqlite3TreeTrace & 0x8000 ){
    TREETRACE(0x8000,pParse,p,("After all FROM-clause analysis:\n"));
    sqlite3TreeViewSelect(0, p, 0);
  }
#endif

  /* tag-select-0500
  **
  ** If the query is DISTINCT with an ORDER BY but is not an aggregate, and
  ** if the select-list is the same as the ORDER BY list, then this query
  ** can be rewritten as a GROUP BY. In other words, this:
  **
  **     SELECT DISTINCT xyz FROM ... ORDER BY xyz
  **
  ** is transformed to:
  **
  **     SELECT xyz FROM ... GROUP BY xyz ORDER BY xyz
  **
  ** The second form is preferred as a single index (or temp-table) may be
  ** used for both the ORDER BY and DISTINCT processing. As originally
  ** written the query must use a temp-table for at least one of the ORDER
  ** BY and DISTINCT, and an index or separate temp-table for the other.
  */
  if( (p->selFlags & (SF_Distinct|SF_Aggregate))==SF_Distinct
   && sqlite3ExprListCompare(sSort.pOrderBy, pEList, -1)==0
   && OptimizationEnabled(db, SQLITE_GroupByOrder)
#ifndef SQLITE_OMIT_WINDOWFUNC
   && p->pWin==0
#endif
  ){
    p->selFlags &= ~SF_Distinct;
    pGroupBy = p->pGroupBy = sqlite3ExprListDup(db, pEList, 0);
    if( pGroupBy ){
      for(i=0; i<pGroupBy->nExpr; i++){
        pGroupBy->a[i].u.x.iOrderByCol = i+1;
      }
    }
    p->selFlags |= SF_Aggregate;
    /* Notice that even thought SF_Distinct has been cleared from p->selFlags,
    ** the sDistinct.isTnct is still set.  Hence, isTnct represents the
    ** original setting of the SF_Distinct flag, not the current setting */
    assert( sDistinct.isTnct );
    sDistinct.isTnct = 2;

#if TREETRACE_ENABLED
    if( sqlite3TreeTrace & 0x20000 ){
      TREETRACE(0x20000,pParse,p,("Transform DISTINCT into GROUP BY:\n"));
      sqlite3TreeViewSelect(0, p, 0);
    }
#endif
  }

  /* If there is an ORDER BY clause, then create an ephemeral index to
  ** do the sorting.  But this sorting ephemeral index might end up
  ** being unused if the data can be extracted in pre-sorted order.
  ** If that is the case, then the OP_OpenEphemeral instruction will be
  ** changed to an OP_Noop once we figure out that the sorting index is
  ** not needed.  The sSort.addrSortIndex variable is used to facilitate
  ** that change.  tag-select-0600
  */
  if( sSort.pOrderBy ){
    KeyInfo *pKeyInfo;
    pKeyInfo = sqlite3KeyInfoFromExprList(
        pParse, sSort.pOrderBy, 0, pEList->nExpr);
    sSort.iECursor = pParse->nTab++;
    sSort.addrSortIndex =
      sqlite3VdbeAddOp4(v, OP_OpenEphemeral,
          sSort.iECursor, sSort.pOrderBy->nExpr+1+pEList->nExpr, 0,
          (char*)pKeyInfo, P4_KEYINFO
      );
  }else{
    sSort.addrSortIndex = -1;
  }

  /* If the output is destined for a temporary table, open that table.
  ** tag-select-0630
  */
  if( pDest->eDest==SRT_EphemTab ){
    sqlite3VdbeAddOp2(v, OP_OpenEphemeral, pDest->iSDParm, pEList->nExpr);
    if( p->selFlags & SF_NestedFrom ){
      /* Delete or NULL-out result columns that will never be used */
      int ii;
      for(ii=pEList->nExpr-1; ii>0 && pEList->a[ii].fg.bUsed==0; ii--){
        sqlite3ExprDelete(db, pEList->a[ii].pExpr);
        sqlite3DbFree(db, pEList->a[ii].zEName);
        pEList->nExpr--;
      }
      for(ii=0; ii<pEList->nExpr; ii++){
        if( pEList->a[ii].fg.bUsed==0 ) pEList->a[ii].pExpr->op = TK_NULL;
      }
    }
  }

  /* Set the limiter.  tag-select-0650
  */
  iEnd = sqlite3VdbeMakeLabel(pParse);
  if( (p->selFlags & SF_FixedLimit)==0 ){
    p->nSelectRow = 320;  /* 4 billion rows */
  }
  if( p->pLimit ) computeLimitRegisters(pParse, p, iEnd);
  if( p->iLimit==0 && sSort.addrSortIndex>=0 ){
    sqlite3VdbeChangeOpcode(v, sSort.addrSortIndex, OP_SorterOpen);
    sSort.sortFlags |= SORTFLAG_UseSorter;
  }

  /* Open an ephemeral index to use for the distinct set. tag-select-0680
  */
  if( p->selFlags & SF_Distinct ){
    sDistinct.tabTnct = pParse->nTab++;
    sDistinct.addrTnct = sqlite3VdbeAddOp4(v, OP_OpenEphemeral,
                       sDistinct.tabTnct, 0, 0,
                       (char*)sqlite3KeyInfoFromExprList(pParse, p->pEList,0,0),
                       P4_KEYINFO);
    sqlite3VdbeChangeP5(v, BTREE_UNORDERED);
    sDistinct.eTnctType = WHERE_DISTINCT_UNORDERED;
  }else{
    sDistinct.eTnctType = WHERE_DISTINCT_NOOP;
  }

  if( !isAgg && pGroupBy==0 ){
    /* No aggregate functions and no GROUP BY clause.  tag-select-0700 */
    u16 wctrlFlags = (sDistinct.isTnct ? WHERE_WANT_DISTINCT : 0)
                   | (p->selFlags & SF_FixedLimit);
#ifndef SQLITE_OMIT_WINDOWFUNC
    Window *pWin = p->pWin;      /* Main window object (or NULL) */
    if( pWin ){
      sqlite3WindowCodeInit(pParse, p);
    }
#endif
    assert( WHERE_USE_LIMIT==SF_FixedLimit );


    /* Begin the database scan. */
    TREETRACE(0x2,pParse,p,("WhereBegin\n"));
    pWInfo = sqlite3WhereBegin(pParse, pTabList, pWhere, sSort.pOrderBy,
                               p->pEList, p, wctrlFlags, p->nSelectRow);
    if( pWInfo==0 ) goto select_end;
    if( sqlite3WhereOutputRowCount(pWInfo) < p->nSelectRow ){
      p->nSelectRow = sqlite3WhereOutputRowCount(pWInfo);
    }
    if( sDistinct.isTnct && sqlite3WhereIsDistinct(pWInfo) ){
      sDistinct.eTnctType = sqlite3WhereIsDistinct(pWInfo);
    }
    if( sSort.pOrderBy ){
      sSort.nOBSat = sqlite3WhereIsOrdered(pWInfo);
      sSort.labelOBLopt = sqlite3WhereOrderByLimitOptLabel(pWInfo);
      if( sSort.nOBSat==sSort.pOrderBy->nExpr ){
        sSort.pOrderBy = 0;
      }
    }
    TREETRACE(0x2,pParse,p,("WhereBegin returns\n"));

    /* If sorting index that was created by a prior OP_OpenEphemeral
    ** instruction ended up not being needed, then change the OP_OpenEphemeral
    ** into an OP_Noop.
    */
    if( sSort.addrSortIndex>=0 && sSort.pOrderBy==0 ){
      sqlite3VdbeChangeToNoop(v, sSort.addrSortIndex);
    }

    assert( p->pEList==pEList );
#ifndef SQLITE_OMIT_WINDOWFUNC
    if( pWin ){
      int addrGosub = sqlite3VdbeMakeLabel(pParse);
      int iCont = sqlite3VdbeMakeLabel(pParse);
      int iBreak = sqlite3VdbeMakeLabel(pParse);
      int regGosub = ++pParse->nMem;

      sqlite3WindowCodeStep(pParse, p, pWInfo, regGosub, addrGosub);

      sqlite3VdbeAddOp2(v, OP_Goto, 0, iBreak);
      sqlite3VdbeResolveLabel(v, addrGosub);
      VdbeNoopComment((v, "inner-loop subroutine"));
      sSort.labelOBLopt = 0;
      selectInnerLoop(pParse, p, -1, &sSort, &sDistinct, pDest, iCont, iBreak);
      sqlite3VdbeResolveLabel(v, iCont);
      sqlite3VdbeAddOp1(v, OP_Return, regGosub);
      VdbeComment((v, "end inner-loop subroutine"));
      sqlite3VdbeResolveLabel(v, iBreak);
    }else
#endif /* SQLITE_OMIT_WINDOWFUNC */
    {
      /* Use the standard inner loop. */
      selectInnerLoop(pParse, p, -1, &sSort, &sDistinct, pDest,
          sqlite3WhereContinueLabel(pWInfo),
          sqlite3WhereBreakLabel(pWInfo));

      /* End the database scan loop.
      */
      TREETRACE(0x2,pParse,p,("WhereEnd\n"));
      sqlite3WhereEnd(pWInfo);
    }
  }else{
    /* This case is for when there exist aggregate functions or a GROUP BY
    ** clause or both.  tag-select-0800 */
    NameContext sNC;    /* Name context for processing aggregate information */
    int iAMem;          /* First Mem address for storing current GROUP BY */
    int iBMem;          /* First Mem address for previous GROUP BY */
    int iUseFlag;       /* Mem address holding flag indicating that at least
                        ** one row of the input to the aggregator has been
                        ** processed */
    int iAbortFlag;     /* Mem address which causes query abort if positive */
    int groupBySort;    /* Rows come from source in GROUP BY order */
    int addrEnd;        /* End of processing for this SELECT */
    int sortPTab = 0;   /* Pseudotable used to decode sorting results */
    int sortOut = 0;    /* Output register from the sorter */
    int orderByGrp = 0; /* True if the GROUP BY and ORDER BY are the same */

    /* Remove any and all aliases between the result set and the
    ** GROUP BY clause.
    */
    if( pGroupBy ){
      int k;                        /* Loop counter */
      struct ExprList_item *pItem;  /* For looping over expression in a list */

      for(k=p->pEList->nExpr, pItem=p->pEList->a; k>0; k--, pItem++){
        pItem->u.x.iAlias = 0;
      }
      for(k=pGroupBy->nExpr, pItem=pGroupBy->a; k>0; k--, pItem++){
        pItem->u.x.iAlias = 0;
      }
      assert( 66==sqlite3LogEst(100) );
      if( p->nSelectRow>66 ) p->nSelectRow = 66;

      /* If there is both a GROUP BY and an ORDER BY clause and they are
      ** identical, then it may be possible to disable the ORDER BY clause
      ** on the grounds that the GROUP BY will cause elements to come out
      ** in the correct order. It also may not - the GROUP BY might use a
      ** database index that causes rows to be grouped together as required
      ** but not actually sorted. Either way, record the fact that the
      ** ORDER BY and GROUP BY clauses are the same by setting the orderByGrp
      ** variable.  */
      if( sSort.pOrderBy && pGroupBy->nExpr==sSort.pOrderBy->nExpr ){
        int ii;
        /* The GROUP BY processing doesn't care whether rows are delivered in
        ** ASC or DESC order - only that each group is returned contiguously.
        ** So set the ASC/DESC flags in the GROUP BY to match those in the
        ** ORDER BY to maximize the chances of rows being delivered in an
        ** order that makes the ORDER BY redundant.  */
        for(ii=0; ii<pGroupBy->nExpr; ii++){
          u8 sortFlags;
          sortFlags = sSort.pOrderBy->a[ii].fg.sortFlags & KEYINFO_ORDER_DESC;
          pGroupBy->a[ii].fg.sortFlags = sortFlags;
        }
        if( sqlite3ExprListCompare(pGroupBy, sSort.pOrderBy, -1)==0 ){
          orderByGrp = 1;
        }
      }
    }else{
      assert( 0==sqlite3LogEst(1) );
      p->nSelectRow = 0;
    }

    /* Create a label to jump to when we want to abort the query */
    addrEnd = sqlite3VdbeMakeLabel(pParse);

    /* Convert TK_COLUMN nodes into TK_AGG_COLUMN and make entries in
    ** sAggInfo for all TK_AGG_FUNCTION nodes in expressions of the
    ** SELECT statement.
    */
    pAggInfo = sqlite3DbMallocZero(db, sizeof(*pAggInfo) );
    if( pAggInfo ){
      sqlite3ParserAddCleanup(pParse, agginfoFree, pAggInfo);
      testcase( pParse->earlyCleanup );
    }
    if( db->mallocFailed ){
      goto select_end;
    }
    pAggInfo->selId = p->selId;
#ifdef SQLITE_DEBUG
    pAggInfo->pSelect = p;
#endif
    memset(&sNC, 0, sizeof(sNC));
    sNC.pParse = pParse;
    sNC.pSrcList = pTabList;
    sNC.uNC.pAggInfo = pAggInfo;
    VVA_ONLY( sNC.ncFlags = NC_UAggInfo; )
    pAggInfo->nSortingColumn = pGroupBy ? pGroupBy->nExpr : 0;
    pAggInfo->pGroupBy = pGroupBy;
    sqlite3ExprAnalyzeAggList(&sNC, pEList);
    sqlite3ExprAnalyzeAggList(&sNC, sSort.pOrderBy);
    if( pHaving ){
      if( pGroupBy ){
        assert( pWhere==p->pWhere );
        assert( pHaving==p->pHaving );
        assert( pGroupBy==p->pGroupBy );
        havingToWhere(pParse, p);
        pWhere = p->pWhere;
      }
      sqlite3ExprAnalyzeAggregates(&sNC, pHaving);
    }
    pAggInfo->nAccumulator = pAggInfo->nColumn;
    if( p->pGroupBy==0 && p->pHaving==0 && pAggInfo->nFunc==1 ){
      minMaxFlag = minMaxQuery(db, pAggInfo->aFunc[0].pFExpr, &pMinMaxOrderBy);
    }else{
      minMaxFlag = WHERE_ORDERBY_NORMAL;
    }
    analyzeAggFuncArgs(pAggInfo, &sNC);
    if( db->mallocFailed ) goto select_end;
#if TREETRACE_ENABLED
    if( sqlite3TreeTrace & 0x20 ){
      TREETRACE(0x20,pParse,p,("After aggregate analysis %p:\n", pAggInfo));
      sqlite3TreeViewSelect(0, p, 0);
      if( minMaxFlag ){
        sqlite3DebugPrintf("MIN/MAX Optimization (0x%02x) adds:\n", minMaxFlag);
        sqlite3TreeViewExprList(0, pMinMaxOrderBy, 0, "ORDERBY");
      }
      printAggInfo(pAggInfo);
    }
#endif


    /* Processing for aggregates with GROUP BY is very different and
    ** much more complex than aggregates without a GROUP BY.  tag-select-0810
    */
    if( pGroupBy ){
      KeyInfo *pKeyInfo;  /* Keying information for the group by clause */
      int addr1;          /* A-vs-B comparison jump */
      int addrOutputRow;  /* Start of subroutine that outputs a result row */
      int regOutputRow;   /* Return address register for output subroutine */
      int addrSetAbort;   /* Set the abort flag and return */
      int addrTopOfLoop;  /* Top of the input loop */
      int addrSortingIdx; /* The OP_OpenEphemeral for the sorting index */
      int addrReset;      /* Subroutine for resetting the accumulator */
      int regReset;       /* Return address register for reset subroutine */
      ExprList *pDistinct = 0;
      u16 distFlag = 0;
      int eDist = WHERE_DISTINCT_NOOP;

      if( pAggInfo->nFunc==1
       && pAggInfo->aFunc[0].iDistinct>=0
       && ALWAYS(pAggInfo->aFunc[0].pFExpr!=0)
       && ALWAYS(ExprUseXList(pAggInfo->aFunc[0].pFExpr))
       && pAggInfo->aFunc[0].pFExpr->x.pList!=0
      ){
        Expr *pExpr = pAggInfo->aFunc[0].pFExpr->x.pList->a[0].pExpr;
        pExpr = sqlite3ExprDup(db, pExpr, 0);
        pDistinct = sqlite3ExprListDup(db, pGroupBy, 0);
        pDistinct = sqlite3ExprListAppend(pParse, pDistinct, pExpr);
        distFlag = pDistinct ? (WHERE_WANT_DISTINCT|WHERE_AGG_DISTINCT) : 0;
      }

      /* If there is a GROUP BY clause we might need a sorting index to
      ** implement it.  Allocate that sorting index now.  If it turns out
      ** that we do not need it after all, the OP_SorterOpen instruction
      ** will be converted into a Noop. 
      */
      pAggInfo->sortingIdx = pParse->nTab++;
      pKeyInfo = sqlite3KeyInfoFromExprList(pParse, pGroupBy,
                                            0, pAggInfo->nColumn);
      addrSortingIdx = sqlite3VdbeAddOp4(v, OP_SorterOpen,
          pAggInfo->sortingIdx, pAggInfo->nSortingColumn,
          0, (char*)pKeyInfo, P4_KEYINFO);

      /* Initialize memory locations used by GROUP BY aggregate processing
      */
      iUseFlag = ++pParse->nMem;
      iAbortFlag = ++pParse->nMem;
      regOutputRow = ++pParse->nMem;
      addrOutputRow = sqlite3VdbeMakeLabel(pParse);
      regReset = ++pParse->nMem;
      addrReset = sqlite3VdbeMakeLabel(pParse);
      iAMem = pParse->nMem + 1;
      pParse->nMem += pGroupBy->nExpr;
      iBMem = pParse->nMem + 1;
      pParse->nMem += pGroupBy->nExpr;
      sqlite3VdbeAddOp2(v, OP_Integer, 0, iAbortFlag);
      VdbeComment((v, "clear abort flag"));
      sqlite3VdbeAddOp3(v, OP_Null, 0, iAMem, iAMem+pGroupBy->nExpr-1);

      /* Begin a loop that will extract all source rows in GROUP BY order.
      ** This might involve two separate loops with an OP_Sort in between, or
      ** it might be a single loop that uses an index to extract information
      ** in the right order to begin with.
      */
      sqlite3VdbeAddOp2(v, OP_Gosub, regReset, addrReset);
      TREETRACE(0x2,pParse,p,("WhereBegin\n"));
      pWInfo = sqlite3WhereBegin(pParse, pTabList, pWhere, pGroupBy, pDistinct,
          p, (sDistinct.isTnct==2 ? WHERE_DISTINCTBY : WHERE_GROUPBY)
          |  (orderByGrp ? WHERE_SORTBYGROUP : 0) | distFlag, 0
      );
      if( pWInfo==0 ){
        sqlite3ExprListDelete(db, pDistinct);
        goto select_end;
      }
      if( pParse->pIdxEpr ){
        optimizeAggregateUseOfIndexedExpr(pParse, p, pAggInfo, &sNC);
      }
      assignAggregateRegisters(pParse, pAggInfo);
      eDist = sqlite3WhereIsDistinct(pWInfo);
      TREETRACE(0x2,pParse,p,("WhereBegin returns\n"));
      if( sqlite3WhereIsOrdered(pWInfo)==pGroupBy->nExpr ){
        /* The optimizer is able to deliver rows in group by order so
        ** we do not have to sort.  The OP_OpenEphemeral table will be
        ** cancelled later because we still need to use the pKeyInfo
        */
        groupBySort = 0;
      }else{
        /* Rows are coming out in undetermined order.  We have to push
        ** each row into a sorting index, terminate the first loop,
        ** then loop over the sorting index in order to get the output
        ** in sorted order
        */
        int regBase;
        int regRecord;
        int nCol;
        int nGroupBy;

#ifdef SQLITE_ENABLE_STMT_SCANSTATUS
        int addrExp;              /* Address of OP_Explain instruction */
#endif
        ExplainQueryPlan2(addrExp, (pParse, 0, "USE TEMP B-TREE FOR %s",
            (sDistinct.isTnct && (p->selFlags&SF_Distinct)==0) ?
                    "DISTINCT" : "GROUP BY"
        ));

        groupBySort = 1;
        nGroupBy = pGroupBy->nExpr;
        nCol = nGroupBy;
        j = nGroupBy;
        for(i=0; i<pAggInfo->nColumn; i++){
          if( pAggInfo->aCol[i].iSorterColumn>=j ){
            nCol++;
            j++;
          }
        }
        regBase = sqlite3GetTempRange(pParse, nCol);
        sqlite3ExprCodeExprList(pParse, pGroupBy, regBase, 0, 0);
        j = nGroupBy;
        pAggInfo->directMode = 1;
        for(i=0; i<pAggInfo->nColumn; i++){
          struct AggInfo_col *pCol = &pAggInfo->aCol[i];
          if( pCol->iSorterColumn>=j ){
            sqlite3ExprCode(pParse, pCol->pCExpr, j + regBase);
            j++;
          }
        }
        pAggInfo->directMode = 0;
        regRecord = sqlite3GetTempReg(pParse);
        sqlite3VdbeScanStatusCounters(v, addrExp, 0, sqlite3VdbeCurrentAddr(v));
        sqlite3VdbeAddOp3(v, OP_MakeRecord, regBase, nCol, regRecord);
        sqlite3VdbeAddOp2(v, OP_SorterInsert, pAggInfo->sortingIdx, regRecord);
        sqlite3VdbeScanStatusRange(v, addrExp, sqlite3VdbeCurrentAddr(v)-2, -1);
        sqlite3ReleaseTempReg(pParse, regRecord);
        sqlite3ReleaseTempRange(pParse, regBase, nCol);
        TREETRACE(0x2,pParse,p,("WhereEnd\n"));
        sqlite3WhereEnd(pWInfo);
        pAggInfo->sortingIdxPTab = sortPTab = pParse->nTab++;
        sortOut = sqlite3GetTempReg(pParse);
        sqlite3VdbeScanStatusCounters(v, addrExp, sqlite3VdbeCurrentAddr(v), 0);
        sqlite3VdbeAddOp3(v, OP_OpenPseudo, sortPTab, sortOut, nCol);
        sqlite3VdbeAddOp2(v, OP_SorterSort, pAggInfo->sortingIdx, addrEnd);
        VdbeComment((v, "GROUP BY sort")); VdbeCoverage(v);
        pAggInfo->useSortingIdx = 1;
        sqlite3VdbeScanStatusRange(v, addrExp, -1, sortPTab);
        sqlite3VdbeScanStatusRange(v, addrExp, -1, pAggInfo->sortingIdx);
      }

      /* If there are entries in pAgggInfo->aFunc[] that contain subexpressions
      ** that are indexed (and that were previously identified and tagged
      ** in optimizeAggregateUseOfIndexedExpr()) then those subexpressions
      ** must now be converted into a TK_AGG_COLUMN node so that the value
      ** is correctly pulled from the index rather than being recomputed. */
      if( pParse->pIdxEpr ){
        aggregateConvertIndexedExprRefToColumn(pAggInfo);
#if TREETRACE_ENABLED
        if( sqlite3TreeTrace & 0x20 ){
          TREETRACE(0x20, pParse, p,
             ("AggInfo function expressions converted to reference index\n"));
          sqlite3TreeViewSelect(0, p, 0);
          printAggInfo(pAggInfo);
        }
#endif
      }

      /* If the index or temporary table used by the GROUP BY sort
      ** will naturally deliver rows in the order required by the ORDER BY
      ** clause, cancel the ephemeral table open coded earlier.
      **
      ** This is an optimization - the correct answer should result regardless.
      ** Use the SQLITE_GroupByOrder flag with SQLITE_TESTCTRL_OPTIMIZER to
      ** disable this optimization for testing purposes.  */
      if( orderByGrp && OptimizationEnabled(db, SQLITE_GroupByOrder)
       && (groupBySort || sqlite3WhereIsSorted(pWInfo))
      ){
        sSort.pOrderBy = 0;
        sqlite3VdbeChangeToNoop(v, sSort.addrSortIndex);
      }

      /* Evaluate the current GROUP BY terms and store in b0, b1, b2...
      ** (b0 is memory location iBMem+0, b1 is iBMem+1, and so forth)
      ** Then compare the current GROUP BY terms against the GROUP BY terms
      ** from the previous row currently stored in a0, a1, a2...
      */
      addrTopOfLoop = sqlite3VdbeCurrentAddr(v);
      if( groupBySort ){
        sqlite3VdbeAddOp3(v, OP_SorterData, pAggInfo->sortingIdx,
                          sortOut, sortPTab);
      }
      for(j=0; j<pGroupBy->nExpr; j++){
        int iOrderByCol = pGroupBy->a[j].u.x.iOrderByCol;
        
        if( groupBySort ){
          sqlite3VdbeAddOp3(v, OP_Column, sortPTab, j, iBMem+j);
        }else{
          pAggInfo->directMode = 1;
          sqlite3ExprCode(pParse, pGroupBy->a[j].pExpr, iBMem+j);
        }

        if( iOrderByCol ){
          Expr *pX = p->pEList->a[iOrderByCol-1].pExpr;
          Expr *pBase = sqlite3ExprSkipCollateAndLikely(pX);
          if( ALWAYS(pBase!=0)
           && pBase->op!=TK_AGG_COLUMN
           && pBase->op!=TK_REGISTER
          ){
            sqlite3ExprToRegister(pX, iAMem+j);
          }
        }
      }
      sqlite3VdbeAddOp4(v, OP_Compare, iAMem, iBMem, pGroupBy->nExpr,
                          (char*)sqlite3KeyInfoRef(pKeyInfo), P4_KEYINFO);
      addr1 = sqlite3VdbeCurrentAddr(v);
      sqlite3VdbeAddOp3(v, OP_Jump, addr1+1, 0, addr1+1); VdbeCoverage(v);

      /* Generate code that runs whenever the GROUP BY changes.
      ** Changes in the GROUP BY are detected by the previous code
      ** block.  If there were no changes, this block is skipped.
      **
      ** This code copies current group by terms in b0,b1,b2,...
      ** over to a0,a1,a2.  It then calls the output subroutine
      ** and resets the aggregate accumulator registers in preparation
      ** for the next GROUP BY batch.
      */
      sqlite3VdbeAddOp2(v, OP_Gosub, regOutputRow, addrOutputRow);
      VdbeComment((v, "output one row"));
      sqlite3ExprCodeMove(pParse, iBMem, iAMem, pGroupBy->nExpr);
      sqlite3VdbeAddOp2(v, OP_IfPos, iAbortFlag, addrEnd); VdbeCoverage(v);
      VdbeComment((v, "check abort flag"));
      sqlite3VdbeAddOp2(v, OP_Gosub, regReset, addrReset);
      VdbeComment((v, "reset accumulator"));

      /* Update the aggregate accumulators based on the content of
      ** the current row
      */
      sqlite3VdbeJumpHere(v, addr1);
      updateAccumulator(pParse, iUseFlag, pAggInfo, eDist);
      sqlite3VdbeAddOp2(v, OP_Integer, 1, iUseFlag);
      VdbeComment((v, "indicate data in accumulator"));

      /* End of the loop
      */
      if( groupBySort ){
        sqlite3VdbeAddOp2(v, OP_SorterNext, pAggInfo->sortingIdx,addrTopOfLoop);
        VdbeCoverage(v);
      }else{
        TREETRACE(0x2,pParse,p,("WhereEnd\n"));
        sqlite3WhereEnd(pWInfo);
        sqlite3VdbeChangeToNoop(v, addrSortingIdx);
      }
      sqlite3ExprListDelete(db, pDistinct);

      /* Output the final row of result
      */
      sqlite3VdbeAddOp2(v, OP_Gosub, regOutputRow, addrOutputRow);
      VdbeComment((v, "output final row"));

      /* Jump over the subroutines
      */
      sqlite3VdbeGoto(v, addrEnd);

      /* Generate a subroutine that outputs a single row of the result
      ** set.  This subroutine first looks at the iUseFlag.  If iUseFlag
      ** is less than or equal to zero, the subroutine is a no-op.  If
      ** the processing calls for the query to abort, this subroutine
      ** increments the iAbortFlag memory location before returning in
      ** order to signal the caller to abort.
      */
      addrSetAbort = sqlite3VdbeCurrentAddr(v);
      sqlite3VdbeAddOp2(v, OP_Integer, 1, iAbortFlag);
      VdbeComment((v, "set abort flag"));
      sqlite3VdbeAddOp1(v, OP_Return, regOutputRow);
      sqlite3VdbeResolveLabel(v, addrOutputRow);
      addrOutputRow = sqlite3VdbeCurrentAddr(v);
      sqlite3VdbeAddOp2(v, OP_IfPos, iUseFlag, addrOutputRow+2);
      VdbeCoverage(v);
      VdbeComment((v, "Groupby result generator entry point"));
      sqlite3VdbeAddOp1(v, OP_Return, regOutputRow);
      finalizeAggFunctions(pParse, pAggInfo);
      sqlite3ExprIfFalse(pParse, pHaving, addrOutputRow+1, SQLITE_JUMPIFNULL);
      selectInnerLoop(pParse, p, -1, &sSort,
                      &sDistinct, pDest,
                      addrOutputRow+1, addrSetAbort);
      sqlite3VdbeAddOp1(v, OP_Return, regOutputRow);
      VdbeComment((v, "end groupby result generator"));

      /* Generate a subroutine that will reset the group-by accumulator
      */
      sqlite3VdbeResolveLabel(v, addrReset);
      resetAccumulator(pParse, pAggInfo);
      sqlite3VdbeAddOp2(v, OP_Integer, 0, iUseFlag);
      VdbeComment((v, "indicate accumulator empty"));
      sqlite3VdbeAddOp1(v, OP_Return, regReset);

      if( distFlag!=0 && eDist!=WHERE_DISTINCT_NOOP ){
        struct AggInfo_func *pF = &pAggInfo->aFunc[0];
        fixDistinctOpenEph(pParse, eDist, pF->iDistinct, pF->iDistAddr);
      }
    } /* endif pGroupBy.  Begin aggregate queries without GROUP BY: */
    else {
      /* Aggregate functions without GROUP BY. tag-select-0820 */
      Table *pTab;
      if( (pTab = isSimpleCount(p, pAggInfo))!=0 ){
        /* tag-select-0821
        **
        ** If isSimpleCount() returns a pointer to a Table structure, then
        ** the SQL statement is of the form:
        **
        **   SELECT count(*) FROM <tbl>
        **
        ** where the Table structure returned represents table <tbl>.
        **
        ** This statement is so common that it is optimized specially. The
        ** OP_Count instruction is executed either on the intkey table that
        ** contains the data for table <tbl> or on one of its indexes. It
        ** is better to execute the op on an index, as indexes are almost
        ** always spread across less pages than their corresponding tables.
        */
        const int iDb = sqlite3SchemaToIndex(pParse->db, pTab->pSchema);
        const int iCsr = pParse->nTab++;     /* Cursor to scan b-tree */
        Index *pIdx;                         /* Iterator variable */
        KeyInfo *pKeyInfo = 0;               /* Keyinfo for scanned index */
        Index *pBest = 0;                    /* Best index found so far */
        Pgno iRoot = pTab->tnum;             /* Root page of scanned b-tree */

        sqlite3CodeVerifySchema(pParse, iDb);
        sqlite3TableLock(pParse, iDb, pTab->tnum, 0, pTab->zName);

        /* Search for the index that has the lowest scan cost.
        **
        ** (2011-04-15) Do not do a full scan of an unordered index.
        **
        ** (2013-10-03) Do not count the entries in a partial index.
        **
        ** In practice the KeyInfo structure will not be used. It is only
        ** passed to keep OP_OpenRead happy.
        */
        if( !HasRowid(pTab) ) pBest = sqlite3PrimaryKeyIndex(pTab);
        if( !p->pSrc->a[0].fg.notIndexed ){
          for(pIdx=pTab->pIndex; pIdx; pIdx=pIdx->pNext){
            if( pIdx->bUnordered==0
             && pIdx->szIdxRow<pTab->szTabRow
             && pIdx->pPartIdxWhere==0
             && (!pBest || pIdx->szIdxRow<pBest->szIdxRow)
            ){
              pBest = pIdx;
            }
          }
        }
        if( pBest ){
          iRoot = pBest->tnum;
          pKeyInfo = sqlite3KeyInfoOfIndex(pParse, pBest);
        }

        /* Open a read-only cursor, execute the OP_Count, close the cursor. */
        sqlite3VdbeAddOp4Int(v, OP_OpenRead, iCsr, (int)iRoot, iDb, 1);
        if( pKeyInfo ){
          sqlite3VdbeChangeP4(v, -1, (char *)pKeyInfo, P4_KEYINFO);
        }
        assignAggregateRegisters(pParse, pAggInfo);
        sqlite3VdbeAddOp2(v, OP_Count, iCsr, AggInfoFuncReg(pAggInfo,0));
        sqlite3VdbeAddOp1(v, OP_Close, iCsr);
        explainSimpleCount(pParse, pTab, pBest);
      }else{
        /* The general case of an aggregate query without GROUP BY
        ** tag-select-0822 */
        int regAcc = 0;           /* "populate accumulators" flag */
        ExprList *pDistinct = 0;
        u16 distFlag = 0;
        int eDist;

        /* If there are accumulator registers but no min() or max() functions
        ** without FILTER clauses, allocate register regAcc. Register regAcc
        ** will contain 0 the first time the inner loop runs, and 1 thereafter.
        ** The code generated by updateAccumulator() uses this to ensure
        ** that the accumulator registers are (a) updated only once if
        ** there are no min() or max functions or (b) always updated for the
        ** first row visited by the aggregate, so that they are updated at
        ** least once even if the FILTER clause means the min() or max()
        ** function visits zero rows.  */
        if( pAggInfo->nAccumulator ){
          for(i=0; i<pAggInfo->nFunc; i++){
            if( ExprHasProperty(pAggInfo->aFunc[i].pFExpr, EP_WinFunc) ){
              continue;
            }
            if( pAggInfo->aFunc[i].pFunc->funcFlags&SQLITE_FUNC_NEEDCOLL ){
              break;
            }
          }
          if( i==pAggInfo->nFunc ){
            regAcc = ++pParse->nMem;
            sqlite3VdbeAddOp2(v, OP_Integer, 0, regAcc);
          }
        }else if( pAggInfo->nFunc==1 && pAggInfo->aFunc[0].iDistinct>=0 ){
          assert( ExprUseXList(pAggInfo->aFunc[0].pFExpr) );
          pDistinct = pAggInfo->aFunc[0].pFExpr->x.pList;
          distFlag = pDistinct ? (WHERE_WANT_DISTINCT|WHERE_AGG_DISTINCT) : 0;
        }
        assignAggregateRegisters(pParse, pAggInfo);

        /* This case runs if the aggregate has no GROUP BY clause.  The
        ** processing is much simpler since there is only a single row
        ** of output.
        */
        assert( p->pGroupBy==0 );
        resetAccumulator(pParse, pAggInfo);

        /* If this query is a candidate for the min/max optimization, then
        ** minMaxFlag will have been previously set to either
        ** WHERE_ORDERBY_MIN or WHERE_ORDERBY_MAX and pMinMaxOrderBy will
        ** be an appropriate ORDER BY expression for the optimization.
        */
        assert( minMaxFlag==WHERE_ORDERBY_NORMAL || pMinMaxOrderBy!=0 );
        assert( pMinMaxOrderBy==0 || pMinMaxOrderBy->nExpr==1 );

        TREETRACE(0x2,pParse,p,("WhereBegin\n"));
        pWInfo = sqlite3WhereBegin(pParse, pTabList, pWhere, pMinMaxOrderBy,
                                   pDistinct, p, minMaxFlag|distFlag, 0);
        if( pWInfo==0 ){
          goto select_end;
        }
        TREETRACE(0x2,pParse,p,("WhereBegin returns\n"));
        eDist = sqlite3WhereIsDistinct(pWInfo);
        updateAccumulator(pParse, regAcc, pAggInfo, eDist);
        if( eDist!=WHERE_DISTINCT_NOOP ){
          struct AggInfo_func *pF = pAggInfo->aFunc;
          if( pF ){
            fixDistinctOpenEph(pParse, eDist, pF->iDistinct, pF->iDistAddr);
          }
        }

        if( regAcc ) sqlite3VdbeAddOp2(v, OP_Integer, 1, regAcc);
        if( minMaxFlag ){
          sqlite3WhereMinMaxOptEarlyOut(v, pWInfo);
        }
        TREETRACE(0x2,pParse,p,("WhereEnd\n"));
        sqlite3WhereEnd(pWInfo);
        finalizeAggFunctions(pParse, pAggInfo);
      }

      sSort.pOrderBy = 0;
      sqlite3ExprIfFalse(pParse, pHaving, addrEnd, SQLITE_JUMPIFNULL);
      selectInnerLoop(pParse, p, -1, 0, 0,
                      pDest, addrEnd, addrEnd);
    }
    sqlite3VdbeResolveLabel(v, addrEnd);

  } /* endif aggregate query */

  if( sDistinct.eTnctType==WHERE_DISTINCT_UNORDERED ){
    explainTempTable(pParse, "DISTINCT");
  }

  /* If there is an ORDER BY clause, then we need to sort the results
  ** and send them to the callback one by one.  tag-select-0900
  */
  if( sSort.pOrderBy ){
    assert( p->pEList==pEList );
    generateSortTail(pParse, p, &sSort, pEList->nExpr, pDest);
  }

  /* Jump here to skip this query
  */
  sqlite3VdbeResolveLabel(v, iEnd);

  /* The SELECT has been coded. If there is an error in the Parse structure,
  ** set the return code to 1. Otherwise 0. */
  rc = (pParse->nErr>0);

  /* Control jumps to here if an error is encountered above, or upon
  ** successful coding of the SELECT.
  */
select_end:
  assert( db->mallocFailed==0 || db->mallocFailed==1 );
  assert( db->mallocFailed==0 || pParse->nErr!=0 );
  sqlite3ExprListDelete(db, pMinMaxOrderBy);
#ifdef SQLITE_DEBUG
  /* Internal self-checks.  tag-select-1000 */
  if( pAggInfo && !db->mallocFailed ){
#if TREETRACE_ENABLED
    if( sqlite3TreeTrace & 0x20 ){
      TREETRACE(0x20,pParse,p,("Finished with AggInfo\n"));
      printAggInfo(pAggInfo);
    }
#endif
    for(i=0; i<pAggInfo->nColumn; i++){
      Expr *pExpr = pAggInfo->aCol[i].pCExpr;
      if( pExpr==0 ) continue;
      assert( pExpr->pAggInfo==pAggInfo );
      assert( pExpr->iAgg==i );
    }
    for(i=0; i<pAggInfo->nFunc; i++){
      Expr *pExpr = pAggInfo->aFunc[i].pFExpr;
      assert( pExpr!=0 );
      assert( pExpr->pAggInfo==pAggInfo );
      assert( pExpr->iAgg==i );
    }
  }
#endif

#if TREETRACE_ENABLED
  TREETRACE(0x1,pParse,p,("end processing\n"));
  if( (sqlite3TreeTrace & 0x40000)!=0 && ExplainQueryPlanParent(pParse)==0 ){
    sqlite3TreeViewSelect(0, p, 0);
  }
#endif
  ExplainQueryPlanPop(pParse);
  return rc;
}<|MERGE_RESOLUTION|>--- conflicted
+++ resolved
@@ -7857,14 +7857,9 @@
       */
       int addrTop = sqlite3VdbeCurrentAddr(v)+1;
     
-<<<<<<< HEAD
       assert( pItem->fg.isLateral==0 );
-      pItem->regReturn = ++pParse->nMem;
-      sqlite3VdbeAddOp3(v, OP_InitCoroutine, pItem->regReturn, 0, addrTop);
-=======
-      pSubq->regReturn = ++pParse->nMem;
+      pItem->u4.pSubq->regReturn = ++pParse->nMem;
       sqlite3VdbeAddOp3(v, OP_InitCoroutine, pSubq->regReturn, 0, addrTop);
->>>>>>> bdee769e
       VdbeComment((v, "%!S", pItem));
       pSubq->addrFillSub = addrTop;
       sqlite3SelectDestInit(&dest, SRT_Coroutine, pSubq->regReturn);
@@ -7929,20 +7924,16 @@
 
       ExplainQueryPlan2(addrExplain, (pParse, 1, "MATERIALIZE %!S", pItem));
       sqlite3Select(pParse, pSub, &dest);
-<<<<<<< HEAD
-      pItem->pTab->nRowLogEst = pSub->nSelectRow;
+      pItem->pSTab->nRowLogEst = pSub->nSelectRow;
       if( pItem->fg.isLateral && pItem->fg.isCorrelated ){
         int kk;
         for(kk=0; kk<i; kk++){
           SrcItem *pX = &pTabList->a[kk];
           if( pX->fg.viaCoroutine==0 ) continue;
           sqlite3TranslateColumnToCopy(pParse, topAddr+1,
-             pX->iCursor, pX->regResult, 0);
+             pX->iCursor, pX->u4.pSubq->regResult, 0);
         }
       }
-=======
-      pItem->pSTab->nRowLogEst = pSub->nSelectRow;
->>>>>>> bdee769e
       if( onceAddr ) sqlite3VdbeJumpHere(v, onceAddr);
       sqlite3VdbeAddOp2(v, OP_Return, pSubq->regReturn, topAddr+1);
       VdbeComment((v, "end %!S", pItem));
