--- conflicted
+++ resolved
@@ -1591,7 +1591,6 @@
 
 /* Allowed values for ShellState.openMode
 */
-<<<<<<< HEAD
 #define SHELL_OPEN_UNSPEC       0     /* No open-mode specified */
 #define SHELL_OPEN_NORMAL       1     /* Normal database file */
 #define SHELL_OPEN_APPENDVFS    2     /* Use appendvfs */
@@ -1600,14 +1599,6 @@
 #define SHELL_OPEN_DESERIALIZE  5     /* Open using sqlite3_deserialize() */
 #define SHELL_OPEN_HEXDB        6     /* Use "dbtotxt" output as data source */
 #define SHELL_OPEN_SHAREDSCHEMA 7     /* Open for schema reuse */
-=======
-#define SHELL_OPEN_UNSPEC      0      /* No open-mode specified */
-#define SHELL_OPEN_NORMAL      1      /* Normal database file */
-#define SHELL_OPEN_APPENDVFS   2      /* Use appendvfs */
-#define SHELL_OPEN_ZIPFILE     3      /* Use the zipfile virtual table */
-#define SHELL_OPEN_DESERIALIZE 4      /* Open using sqlite3_deserialize() */
-#define SHELL_OPEN_HEXDB       5      /* Use "dbtotxt" output as data source */
->>>>>>> c2e22684
 
 /* Allowed values for ShellState.eTraceType
 */
@@ -5905,7 +5896,6 @@
         sqlite3_open(":memory:", &p->db);
         break;
       }
-<<<<<<< HEAD
       case SHELL_OPEN_READONLY: {
         sqlite3_open_v2(zDbFilename, &p->db,
             SQLITE_OPEN_READONLY|p->openFlags, 0);
@@ -5916,8 +5906,6 @@
           SQLITE_OPEN_READWRITE|SQLITE_OPEN_CREATE|SQLITE_OPEN_SHARED_SCHEMA,0);
         break;
       }
-=======
->>>>>>> c2e22684
       case SHELL_OPEN_UNSPEC:
       case SHELL_OPEN_NORMAL: {
         sqlite3_open_v2(zDbFilename, &p->db, p->openFlags, 0);
@@ -13807,14 +13795,10 @@
       data.szMax = integerValue(argv[++i]);
 #endif
     }else if( cli_strcmp(z,"-readonly")==0 ){
-<<<<<<< HEAD
-      data.openMode = SHELL_OPEN_READONLY;
+      data.openFlags &= ~(SQLITE_OPEN_READWRITE|SQLITE_OPEN_CREATE);
+      data.openFlags |= SQLITE_OPEN_READONLY;
     }else if( strcmp(z,"-sharedschema")==0 ){
       data.openMode = SHELL_OPEN_SHAREDSCHEMA;
-=======
-      data.openFlags &= ~(SQLITE_OPEN_READWRITE|SQLITE_OPEN_CREATE);
-      data.openFlags |= SQLITE_OPEN_READONLY;
->>>>>>> c2e22684
     }else if( cli_strcmp(z,"-nofollow")==0 ){
       data.openFlags |= SQLITE_OPEN_NOFOLLOW;
     }else if( cli_strcmp(z,"-exclusive")==0 ){  /* UNDOCUMENTED */
@@ -13975,14 +13959,10 @@
       data.szMax = integerValue(argv[++i]);
 #endif
     }else if( cli_strcmp(z,"-readonly")==0 ){
-<<<<<<< HEAD
-      data.openMode = SHELL_OPEN_READONLY;
+      data.openFlags &= ~(SQLITE_OPEN_READWRITE|SQLITE_OPEN_CREATE);
+      data.openFlags |= SQLITE_OPEN_READONLY;
     }else if( strcmp(z,"-sharedschema")==0 ){
       data.openMode = SHELL_OPEN_SHAREDSCHEMA;
-=======
-      data.openFlags &= ~(SQLITE_OPEN_READWRITE|SQLITE_OPEN_CREATE);
-      data.openFlags |= SQLITE_OPEN_READONLY;
->>>>>>> c2e22684
     }else if( cli_strcmp(z,"-nofollow")==0 ){
       data.openFlags |= SQLITE_OPEN_NOFOLLOW;
     }else if( cli_strcmp(z,"-exclusive")==0 ){  /* UNDOCUMENTED */
