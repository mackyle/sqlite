/*
** 2001 September 15
**
** The author disclaims copyright to this source code.  In place of
** a legal notice, here is a blessing:
**
**    May you do good and not evil.
**    May you find forgiveness for yourself and forgive others.
**    May you share freely, never taking more than you give.
**
*************************************************************************
** Internal interface definitions for SQLite.
**
*/
#ifndef SQLITEINT_H
#define SQLITEINT_H

/* Special Comments:
**
** Some comments have special meaning to the tools that measure test
** coverage:
**
**    NO_TEST                     - The branches on this line are not
**                                  measured by branch coverage.  This is
**                                  used on lines of code that actually
**                                  implement parts of coverage testing.
**
**    OPTIMIZATION-IF-TRUE        - This branch is allowed to alway be false
**                                  and the correct answer is still obtained,
**                                  though perhaps more slowly.
**
**    OPTIMIZATION-IF-FALSE       - This branch is allowed to alway be true
**                                  and the correct answer is still obtained,
**                                  though perhaps more slowly.
**
**    PREVENTS-HARMLESS-OVERREAD  - This branch prevents a buffer overread
**                                  that would be harmless and undetectable
**                                  if it did occur.  
**
** In all cases, the special comment must be enclosed in the usual
** slash-asterisk...asterisk-slash comment marks, with no spaces between the 
** asterisks and the comment text.
*/

/*
** Make sure the Tcl calling convention macro is defined.  This macro is
** only used by test code and Tcl integration code.
*/
#ifndef SQLITE_TCLAPI
#  define SQLITE_TCLAPI
#endif

/*
** Include the header file used to customize the compiler options for MSVC.
** This should be done first so that it can successfully prevent spurious
** compiler warnings due to subsequent content in this file and other files
** that are included by this file.
*/
#include "msvc.h"

/*
** Special setup for VxWorks
*/
#include "vxworks.h"

/*
** These #defines should enable >2GB file support on POSIX if the
** underlying operating system supports it.  If the OS lacks
** large file support, or if the OS is windows, these should be no-ops.
**
** Ticket #2739:  The _LARGEFILE_SOURCE macro must appear before any
** system #includes.  Hence, this block of code must be the very first
** code in all source files.
**
** Large file support can be disabled using the -DSQLITE_DISABLE_LFS switch
** on the compiler command line.  This is necessary if you are compiling
** on a recent machine (ex: Red Hat 7.2) but you want your code to work
** on an older machine (ex: Red Hat 6.0).  If you compile on Red Hat 7.2
** without this option, LFS is enable.  But LFS does not exist in the kernel
** in Red Hat 6.0, so the code won't work.  Hence, for maximum binary
** portability you should omit LFS.
**
** The previous paragraph was written in 2005.  (This paragraph is written
** on 2008-11-28.) These days, all Linux kernels support large files, so
** you should probably leave LFS enabled.  But some embedded platforms might
** lack LFS in which case the SQLITE_DISABLE_LFS macro might still be useful.
**
** Similar is true for Mac OS X.  LFS is only supported on Mac OS X 9 and later.
*/
#ifndef SQLITE_DISABLE_LFS
# define _LARGE_FILE       1
# ifndef _FILE_OFFSET_BITS
#   define _FILE_OFFSET_BITS 64
# endif
# define _LARGEFILE_SOURCE 1
#endif

/* The GCC_VERSION and MSVC_VERSION macros are used to
** conditionally include optimizations for each of these compilers.  A
** value of 0 means that compiler is not being used.  The
** SQLITE_DISABLE_INTRINSIC macro means do not use any compiler-specific
** optimizations, and hence set all compiler macros to 0
**
** There was once also a CLANG_VERSION macro.  However, we learn that the
** version numbers in clang are for "marketing" only and are inconsistent
** and unreliable.  Fortunately, all versions of clang also recognize the
** gcc version numbers and have reasonable settings for gcc version numbers,
** so the GCC_VERSION macro will be set to a correct non-zero value even
** when compiling with clang.
*/
#if defined(__GNUC__) && !defined(SQLITE_DISABLE_INTRINSIC)
# define GCC_VERSION (__GNUC__*1000000+__GNUC_MINOR__*1000+__GNUC_PATCHLEVEL__)
#else
# define GCC_VERSION 0
#endif
#if defined(_MSC_VER) && !defined(SQLITE_DISABLE_INTRINSIC)
# define MSVC_VERSION _MSC_VER
#else
# define MSVC_VERSION 0
#endif

/*
** Some C99 functions in "math.h" are only present for MSVC when its version
** is associated with Visual Studio 2013 or higher.
*/
#ifndef SQLITE_HAVE_C99_MATH_FUNCS
# if MSVC_VERSION==0 || MSVC_VERSION>=1800
#  define SQLITE_HAVE_C99_MATH_FUNCS (1)
# else
#  define SQLITE_HAVE_C99_MATH_FUNCS (0)
# endif
#endif

/* Needed for various definitions... */
#if defined(__GNUC__) && !defined(_GNU_SOURCE)
# define _GNU_SOURCE
#endif

#if defined(__OpenBSD__) && !defined(_BSD_SOURCE)
# define _BSD_SOURCE
#endif

/*
** Macro to disable warnings about missing "break" at the end of a "case".
*/
#if GCC_VERSION>=7000000
# define deliberate_fall_through __attribute__((fallthrough));
#else
# define deliberate_fall_through
#endif

/*
** For MinGW, check to see if we can include the header file containing its
** version information, among other things.  Normally, this internal MinGW
** header file would [only] be included automatically by other MinGW header
** files; however, the contained version information is now required by this
** header file to work around binary compatibility issues (see below) and
** this is the only known way to reliably obtain it.  This entire #if block
** would be completely unnecessary if there was any other way of detecting
** MinGW via their preprocessor (e.g. if they customized their GCC to define
** some MinGW-specific macros).  When compiling for MinGW, either the
** _HAVE_MINGW_H or _HAVE__MINGW_H (note the extra underscore) macro must be
** defined; otherwise, detection of conditions specific to MinGW will be
** disabled.
*/
#if defined(_HAVE_MINGW_H)
# include "mingw.h"
#elif defined(_HAVE__MINGW_H)
# include "_mingw.h"
#endif

/*
** For MinGW version 4.x (and higher), check to see if the _USE_32BIT_TIME_T
** define is required to maintain binary compatibility with the MSVC runtime
** library in use (e.g. for Windows XP).
*/
#if !defined(_USE_32BIT_TIME_T) && !defined(_USE_64BIT_TIME_T) && \
    defined(_WIN32) && !defined(_WIN64) && \
    defined(__MINGW_MAJOR_VERSION) && __MINGW_MAJOR_VERSION >= 4 && \
    defined(__MSVCRT__)
# define _USE_32BIT_TIME_T
#endif

/* The public SQLite interface.  The _FILE_OFFSET_BITS macro must appear
** first in QNX.  Also, the _USE_32BIT_TIME_T macro must appear first for
** MinGW.
*/
#include "sqlite3.h"

/*
** Include the configuration header output by 'configure' if we're using the
** autoconf-based build
*/
#if defined(_HAVE_SQLITE_CONFIG_H) && !defined(SQLITECONFIG_H)
#include "config.h"
#define SQLITECONFIG_H 1
#endif

#include "sqliteLimit.h"

/* Disable nuisance warnings on Borland compilers */
#if defined(__BORLANDC__)
#pragma warn -rch /* unreachable code */
#pragma warn -ccc /* Condition is always true or false */
#pragma warn -aus /* Assigned value is never used */
#pragma warn -csu /* Comparing signed and unsigned */
#pragma warn -spa /* Suspicious pointer arithmetic */
#endif

/*
** WAL mode depends on atomic aligned 32-bit loads and stores in a few
** places.  The following macros try to make this explicit.
*/
#ifndef __has_extension
# define __has_extension(x) 0     /* compatibility with non-clang compilers */
#endif
#if GCC_VERSION>=4007000 || \
    (__has_extension(c_atomic) && __has_extension(c_atomic_store_n))
# define AtomicLoad(PTR)       __atomic_load_n((PTR),__ATOMIC_RELAXED)
# define AtomicStore(PTR,VAL)  __atomic_store_n((PTR),(VAL),__ATOMIC_RELAXED)
#else
# define AtomicLoad(PTR)       (*(PTR))
# define AtomicStore(PTR,VAL)  (*(PTR) = (VAL))
#endif

/*
** Include standard header files as necessary
*/
#ifdef HAVE_STDINT_H
#include <stdint.h>
#endif
#ifdef HAVE_INTTYPES_H
#include <inttypes.h>
#endif

/*
** The following macros are used to cast pointers to integers and
** integers to pointers.  The way you do this varies from one compiler
** to the next, so we have developed the following set of #if statements
** to generate appropriate macros for a wide range of compilers.
**
** The correct "ANSI" way to do this is to use the intptr_t type.
** Unfortunately, that typedef is not available on all compilers, or
** if it is available, it requires an #include of specific headers
** that vary from one machine to the next.
**
** Ticket #3860:  The llvm-gcc-4.2 compiler from Apple chokes on
** the ((void*)&((char*)0)[X]) construct.  But MSVC chokes on ((void*)(X)).
** So we have to define the macros in different ways depending on the
** compiler.
*/
#if defined(HAVE_STDINT_H)   /* Use this case if we have ANSI headers */
# define SQLITE_INT_TO_PTR(X)  ((void*)(intptr_t)(X))
# define SQLITE_PTR_TO_INT(X)  ((int)(intptr_t)(X))
#elif defined(__PTRDIFF_TYPE__)  /* This case should work for GCC */
# define SQLITE_INT_TO_PTR(X)  ((void*)(__PTRDIFF_TYPE__)(X))
# define SQLITE_PTR_TO_INT(X)  ((int)(__PTRDIFF_TYPE__)(X))
#elif !defined(__GNUC__)       /* Works for compilers other than LLVM */
# define SQLITE_INT_TO_PTR(X)  ((void*)&((char*)0)[X])
# define SQLITE_PTR_TO_INT(X)  ((int)(((char*)X)-(char*)0))
#else                          /* Generates a warning - but it always works */
# define SQLITE_INT_TO_PTR(X)  ((void*)(X))
# define SQLITE_PTR_TO_INT(X)  ((int)(X))
#endif

/*
** A macro to hint to the compiler that a function should not be
** inlined.
*/
#if defined(__GNUC__)
#  define SQLITE_NOINLINE  __attribute__((noinline))
#elif defined(_MSC_VER) && _MSC_VER>=1310
#  define SQLITE_NOINLINE  __declspec(noinline)
#else
#  define SQLITE_NOINLINE
#endif

/*
** Make sure that the compiler intrinsics we desire are enabled when
** compiling with an appropriate version of MSVC unless prevented by
** the SQLITE_DISABLE_INTRINSIC define.
*/
#if !defined(SQLITE_DISABLE_INTRINSIC)
#  if defined(_MSC_VER) && _MSC_VER>=1400
#    if !defined(_WIN32_WCE)
#      include <intrin.h>
#      pragma intrinsic(_byteswap_ushort)
#      pragma intrinsic(_byteswap_ulong)
#      pragma intrinsic(_byteswap_uint64)
#      pragma intrinsic(_ReadWriteBarrier)
#    else
#      include <cmnintrin.h>
#    endif
#  endif
#endif

/*
** The SQLITE_THREADSAFE macro must be defined as 0, 1, or 2.
** 0 means mutexes are permanently disable and the library is never
** threadsafe.  1 means the library is serialized which is the highest
** level of threadsafety.  2 means the library is multithreaded - multiple
** threads can use SQLite as long as no two threads try to use the same
** database connection at the same time.
**
** Older versions of SQLite used an optional THREADSAFE macro.
** We support that for legacy.
**
** To ensure that the correct value of "THREADSAFE" is reported when querying
** for compile-time options at runtime (e.g. "PRAGMA compile_options"), this
** logic is partially replicated in ctime.c. If it is updated here, it should
** also be updated there.
*/
#if !defined(SQLITE_THREADSAFE)
# if defined(THREADSAFE)
#   define SQLITE_THREADSAFE THREADSAFE
# else
#   define SQLITE_THREADSAFE 1 /* IMP: R-07272-22309 */
# endif
#endif

/*
** Powersafe overwrite is on by default.  But can be turned off using
** the -DSQLITE_POWERSAFE_OVERWRITE=0 command-line option.
*/
#ifndef SQLITE_POWERSAFE_OVERWRITE
# define SQLITE_POWERSAFE_OVERWRITE 1
#endif

/*
** EVIDENCE-OF: R-25715-37072 Memory allocation statistics are enabled by
** default unless SQLite is compiled with SQLITE_DEFAULT_MEMSTATUS=0 in
** which case memory allocation statistics are disabled by default.
*/
#if !defined(SQLITE_DEFAULT_MEMSTATUS)
# define SQLITE_DEFAULT_MEMSTATUS 1
#endif

/*
** Exactly one of the following macros must be defined in order to
** specify which memory allocation subsystem to use.
**
**     SQLITE_SYSTEM_MALLOC          // Use normal system malloc()
**     SQLITE_WIN32_MALLOC           // Use Win32 native heap API
**     SQLITE_ZERO_MALLOC            // Use a stub allocator that always fails
**     SQLITE_MEMDEBUG               // Debugging version of system malloc()
**
** On Windows, if the SQLITE_WIN32_MALLOC_VALIDATE macro is defined and the
** assert() macro is enabled, each call into the Win32 native heap subsystem
** will cause HeapValidate to be called.  If heap validation should fail, an
** assertion will be triggered.
**
** If none of the above are defined, then set SQLITE_SYSTEM_MALLOC as
** the default.
*/
#if defined(SQLITE_SYSTEM_MALLOC) \
  + defined(SQLITE_WIN32_MALLOC) \
  + defined(SQLITE_ZERO_MALLOC) \
  + defined(SQLITE_MEMDEBUG)>1
# error "Two or more of the following compile-time configuration options\
 are defined but at most one is allowed:\
 SQLITE_SYSTEM_MALLOC, SQLITE_WIN32_MALLOC, SQLITE_MEMDEBUG,\
 SQLITE_ZERO_MALLOC"
#endif
#if defined(SQLITE_SYSTEM_MALLOC) \
  + defined(SQLITE_WIN32_MALLOC) \
  + defined(SQLITE_ZERO_MALLOC) \
  + defined(SQLITE_MEMDEBUG)==0
# define SQLITE_SYSTEM_MALLOC 1
#endif

/*
** If SQLITE_MALLOC_SOFT_LIMIT is not zero, then try to keep the
** sizes of memory allocations below this value where possible.
*/
#if !defined(SQLITE_MALLOC_SOFT_LIMIT)
# define SQLITE_MALLOC_SOFT_LIMIT 1024
#endif

/*
** We need to define _XOPEN_SOURCE as follows in order to enable
** recursive mutexes on most Unix systems and fchmod() on OpenBSD.
** But _XOPEN_SOURCE define causes problems for Mac OS X, so omit
** it.
*/
#if !defined(_XOPEN_SOURCE) && !defined(__DARWIN__) && !defined(__APPLE__)
#  define _XOPEN_SOURCE 600
#endif

/*
** NDEBUG and SQLITE_DEBUG are opposites.  It should always be true that
** defined(NDEBUG)==!defined(SQLITE_DEBUG).  If this is not currently true,
** make it true by defining or undefining NDEBUG.
**
** Setting NDEBUG makes the code smaller and faster by disabling the
** assert() statements in the code.  So we want the default action
** to be for NDEBUG to be set and NDEBUG to be undefined only if SQLITE_DEBUG
** is set.  Thus NDEBUG becomes an opt-in rather than an opt-out
** feature.
*/
#if !defined(NDEBUG) && !defined(SQLITE_DEBUG)
# define NDEBUG 1
#endif
#if defined(NDEBUG) && defined(SQLITE_DEBUG)
# undef NDEBUG
#endif

/*
** Enable SQLITE_ENABLE_EXPLAIN_COMMENTS if SQLITE_DEBUG is turned on.
*/
#if !defined(SQLITE_ENABLE_EXPLAIN_COMMENTS) && defined(SQLITE_DEBUG)
# define SQLITE_ENABLE_EXPLAIN_COMMENTS 1
#endif

/*
** The testcase() macro is used to aid in coverage testing.  When
** doing coverage testing, the condition inside the argument to
** testcase() must be evaluated both true and false in order to
** get full branch coverage.  The testcase() macro is inserted
** to help ensure adequate test coverage in places where simple
** condition/decision coverage is inadequate.  For example, testcase()
** can be used to make sure boundary values are tested.  For
** bitmask tests, testcase() can be used to make sure each bit
** is significant and used at least once.  On switch statements
** where multiple cases go to the same block of code, testcase()
** can insure that all cases are evaluated.
**
*/
#ifdef SQLITE_COVERAGE_TEST
  void sqlite3Coverage(int);
# define testcase(X)  if( X ){ sqlite3Coverage(__LINE__); }
#else
# define testcase(X)
#endif

/*
** The TESTONLY macro is used to enclose variable declarations or
** other bits of code that are needed to support the arguments
** within testcase() and assert() macros.
*/
#if !defined(NDEBUG) || defined(SQLITE_COVERAGE_TEST)
# define TESTONLY(X)  X
#else
# define TESTONLY(X)
#endif

/*
** Sometimes we need a small amount of code such as a variable initialization
** to setup for a later assert() statement.  We do not want this code to
** appear when assert() is disabled.  The following macro is therefore
** used to contain that setup code.  The "VVA" acronym stands for
** "Verification, Validation, and Accreditation".  In other words, the
** code within VVA_ONLY() will only run during verification processes.
*/
#ifndef NDEBUG
# define VVA_ONLY(X)  X
#else
# define VVA_ONLY(X)
#endif

/*
** The ALWAYS and NEVER macros surround boolean expressions which
** are intended to always be true or false, respectively.  Such
** expressions could be omitted from the code completely.  But they
** are included in a few cases in order to enhance the resilience
** of SQLite to unexpected behavior - to make the code "self-healing"
** or "ductile" rather than being "brittle" and crashing at the first
** hint of unplanned behavior.
**
** In other words, ALWAYS and NEVER are added for defensive code.
**
** When doing coverage testing ALWAYS and NEVER are hard-coded to
** be true and false so that the unreachable code they specify will
** not be counted as untested code.
*/
#if defined(SQLITE_COVERAGE_TEST) || defined(SQLITE_MUTATION_TEST)
# define ALWAYS(X)      (1)
# define NEVER(X)       (0)
#elif !defined(NDEBUG)
# define ALWAYS(X)      ((X)?1:(assert(0),0))
# define NEVER(X)       ((X)?(assert(0),1):0)
#else
# define ALWAYS(X)      (X)
# define NEVER(X)       (X)
#endif

/*
** The harmless(X) macro indicates that expression X is usually false
** but can be true without causing any problems, but we don't know of
** any way to cause X to be true.
**
** In debugging and testing builds, this macro will abort if X is ever
** true.  In this way, developers are alerted to a possible test case
** that causes X to be true.  If a harmless macro ever fails, that is
** an opportunity to change the macro into a testcase() and add a new
** test case to the test suite.
**
** For normal production builds, harmless(X) is a no-op, since it does
** not matter whether expression X is true or false.
*/
#ifdef SQLITE_DEBUG
# define harmless(X)  assert(!(X));
#else
# define harmless(X)
#endif

/*
** Some conditionals are optimizations only.  In other words, if the
** conditionals are replaced with a constant 1 (true) or 0 (false) then
** the correct answer is still obtained, though perhaps not as quickly.
**
** The following macros mark these optimizations conditionals.
*/
#if defined(SQLITE_MUTATION_TEST)
# define OK_IF_ALWAYS_TRUE(X)  (1)
# define OK_IF_ALWAYS_FALSE(X) (0)
#else
# define OK_IF_ALWAYS_TRUE(X)  (X)
# define OK_IF_ALWAYS_FALSE(X) (X)
#endif

/*
** Some malloc failures are only possible if SQLITE_TEST_REALLOC_STRESS is
** defined.  We need to defend against those failures when testing with
** SQLITE_TEST_REALLOC_STRESS, but we don't want the unreachable branches
** during a normal build.  The following macro can be used to disable tests
** that are always false except when SQLITE_TEST_REALLOC_STRESS is set.
*/
#if defined(SQLITE_TEST_REALLOC_STRESS)
# define ONLY_IF_REALLOC_STRESS(X)  (X)
#elif !defined(NDEBUG)
# define ONLY_IF_REALLOC_STRESS(X)  ((X)?(assert(0),1):0)
#else
# define ONLY_IF_REALLOC_STRESS(X)  (0)
#endif

/*
** Declarations used for tracing the operating system interfaces.
*/
#if defined(SQLITE_FORCE_OS_TRACE) || defined(SQLITE_TEST) || \
    (defined(SQLITE_DEBUG) && SQLITE_OS_WIN)
  extern int sqlite3OSTrace;
# define OSTRACE(X)          if( sqlite3OSTrace ) sqlite3DebugPrintf X
# define SQLITE_HAVE_OS_TRACE
#else
# define OSTRACE(X)
# undef  SQLITE_HAVE_OS_TRACE
#endif

/*
** Is the sqlite3ErrName() function needed in the build?  Currently,
** it is needed by "mutex_w32.c" (when debugging), "os_win.c" (when
** OSTRACE is enabled), and by several "test*.c" files (which are
** compiled using SQLITE_TEST).
*/
#if defined(SQLITE_HAVE_OS_TRACE) || defined(SQLITE_TEST) || \
    (defined(SQLITE_DEBUG) && SQLITE_OS_WIN)
# define SQLITE_NEED_ERR_NAME
#else
# undef  SQLITE_NEED_ERR_NAME
#endif

/*
** SQLITE_ENABLE_EXPLAIN_COMMENTS is incompatible with SQLITE_OMIT_EXPLAIN
*/
#ifdef SQLITE_OMIT_EXPLAIN
# undef SQLITE_ENABLE_EXPLAIN_COMMENTS
#endif

/*
** Return true (non-zero) if the input is an integer that is too large
** to fit in 32-bits.  This macro is used inside of various testcase()
** macros to verify that we have tested SQLite for large-file support.
*/
#define IS_BIG_INT(X)  (((X)&~(i64)0xffffffff)!=0)

/*
** The macro unlikely() is a hint that surrounds a boolean
** expression that is usually false.  Macro likely() surrounds
** a boolean expression that is usually true.  These hints could,
** in theory, be used by the compiler to generate better code, but
** currently they are just comments for human readers.
*/
#define likely(X)    (X)
#define unlikely(X)  (X)

#include "hash.h"
#include "parse.h"
#include <stdio.h>
#include <stdlib.h>
#include <string.h>
#include <assert.h>
#include <stddef.h>

/*
** Use a macro to replace memcpy() if compiled with SQLITE_INLINE_MEMCPY.
** This allows better measurements of where memcpy() is used when running
** cachegrind.  But this macro version of memcpy() is very slow so it
** should not be used in production.  This is a performance measurement
** hack only.
*/
#ifdef SQLITE_INLINE_MEMCPY
# define memcpy(D,S,N) {char*xxd=(char*)(D);const char*xxs=(const char*)(S);\
                        int xxn=(N);while(xxn-->0)*(xxd++)=*(xxs++);}
#endif

/*
** If compiling for a processor that lacks floating point support,
** substitute integer for floating-point
*/
#ifdef SQLITE_OMIT_FLOATING_POINT
# define double sqlite_int64
# define float sqlite_int64
# define LONGDOUBLE_TYPE sqlite_int64
# ifndef SQLITE_BIG_DBL
#   define SQLITE_BIG_DBL (((sqlite3_int64)1)<<50)
# endif
# define SQLITE_OMIT_DATETIME_FUNCS 1
# define SQLITE_OMIT_TRACE 1
# undef SQLITE_MIXED_ENDIAN_64BIT_FLOAT
# undef SQLITE_HAVE_ISNAN
#endif
#ifndef SQLITE_BIG_DBL
# define SQLITE_BIG_DBL (1e99)
#endif

/*
** OMIT_TEMPDB is set to 1 if SQLITE_OMIT_TEMPDB is defined, or 0
** afterward. Having this macro allows us to cause the C compiler
** to omit code used by TEMP tables without messy #ifndef statements.
*/
#ifdef SQLITE_OMIT_TEMPDB
#define OMIT_TEMPDB 1
#else
#define OMIT_TEMPDB 0
#endif

/*
** The "file format" number is an integer that is incremented whenever
** the VDBE-level file format changes.  The following macros define the
** the default file format for new databases and the maximum file format
** that the library can read.
*/
#define SQLITE_MAX_FILE_FORMAT 4
#ifndef SQLITE_DEFAULT_FILE_FORMAT
# define SQLITE_DEFAULT_FILE_FORMAT 4
#endif

/*
** Determine whether triggers are recursive by default.  This can be
** changed at run-time using a pragma.
*/
#ifndef SQLITE_DEFAULT_RECURSIVE_TRIGGERS
# define SQLITE_DEFAULT_RECURSIVE_TRIGGERS 0
#endif

/*
** Provide a default value for SQLITE_TEMP_STORE in case it is not specified
** on the command-line
*/
#ifndef SQLITE_TEMP_STORE
# define SQLITE_TEMP_STORE 1
#endif

/*
** If no value has been provided for SQLITE_MAX_WORKER_THREADS, or if
** SQLITE_TEMP_STORE is set to 3 (never use temporary files), set it
** to zero.
*/
#if SQLITE_TEMP_STORE==3 || SQLITE_THREADSAFE==0
# undef SQLITE_MAX_WORKER_THREADS
# define SQLITE_MAX_WORKER_THREADS 0
#endif
#ifndef SQLITE_MAX_WORKER_THREADS
# define SQLITE_MAX_WORKER_THREADS 8
#endif
#ifndef SQLITE_DEFAULT_WORKER_THREADS
# define SQLITE_DEFAULT_WORKER_THREADS 0
#endif
#if SQLITE_DEFAULT_WORKER_THREADS>SQLITE_MAX_WORKER_THREADS
# undef SQLITE_MAX_WORKER_THREADS
# define SQLITE_MAX_WORKER_THREADS SQLITE_DEFAULT_WORKER_THREADS
#endif

/*
** The default initial allocation for the pagecache when using separate
** pagecaches for each database connection.  A positive number is the
** number of pages.  A negative number N translations means that a buffer
** of -1024*N bytes is allocated and used for as many pages as it will hold.
**
** The default value of "20" was choosen to minimize the run-time of the
** speedtest1 test program with options: --shrink-memory --reprepare
*/
#ifndef SQLITE_DEFAULT_PCACHE_INITSZ
# define SQLITE_DEFAULT_PCACHE_INITSZ 20
#endif

/*
** Default value for the SQLITE_CONFIG_SORTERREF_SIZE option.
*/
#ifndef SQLITE_DEFAULT_SORTERREF_SIZE
# define SQLITE_DEFAULT_SORTERREF_SIZE 0x7fffffff
#endif

/*
** The compile-time options SQLITE_MMAP_READWRITE and 
** SQLITE_ENABLE_BATCH_ATOMIC_WRITE are not compatible with one another.
** You must choose one or the other (or neither) but not both.
*/
#if defined(SQLITE_MMAP_READWRITE) && defined(SQLITE_ENABLE_BATCH_ATOMIC_WRITE)
#error Cannot use both SQLITE_MMAP_READWRITE and SQLITE_ENABLE_BATCH_ATOMIC_WRITE
#endif

/*
** GCC does not define the offsetof() macro so we'll have to do it
** ourselves.
*/
#ifndef offsetof
#define offsetof(STRUCTURE,FIELD) ((int)((char*)&((STRUCTURE*)0)->FIELD))
#endif

/*
** Macros to compute minimum and maximum of two numbers.
*/
#ifndef MIN
# define MIN(A,B) ((A)<(B)?(A):(B))
#endif
#ifndef MAX
# define MAX(A,B) ((A)>(B)?(A):(B))
#endif

/*
** Swap two objects of type TYPE.
*/
#define SWAP(TYPE,A,B) {TYPE t=A; A=B; B=t;}

/*
** Check to see if this machine uses EBCDIC.  (Yes, believe it or
** not, there are still machines out there that use EBCDIC.)
*/
#if 'A' == '\301'
# define SQLITE_EBCDIC 1
#else
# define SQLITE_ASCII 1
#endif

/*
** Integers of known sizes.  These typedefs might change for architectures
** where the sizes very.  Preprocessor macros are available so that the
** types can be conveniently redefined at compile-type.  Like this:
**
**         cc '-DUINTPTR_TYPE=long long int' ...
*/
#ifndef UINT32_TYPE
# ifdef HAVE_UINT32_T
#  define UINT32_TYPE uint32_t
# else
#  define UINT32_TYPE unsigned int
# endif
#endif
#ifndef UINT16_TYPE
# ifdef HAVE_UINT16_T
#  define UINT16_TYPE uint16_t
# else
#  define UINT16_TYPE unsigned short int
# endif
#endif
#ifndef INT16_TYPE
# ifdef HAVE_INT16_T
#  define INT16_TYPE int16_t
# else
#  define INT16_TYPE short int
# endif
#endif
#ifndef UINT8_TYPE
# ifdef HAVE_UINT8_T
#  define UINT8_TYPE uint8_t
# else
#  define UINT8_TYPE unsigned char
# endif
#endif
#ifndef INT8_TYPE
# ifdef HAVE_INT8_T
#  define INT8_TYPE int8_t
# else
#  define INT8_TYPE signed char
# endif
#endif
#ifndef LONGDOUBLE_TYPE
# define LONGDOUBLE_TYPE long double
#endif
typedef sqlite_int64 i64;          /* 8-byte signed integer */
typedef sqlite_uint64 u64;         /* 8-byte unsigned integer */
typedef UINT32_TYPE u32;           /* 4-byte unsigned integer */
typedef UINT16_TYPE u16;           /* 2-byte unsigned integer */
typedef INT16_TYPE i16;            /* 2-byte signed integer */
typedef UINT8_TYPE u8;             /* 1-byte unsigned integer */
typedef INT8_TYPE i8;              /* 1-byte signed integer */

/*
** SQLITE_MAX_U32 is a u64 constant that is the maximum u64 value
** that can be stored in a u32 without loss of data.  The value
** is 0x00000000ffffffff.  But because of quirks of some compilers, we
** have to specify the value in the less intuitive manner shown:
*/
#define SQLITE_MAX_U32  ((((u64)1)<<32)-1)

/*
** The datatype used to store estimates of the number of rows in a
** table or index.  This is an unsigned integer type.  For 99.9% of
** the world, a 32-bit integer is sufficient.  But a 64-bit integer
** can be used at compile-time if desired.
*/
#ifdef SQLITE_64BIT_STATS
 typedef u64 tRowcnt;    /* 64-bit only if requested at compile-time */
#else
 typedef u32 tRowcnt;    /* 32-bit is the default */
#endif

/*
** Estimated quantities used for query planning are stored as 16-bit
** logarithms.  For quantity X, the value stored is 10*log2(X).  This
** gives a possible range of values of approximately 1.0e986 to 1e-986.
** But the allowed values are "grainy".  Not every value is representable.
** For example, quantities 16 and 17 are both represented by a LogEst
** of 40.  However, since LogEst quantities are suppose to be estimates,
** not exact values, this imprecision is not a problem.
**
** "LogEst" is short for "Logarithmic Estimate".
**
** Examples:
**      1 -> 0              20 -> 43          10000 -> 132
**      2 -> 10             25 -> 46          25000 -> 146
**      3 -> 16            100 -> 66        1000000 -> 199
**      4 -> 20           1000 -> 99        1048576 -> 200
**     10 -> 33           1024 -> 100    4294967296 -> 320
**
** The LogEst can be negative to indicate fractional values.
** Examples:
**
**    0.5 -> -10           0.1 -> -33        0.0625 -> -40
*/
typedef INT16_TYPE LogEst;

/*
** Set the SQLITE_PTRSIZE macro to the number of bytes in a pointer
*/
#ifndef SQLITE_PTRSIZE
# if defined(__SIZEOF_POINTER__)
#   define SQLITE_PTRSIZE __SIZEOF_POINTER__
# elif defined(i386)     || defined(__i386__)   || defined(_M_IX86) ||    \
       defined(_M_ARM)   || defined(__arm__)    || defined(__x86)   ||    \
      (defined(__TOS_AIX__) && !defined(__64BIT__))
#   define SQLITE_PTRSIZE 4
# else
#   define SQLITE_PTRSIZE 8
# endif
#endif

/* The uptr type is an unsigned integer large enough to hold a pointer
*/
#if defined(HAVE_STDINT_H)
  typedef uintptr_t uptr;
#elif SQLITE_PTRSIZE==4
  typedef u32 uptr;
#else
  typedef u64 uptr;
#endif

/*
** The SQLITE_WITHIN(P,S,E) macro checks to see if pointer P points to
** something between S (inclusive) and E (exclusive).
**
** In other words, S is a buffer and E is a pointer to the first byte after
** the end of buffer S.  This macro returns true if P points to something
** contained within the buffer S.
*/
#define SQLITE_WITHIN(P,S,E) (((uptr)(P)>=(uptr)(S))&&((uptr)(P)<(uptr)(E)))


/*
** Macros to determine whether the machine is big or little endian,
** and whether or not that determination is run-time or compile-time.
**
** For best performance, an attempt is made to guess at the byte-order
** using C-preprocessor macros.  If that is unsuccessful, or if
** -DSQLITE_BYTEORDER=0 is set, then byte-order is determined
** at run-time.
*/
#ifndef SQLITE_BYTEORDER
# if defined(i386)      || defined(__i386__)      || defined(_M_IX86) ||    \
     defined(__x86_64)  || defined(__x86_64__)    || defined(_M_X64)  ||    \
     defined(_M_AMD64)  || defined(_M_ARM)        || defined(__x86)   ||    \
     defined(__ARMEL__) || defined(__AARCH64EL__) || defined(_M_ARM64)
#   define SQLITE_BYTEORDER    1234
# elif defined(sparc)     || defined(__ppc__) || \
       defined(__ARMEB__) || defined(__AARCH64EB__)
#   define SQLITE_BYTEORDER    4321
# else
#   define SQLITE_BYTEORDER 0
# endif
#endif
#if SQLITE_BYTEORDER==4321
# define SQLITE_BIGENDIAN    1
# define SQLITE_LITTLEENDIAN 0
# define SQLITE_UTF16NATIVE  SQLITE_UTF16BE
#elif SQLITE_BYTEORDER==1234
# define SQLITE_BIGENDIAN    0
# define SQLITE_LITTLEENDIAN 1
# define SQLITE_UTF16NATIVE  SQLITE_UTF16LE
#else
# ifdef SQLITE_AMALGAMATION
  const int sqlite3one = 1;
# else
  extern const int sqlite3one;
# endif
# define SQLITE_BIGENDIAN    (*(char *)(&sqlite3one)==0)
# define SQLITE_LITTLEENDIAN (*(char *)(&sqlite3one)==1)
# define SQLITE_UTF16NATIVE  (SQLITE_BIGENDIAN?SQLITE_UTF16BE:SQLITE_UTF16LE)
#endif

/*
** Constants for the largest and smallest possible 64-bit signed integers.
** These macros are designed to work correctly on both 32-bit and 64-bit
** compilers.
*/
#define LARGEST_INT64  (0xffffffff|(((i64)0x7fffffff)<<32))
#define LARGEST_UINT64 (0xffffffff|(((u64)0xffffffff)<<32))
#define SMALLEST_INT64 (((i64)-1) - LARGEST_INT64)

/*
** Round up a number to the next larger multiple of 8.  This is used
** to force 8-byte alignment on 64-bit architectures.
*/
#define ROUND8(x)     (((x)+7)&~7)

/*
** Round down to the nearest multiple of 8
*/
#define ROUNDDOWN8(x) ((x)&~7)

/*
** Assert that the pointer X is aligned to an 8-byte boundary.  This
** macro is used only within assert() to verify that the code gets
** all alignment restrictions correct.
**
** Except, if SQLITE_4_BYTE_ALIGNED_MALLOC is defined, then the
** underlying malloc() implementation might return us 4-byte aligned
** pointers.  In that case, only verify 4-byte alignment.
*/
#ifdef SQLITE_4_BYTE_ALIGNED_MALLOC
# define EIGHT_BYTE_ALIGNMENT(X)   ((((char*)(X) - (char*)0)&3)==0)
#else
# define EIGHT_BYTE_ALIGNMENT(X)   ((((char*)(X) - (char*)0)&7)==0)
#endif

/*
** Disable MMAP on platforms where it is known to not work
*/
#if defined(__OpenBSD__) || defined(__QNXNTO__)
# undef SQLITE_MAX_MMAP_SIZE
# define SQLITE_MAX_MMAP_SIZE 0
#endif

/*
** Default maximum size of memory used by memory-mapped I/O in the VFS
*/
#ifdef __APPLE__
# include <TargetConditionals.h>
#endif
#ifndef SQLITE_MAX_MMAP_SIZE
# if defined(__linux__) \
  || defined(_WIN32) \
  || (defined(__APPLE__) && defined(__MACH__)) \
  || defined(__sun) \
  || defined(__FreeBSD__) \
  || defined(__DragonFly__)
#   define SQLITE_MAX_MMAP_SIZE 0x7fff0000  /* 2147418112 */
# else
#   define SQLITE_MAX_MMAP_SIZE 0
# endif
#endif

/*
** The default MMAP_SIZE is zero on all platforms.  Or, even if a larger
** default MMAP_SIZE is specified at compile-time, make sure that it does
** not exceed the maximum mmap size.
*/
#ifndef SQLITE_DEFAULT_MMAP_SIZE
# define SQLITE_DEFAULT_MMAP_SIZE 0
#endif
#if SQLITE_DEFAULT_MMAP_SIZE>SQLITE_MAX_MMAP_SIZE
# undef SQLITE_DEFAULT_MMAP_SIZE
# define SQLITE_DEFAULT_MMAP_SIZE SQLITE_MAX_MMAP_SIZE
#endif

/*
** SELECTTRACE_ENABLED will be either 1 or 0 depending on whether or not
** the Select query generator tracing logic is turned on.
*/
#if !defined(SQLITE_AMALGAMATION)
extern u32 sqlite3SelectTrace;
#endif
#if defined(SQLITE_DEBUG) \
    && (defined(SQLITE_TEST) || defined(SQLITE_ENABLE_SELECTTRACE))
# define SELECTTRACE_ENABLED 1
# define SELECTTRACE(K,P,S,X)  \
  if(sqlite3SelectTrace&(K))   \
    sqlite3DebugPrintf("%u/%d/%p: ",(S)->selId,(P)->addrExplain,(S)),\
    sqlite3DebugPrintf X
#else
# define SELECTTRACE(K,P,S,X)
# define SELECTTRACE_ENABLED 0
#endif

/*
** Macros for "wheretrace"
*/
extern u32 sqlite3WhereTrace;
#if defined(SQLITE_DEBUG) \
    && (defined(SQLITE_TEST) || defined(SQLITE_ENABLE_WHERETRACE))
# define WHERETRACE(K,X)  if(sqlite3WhereTrace&(K)) sqlite3DebugPrintf X
# define WHERETRACE_ENABLED 1
#else
# define WHERETRACE(K,X)
#endif


/*
** An instance of the following structure is used to store the busy-handler
** callback for a given sqlite handle.
**
** The sqlite.busyHandler member of the sqlite struct contains the busy
** callback for the database handle. Each pager opened via the sqlite
** handle is passed a pointer to sqlite.busyHandler. The busy-handler
** callback is currently invoked only from within pager.c.
*/
typedef struct BusyHandler BusyHandler;
struct BusyHandler {
  int (*xBusyHandler)(void *,int);  /* The busy callback */
  void *pBusyArg;                   /* First arg to busy callback */
  int nBusy;                        /* Incremented with each busy call */
};

/*
** Name of table that holds the database schema.
*/
#define DFLT_SCHEMA_TABLE          "sqlite_master"
#define DFLT_TEMP_SCHEMA_TABLE     "sqlite_temp_master"
#define ALT_SCHEMA_TABLE           "sqlite_schema"
#define ALT_TEMP_SCHEMA_TABLE      "sqlite_temp_schema"


/*
** The root-page of the schema table.
*/
#define SCHEMA_ROOT    1

/*
** The name of the schema table.  The name is different for TEMP.
*/
#define SCHEMA_TABLE(x) \
    ((!OMIT_TEMPDB)&&(x==1)?DFLT_TEMP_SCHEMA_TABLE:DFLT_SCHEMA_TABLE)

/*
** A convenience macro that returns the number of elements in
** an array.
*/
#define ArraySize(X)    ((int)(sizeof(X)/sizeof(X[0])))

/*
** Determine if the argument is a power of two
*/
#define IsPowerOfTwo(X) (((X)&((X)-1))==0)

/*
** The following value as a destructor means to use sqlite3DbFree().
** The sqlite3DbFree() routine requires two parameters instead of the
** one parameter that destructors normally want.  So we have to introduce
** this magic value that the code knows to handle differently.  Any
** pointer will work here as long as it is distinct from SQLITE_STATIC
** and SQLITE_TRANSIENT.
*/
#define SQLITE_DYNAMIC   ((sqlite3_destructor_type)sqlite3OomFault)

/*
** When SQLITE_OMIT_WSD is defined, it means that the target platform does
** not support Writable Static Data (WSD) such as global and static variables.
** All variables must either be on the stack or dynamically allocated from
** the heap.  When WSD is unsupported, the variable declarations scattered
** throughout the SQLite code must become constants instead.  The SQLITE_WSD
** macro is used for this purpose.  And instead of referencing the variable
** directly, we use its constant as a key to lookup the run-time allocated
** buffer that holds real variable.  The constant is also the initializer
** for the run-time allocated buffer.
**
** In the usual case where WSD is supported, the SQLITE_WSD and GLOBAL
** macros become no-ops and have zero performance impact.
*/
#ifdef SQLITE_OMIT_WSD
  #define SQLITE_WSD const
  #define GLOBAL(t,v) (*(t*)sqlite3_wsd_find((void*)&(v), sizeof(v)))
  #define sqlite3GlobalConfig GLOBAL(struct Sqlite3Config, sqlite3Config)
  int sqlite3_wsd_init(int N, int J);
  void *sqlite3_wsd_find(void *K, int L);
#else
  #define SQLITE_WSD
  #define GLOBAL(t,v) v
  #define sqlite3GlobalConfig sqlite3Config
#endif

/*
** The following macros are used to suppress compiler warnings and to
** make it clear to human readers when a function parameter is deliberately
** left unused within the body of a function. This usually happens when
** a function is called via a function pointer. For example the
** implementation of an SQL aggregate step callback may not use the
** parameter indicating the number of arguments passed to the aggregate,
** if it knows that this is enforced elsewhere.
**
** When a function parameter is not used at all within the body of a function,
** it is generally named "NotUsed" or "NotUsed2" to make things even clearer.
** However, these macros may also be used to suppress warnings related to
** parameters that may or may not be used depending on compilation options.
** For example those parameters only used in assert() statements. In these
** cases the parameters are named as per the usual conventions.
*/
#define UNUSED_PARAMETER(x) (void)(x)
#define UNUSED_PARAMETER2(x,y) UNUSED_PARAMETER(x),UNUSED_PARAMETER(y)

/*
** Forward references to structures
*/
typedef struct AggInfo AggInfo;
typedef struct AuthContext AuthContext;
typedef struct AutoincInfo AutoincInfo;
typedef struct Bitvec Bitvec;
typedef struct CollSeq CollSeq;
typedef struct Column Column;
typedef struct Cte Cte;
typedef struct CteUse CteUse;
typedef struct Db Db;
typedef struct DbFixer DbFixer;
typedef struct Schema Schema;
typedef struct Expr Expr;
typedef struct ExprList ExprList;
typedef struct FKey FKey;
typedef struct FuncDestructor FuncDestructor;
typedef struct FuncDef FuncDef;
typedef struct FuncDefHash FuncDefHash;
typedef struct IdList IdList;
typedef struct Index Index;
typedef struct IndexSample IndexSample;
typedef struct KeyClass KeyClass;
typedef struct KeyInfo KeyInfo;
typedef struct Lookaside Lookaside;
typedef struct LookasideSlot LookasideSlot;
typedef struct Module Module;
typedef struct NameContext NameContext;
typedef struct Parse Parse;
typedef struct ParseCleanup ParseCleanup;
typedef struct PreUpdate PreUpdate;
typedef struct PrintfArguments PrintfArguments;
typedef struct RenameToken RenameToken;
<<<<<<< HEAD
typedef struct FastPrng FastPrng;
=======
typedef struct Returning Returning;
>>>>>>> a833fc58
typedef struct RowSet RowSet;
typedef struct Savepoint Savepoint;
typedef struct Select Select;
typedef struct SQLiteThread SQLiteThread;
typedef struct SelectDest SelectDest;
typedef struct SrcItem SrcItem;
typedef struct SrcList SrcList;
typedef struct sqlite3_str StrAccum; /* Internal alias for sqlite3_str */
typedef struct Table Table;
typedef struct TableLock TableLock;
typedef struct Token Token;
typedef struct TreeView TreeView;
typedef struct Trigger Trigger;
typedef struct TriggerPrg TriggerPrg;
typedef struct TriggerStep TriggerStep;
typedef struct UnpackedRecord UnpackedRecord;
typedef struct Upsert Upsert;
typedef struct VTable VTable;
typedef struct VtabCtx VtabCtx;
typedef struct Walker Walker;
typedef struct WhereInfo WhereInfo;
typedef struct Window Window;
typedef struct With With;


/*
** The bitmask datatype defined below is used for various optimizations.
**
** Changing this from a 64-bit to a 32-bit type limits the number of
** tables in a join to 32 instead of 64.  But it also reduces the size
** of the library by 738 bytes on ix86.
*/
#ifdef SQLITE_BITMASK_TYPE
  typedef SQLITE_BITMASK_TYPE Bitmask;
#else
  typedef u64 Bitmask;
#endif

/*
** The number of bits in a Bitmask.  "BMS" means "BitMask Size".
*/
#define BMS  ((int)(sizeof(Bitmask)*8))

/*
** A bit in a Bitmask
*/
#define MASKBIT(n)   (((Bitmask)1)<<(n))
#define MASKBIT64(n) (((u64)1)<<(n))
#define MASKBIT32(n) (((unsigned int)1)<<(n))
#define ALLBITS      ((Bitmask)-1)

/* A VList object records a mapping between parameters/variables/wildcards
** in the SQL statement (such as $abc, @pqr, or :xyz) and the integer
** variable number associated with that parameter.  See the format description
** on the sqlite3VListAdd() routine for more information.  A VList is really
** just an array of integers.
*/
typedef int VList;

/*
** Defer sourcing vdbe.h and btree.h until after the "u8" and
** "BusyHandler" typedefs. vdbe.h also requires a few of the opaque
** pointer types (i.e. FuncDef) defined above.
*/
#include "pager.h"
#include "btree.h"
#include "vdbe.h"
#include "pcache.h"
#include "os.h"
#include "mutex.h"

/* The SQLITE_EXTRA_DURABLE compile-time option used to set the default
** synchronous setting to EXTRA.  It is no longer supported.
*/
#ifdef SQLITE_EXTRA_DURABLE
# warning Use SQLITE_DEFAULT_SYNCHRONOUS=3 instead of SQLITE_EXTRA_DURABLE
# define SQLITE_DEFAULT_SYNCHRONOUS 3
#endif

/*
** Default synchronous levels.
**
** Note that (for historcal reasons) the PAGER_SYNCHRONOUS_* macros differ
** from the SQLITE_DEFAULT_SYNCHRONOUS value by 1.
**
**           PAGER_SYNCHRONOUS       DEFAULT_SYNCHRONOUS
**   OFF           1                         0
**   NORMAL        2                         1
**   FULL          3                         2
**   EXTRA         4                         3
**
** The "PRAGMA synchronous" statement also uses the zero-based numbers.
** In other words, the zero-based numbers are used for all external interfaces
** and the one-based values are used internally.
*/
#ifndef SQLITE_DEFAULT_SYNCHRONOUS
# define SQLITE_DEFAULT_SYNCHRONOUS 2
#endif
#ifndef SQLITE_DEFAULT_WAL_SYNCHRONOUS
# define SQLITE_DEFAULT_WAL_SYNCHRONOUS SQLITE_DEFAULT_SYNCHRONOUS
#endif

/*
** State of a simple PRNG used for the per-connection and per-pager
** pseudo-random number generators.
*/
struct FastPrng {
  unsigned int x, y;
};

/*
** Each database file to be accessed by the system is an instance
** of the following structure.  There are normally two of these structures
** in the sqlite.aDb[] array.  aDb[0] is the main database file and
** aDb[1] is the database file used to hold temporary tables.  Additional
** databases may be attached.
*/
struct Db {
  char *zDbSName;      /* Name of this database. (schema name, not filename) */
  Btree *pBt;          /* The B*Tree structure for this database file */
  u8 safety_level;     /* How aggressive at syncing data to disk */
  u8 bSyncSet;         /* True if "PRAGMA synchronous=N" has been run */
  Schema *pSchema;     /* Pointer to database schema (possibly shared) */
};

/*
** An instance of the following structure stores a database schema.
**
** Most Schema objects are associated with a Btree.  The exception is
** the Schema for the TEMP databaes (sqlite3.aDb[1]) which is free-standing.
** In shared cache mode, a single Schema object can be shared by multiple
** Btrees that refer to the same underlying BtShared object.
**
** Schema objects are automatically deallocated when the last Btree that
** references them is destroyed.   The TEMP Schema is manually freed by
** sqlite3_close().
*
** A thread must be holding a mutex on the corresponding Btree in order
** to access Schema content.  This implies that the thread must also be
** holding a mutex on the sqlite3 connection pointer that owns the Btree.
** For a TEMP Schema, only the connection mutex is required.
*/
struct Schema {
  int schema_cookie;   /* Database schema version number for this file */
  int iGeneration;     /* Generation counter.  Incremented with each change */
  Hash tblHash;        /* All tables indexed by name */
  Hash idxHash;        /* All (named) indices indexed by name */
  Hash trigHash;       /* All triggers indexed by name */
  Hash fkeyHash;       /* All foreign keys by referenced table name */
  Table *pSeqTab;      /* The sqlite_sequence table used by AUTOINCREMENT */
  u8 file_format;      /* Schema format version for this file */
  u8 enc;              /* Text encoding used by this database */
  u16 schemaFlags;     /* Flags associated with this schema */
  int cache_size;      /* Number of pages to use in the cache */
};

/*
** These macros can be used to test, set, or clear bits in the
** Db.pSchema->flags field.
*/
#define DbHasProperty(D,I,P)     (((D)->aDb[I].pSchema->schemaFlags&(P))==(P))
#define DbHasAnyProperty(D,I,P)  (((D)->aDb[I].pSchema->schemaFlags&(P))!=0)
#define DbSetProperty(D,I,P)     (D)->aDb[I].pSchema->schemaFlags|=(P)
#define DbClearProperty(D,I,P)   (D)->aDb[I].pSchema->schemaFlags&=~(P)

/*
** Allowed values for the DB.pSchema->flags field.
**
** The DB_SchemaLoaded flag is set after the database schema has been
** read into internal hash tables.
**
** DB_UnresetViews means that one or more views have column names that
** have been filled out.  If the schema changes, these column names might
** changes and so the view will need to be reset.
*/
#define DB_SchemaLoaded    0x0001  /* The schema has been loaded */
#define DB_UnresetViews    0x0002  /* Some views have defined column names */
#define DB_ResetWanted     0x0008  /* Reset the schema when nSchemaLock==0 */

/*
** The number of different kinds of things that can be limited
** using the sqlite3_limit() interface.
*/
#define SQLITE_N_LIMIT (SQLITE_LIMIT_WORKER_THREADS+1)

/*
** Lookaside malloc is a set of fixed-size buffers that can be used
** to satisfy small transient memory allocation requests for objects
** associated with a particular database connection.  The use of
** lookaside malloc provides a significant performance enhancement
** (approx 10%) by avoiding numerous malloc/free requests while parsing
** SQL statements.
**
** The Lookaside structure holds configuration information about the
** lookaside malloc subsystem.  Each available memory allocation in
** the lookaside subsystem is stored on a linked list of LookasideSlot
** objects.
**
** Lookaside allocations are only allowed for objects that are associated
** with a particular database connection.  Hence, schema information cannot
** be stored in lookaside because in shared cache mode the schema information
** is shared by multiple database connections.  Therefore, while parsing
** schema information, the Lookaside.bEnabled flag is cleared so that
** lookaside allocations are not used to construct the schema objects.
**
** New lookaside allocations are only allowed if bDisable==0.  When
** bDisable is greater than zero, sz is set to zero which effectively
** disables lookaside without adding a new test for the bDisable flag
** in a performance-critical path.  sz should be set by to szTrue whenever
** bDisable changes back to zero.
**
** Lookaside buffers are initially held on the pInit list.  As they are
** used and freed, they are added back to the pFree list.  New allocations
** come off of pFree first, then pInit as a fallback.  This dual-list
** allows use to compute a high-water mark - the maximum number of allocations
** outstanding at any point in the past - by subtracting the number of
** allocations on the pInit list from the total number of allocations.
**
** Enhancement on 2019-12-12:  Two-size-lookaside
** The default lookaside configuration is 100 slots of 1200 bytes each.
** The larger slot sizes are important for performance, but they waste
** a lot of space, as most lookaside allocations are less than 128 bytes.
** The two-size-lookaside enhancement breaks up the lookaside allocation
** into two pools:  One of 128-byte slots and the other of the default size
** (1200-byte) slots.   Allocations are filled from the small-pool first,
** failing over to the full-size pool if that does not work.  Thus more
** lookaside slots are available while also using less memory.
** This enhancement can be omitted by compiling with
** SQLITE_OMIT_TWOSIZE_LOOKASIDE.
*/
struct Lookaside {
  u32 bDisable;           /* Only operate the lookaside when zero */
  u16 sz;                 /* Size of each buffer in bytes */
  u16 szTrue;             /* True value of sz, even if disabled */
  u8 bMalloced;           /* True if pStart obtained from sqlite3_malloc() */
  u32 nSlot;              /* Number of lookaside slots allocated */
  u32 anStat[3];          /* 0: hits.  1: size misses.  2: full misses */
  LookasideSlot *pInit;   /* List of buffers not previously used */
  LookasideSlot *pFree;   /* List of available buffers */
#ifndef SQLITE_OMIT_TWOSIZE_LOOKASIDE
  LookasideSlot *pSmallInit; /* List of small buffers not prediously used */
  LookasideSlot *pSmallFree; /* List of available small buffers */
  void *pMiddle;          /* First byte past end of full-size buffers and
                          ** the first byte of LOOKASIDE_SMALL buffers */
#endif /* SQLITE_OMIT_TWOSIZE_LOOKASIDE */
  void *pStart;           /* First byte of available memory space */
  void *pEnd;             /* First byte past end of available space */
};
struct LookasideSlot {
  LookasideSlot *pNext;    /* Next buffer in the list of free buffers */
};

#define DisableLookaside  db->lookaside.bDisable++;db->lookaside.sz=0
#define EnableLookaside   db->lookaside.bDisable--;\
   db->lookaside.sz=db->lookaside.bDisable?0:db->lookaside.szTrue

/* Size of the smaller allocations in two-size lookside */
#ifdef SQLITE_OMIT_TWOSIZE_LOOKASIDE
#  define LOOKASIDE_SMALL           0
#else
#  define LOOKASIDE_SMALL         128
#endif

/*
** A hash table for built-in function definitions.  (Application-defined
** functions use a regular table table from hash.h.)
**
** Hash each FuncDef structure into one of the FuncDefHash.a[] slots.
** Collisions are on the FuncDef.u.pHash chain.  Use the SQLITE_FUNC_HASH()
** macro to compute a hash on the function name.
*/
#define SQLITE_FUNC_HASH_SZ 23
struct FuncDefHash {
  FuncDef *a[SQLITE_FUNC_HASH_SZ];       /* Hash table for functions */
};
#define SQLITE_FUNC_HASH(C,L) (((C)+(L))%SQLITE_FUNC_HASH_SZ)

#ifdef SQLITE_USER_AUTHENTICATION
/*
** Information held in the "sqlite3" database connection object and used
** to manage user authentication.
*/
typedef struct sqlite3_userauth sqlite3_userauth;
struct sqlite3_userauth {
  u8 authLevel;                 /* Current authentication level */
  int nAuthPW;                  /* Size of the zAuthPW in bytes */
  char *zAuthPW;                /* Password used to authenticate */
  char *zAuthUser;              /* User name used to authenticate */
};

/* Allowed values for sqlite3_userauth.authLevel */
#define UAUTH_Unknown     0     /* Authentication not yet checked */
#define UAUTH_Fail        1     /* User authentication failed */
#define UAUTH_User        2     /* Authenticated as a normal user */
#define UAUTH_Admin       3     /* Authenticated as an administrator */

/* Functions used only by user authorization logic */
int sqlite3UserAuthTable(const char*);
int sqlite3UserAuthCheckLogin(sqlite3*,const char*,u8*);
void sqlite3UserAuthInit(sqlite3*);
void sqlite3CryptFunc(sqlite3_context*,int,sqlite3_value**);

#endif /* SQLITE_USER_AUTHENTICATION */

/*
** typedef for the authorization callback function.
*/
#ifdef SQLITE_USER_AUTHENTICATION
  typedef int (*sqlite3_xauth)(void*,int,const char*,const char*,const char*,
                               const char*, const char*);
#else
  typedef int (*sqlite3_xauth)(void*,int,const char*,const char*,const char*,
                               const char*);
#endif

#ifndef SQLITE_OMIT_DEPRECATED
/* This is an extra SQLITE_TRACE macro that indicates "legacy" tracing
** in the style of sqlite3_trace()
*/
#define SQLITE_TRACE_LEGACY          0x40     /* Use the legacy xTrace */
#define SQLITE_TRACE_XPROFILE        0x80     /* Use the legacy xProfile */
#else
#define SQLITE_TRACE_LEGACY          0
#define SQLITE_TRACE_XPROFILE        0
#endif /* SQLITE_OMIT_DEPRECATED */
#define SQLITE_TRACE_NONLEGACY_MASK  0x0f     /* Normal flags */


/*
** Each database connection is an instance of the following structure.
*/
struct sqlite3 {
  sqlite3_vfs *pVfs;            /* OS Interface */
  struct Vdbe *pVdbe;           /* List of active virtual machines */
  CollSeq *pDfltColl;           /* BINARY collseq for the database encoding */
  sqlite3_mutex *mutex;         /* Connection mutex */
  Db *aDb;                      /* All backends */
  int nDb;                      /* Number of backends currently in use */
  u32 mDbFlags;                 /* flags recording internal state */
  u64 flags;                    /* flags settable by pragmas. See below */
  i64 lastRowid;                /* ROWID of most recent insert (see above) */
  i64 szMmap;                   /* Default mmap_size setting */
  u32 nSchemaLock;              /* Do not reset the schema when non-zero */
  unsigned int openFlags;       /* Flags passed to sqlite3_vfs.xOpen() */
  int errCode;                  /* Most recent error code (SQLITE_*) */
  int errMask;                  /* & result codes with this before returning */
  int iSysErrno;                /* Errno value from last system error */
  u32 dbOptFlags;               /* Flags to enable/disable optimizations */
  u8 enc;                       /* Text encoding */
  u8 autoCommit;                /* The auto-commit flag. */
  u8 eConcurrent;               /* CONCURRENT_* value */
  u8 temp_store;                /* 1: file 2: memory 0: default */
  u8 mallocFailed;              /* True if we have seen a malloc failure */
  u8 bBenignMalloc;             /* Do not require OOMs if true */
  u8 dfltLockMode;              /* Default locking-mode for attached dbs */
  signed char nextAutovac;      /* Autovac setting after VACUUM if >=0 */
  u8 suppressErr;               /* Do not issue error messages if true */
  u8 vtabOnConflict;            /* Value to return for s3_vtab_on_conflict() */
  u8 isTransactionSavepoint;    /* True if the outermost savepoint is a TS */
  u8 mTrace;                    /* zero or more SQLITE_TRACE flags */
  u8 noSharedCache;             /* True if no shared-cache backends */
  u8 nSqlExec;                  /* Number of pending OP_SqlExec opcodes */
  int nextPagesize;             /* Pagesize after VACUUM if >0 */
  u32 magic;                    /* Magic number for detect library misuse */
  FastPrng sPrng;               /* State of the per-connection PRNG */
  int nChange;                  /* Value returned by sqlite3_changes() */
  int nTotalChange;             /* Value returned by sqlite3_total_changes() */
  int aLimit[SQLITE_N_LIMIT];   /* Limits */
  int nMaxSorterMmap;           /* Maximum size of regions mapped by sorter */
  struct sqlite3InitInfo {      /* Information used during initialization */
    Pgno newTnum;               /* Rootpage of table being initialized */
    u8 iDb;                     /* Which db file is being initialized */
    u8 busy;                    /* TRUE if currently initializing */
    unsigned orphanTrigger : 1; /* Last statement is orphaned TEMP trigger */
    unsigned imposterTable : 1; /* Building an imposter table */
    unsigned reopenMemdb : 1;   /* ATTACH is really a reopen using MemDB */
    char **azInit;              /* "type", "name", and "tbl_name" columns */
  } init;
  int nVdbeActive;              /* Number of VDBEs currently running */
  int nVdbeRead;                /* Number of active VDBEs that read or write */
  int nVdbeWrite;               /* Number of active VDBEs that read and write */
  int nVdbeExec;                /* Number of nested calls to VdbeExec() */
  int nVDestroy;                /* Number of active OP_VDestroy operations */
  int nExtension;               /* Number of loaded extensions */
  void **aExtension;            /* Array of shared library handles */
  union {
    void (*xLegacy)(void*,const char*);     /* Legacy trace function */
    int (*xV2)(u32,void*,void*,void*);      /* V2 Trace function */
  } trace;
  void *pTraceArg;                          /* Argument to the trace function */
#ifndef SQLITE_OMIT_DEPRECATED
  void (*xProfile)(void*,const char*,u64);  /* Profiling function */
  void *pProfileArg;                        /* Argument to profile function */
#endif
  void *pCommitArg;                 /* Argument to xCommitCallback() */
  int (*xCommitCallback)(void*);    /* Invoked at every commit. */
  void *pRollbackArg;               /* Argument to xRollbackCallback() */
  void (*xRollbackCallback)(void*); /* Invoked at every commit. */
  void *pUpdateArg;
  void (*xUpdateCallback)(void*,int, const char*,const char*,sqlite_int64);
  Parse *pParse;                /* Current parse */
#ifdef SQLITE_ENABLE_PREUPDATE_HOOK
  void *pPreUpdateArg;          /* First argument to xPreUpdateCallback */
  void (*xPreUpdateCallback)(   /* Registered using sqlite3_preupdate_hook() */
    void*,sqlite3*,int,char const*,char const*,sqlite3_int64,sqlite3_int64
  );
  PreUpdate *pPreUpdate;        /* Context for active pre-update callback */
#endif /* SQLITE_ENABLE_PREUPDATE_HOOK */
#ifndef SQLITE_OMIT_WAL
  int (*xWalCallback)(void *, sqlite3 *, const char *, int);
  void *pWalArg;
#endif
  void(*xCollNeeded)(void*,sqlite3*,int eTextRep,const char*);
  void(*xCollNeeded16)(void*,sqlite3*,int eTextRep,const void*);
  void *pCollNeededArg;
  sqlite3_value *pErr;          /* Most recent error message */
  union {
    volatile int isInterrupted; /* True if sqlite3_interrupt has been called */
    double notUsed1;            /* Spacer */
  } u1;
  Lookaside lookaside;          /* Lookaside malloc configuration */
#ifndef SQLITE_OMIT_AUTHORIZATION
  sqlite3_xauth xAuth;          /* Access authorization function */
  void *pAuthArg;               /* 1st argument to the access auth function */
#endif
#ifndef SQLITE_OMIT_PROGRESS_CALLBACK
  int (*xProgress)(void *);     /* The progress callback */
  void *pProgressArg;           /* Argument to the progress callback */
  unsigned nProgressOps;        /* Number of opcodes for progress callback */
#endif
#ifndef SQLITE_OMIT_VIRTUALTABLE
  int nVTrans;                  /* Allocated size of aVTrans */
  Hash aModule;                 /* populated by sqlite3_create_module() */
  VtabCtx *pVtabCtx;            /* Context for active vtab connect/create */
  VTable **aVTrans;             /* Virtual tables with open transactions */
  VTable *pDisconnect;          /* Disconnect these in next sqlite3_prepare() */
#endif
  Hash aFunc;                   /* Hash table of connection functions */
  Hash aCollSeq;                /* All collating sequences */
  BusyHandler busyHandler;      /* Busy callback */
  Db aDbStatic[2];              /* Static space for the 2 default backends */
  Savepoint *pSavepoint;        /* List of active savepoints */
  int nAnalysisLimit;           /* Number of index rows to ANALYZE */
  int busyTimeout;              /* Busy handler timeout, in msec */
  int nSavepoint;               /* Number of non-transaction savepoints */
  int nStatement;               /* Number of nested statement-transactions  */
  i64 nDeferredCons;            /* Net deferred constraints this transaction. */
  i64 nDeferredImmCons;         /* Net deferred immediate constraints */
  int *pnBytesFreed;            /* If not NULL, increment this in DbFree() */
#ifdef SQLITE_ENABLE_UNLOCK_NOTIFY
  /* The following variables are all protected by the STATIC_MAIN
  ** mutex, not by sqlite3.mutex. They are used by code in notify.c.
  **
  ** When X.pUnlockConnection==Y, that means that X is waiting for Y to
  ** unlock so that it can proceed.
  **
  ** When X.pBlockingConnection==Y, that means that something that X tried
  ** tried to do recently failed with an SQLITE_LOCKED error due to locks
  ** held by Y.
  */
  sqlite3 *pBlockingConnection; /* Connection that caused SQLITE_LOCKED */
  sqlite3 *pUnlockConnection;           /* Connection to watch for unlock */
  void *pUnlockArg;                     /* Argument to xUnlockNotify */
  void (*xUnlockNotify)(void **, int);  /* Unlock notify callback */
  sqlite3 *pNextBlocked;        /* Next in list of all blocked connections */
#endif
#ifdef SQLITE_USER_AUTHENTICATION
  sqlite3_userauth auth;        /* User authentication information */
#endif
};

/*
** Candidate values for sqlite3.eConcurrent
*/
#define CONCURRENT_NONE   0
#define CONCURRENT_OPEN   1
#define CONCURRENT_SCHEMA 2

/*
** A macro to discover the encoding of a database.
*/
#define SCHEMA_ENC(db) ((db)->aDb[0].pSchema->enc)
#define ENC(db)        ((db)->enc)

/*
** A u64 constant where the lower 32 bits are all zeros.  Only the
** upper 32 bits are included in the argument.  Necessary because some
** C-compilers still do not accept LL integer literals.
*/
#define HI(X)  ((u64)(X)<<32)

/*
** Possible values for the sqlite3.flags.
**
** Value constraints (enforced via assert()):
**      SQLITE_FullFSync     == PAGER_FULLFSYNC
**      SQLITE_CkptFullFSync == PAGER_CKPT_FULLFSYNC
**      SQLITE_CacheSpill    == PAGER_CACHE_SPILL
*/
#define SQLITE_WriteSchema    0x00000001  /* OK to update SQLITE_SCHEMA */
#define SQLITE_LegacyFileFmt  0x00000002  /* Create new databases in format 1 */
#define SQLITE_FullColNames   0x00000004  /* Show full column names on SELECT */
#define SQLITE_FullFSync      0x00000008  /* Use full fsync on the backend */
#define SQLITE_CkptFullFSync  0x00000010  /* Use full fsync for checkpoint */
#define SQLITE_CacheSpill     0x00000020  /* OK to spill pager cache */
#define SQLITE_ShortColNames  0x00000040  /* Show short columns names */
#define SQLITE_TrustedSchema  0x00000080  /* Allow unsafe functions and
                                          ** vtabs in the schema definition */
#define SQLITE_NullCallback   0x00000100  /* Invoke the callback once if the */
                                          /*   result set is empty */
#define SQLITE_IgnoreChecks   0x00000200  /* Do not enforce check constraints */
#define SQLITE_ReadUncommit   0x00000400  /* READ UNCOMMITTED in shared-cache */
#define SQLITE_NoCkptOnClose  0x00000800  /* No checkpoint on close()/DETACH */
#define SQLITE_ReverseOrder   0x00001000  /* Reverse unordered SELECTs */
#define SQLITE_RecTriggers    0x00002000  /* Enable recursive triggers */
#define SQLITE_ForeignKeys    0x00004000  /* Enforce foreign key constraints  */
#define SQLITE_AutoIndex      0x00008000  /* Enable automatic indexes */
#define SQLITE_LoadExtension  0x00010000  /* Enable load_extension */
#define SQLITE_LoadExtFunc    0x00020000  /* Enable load_extension() SQL func */
#define SQLITE_EnableTrigger  0x00040000  /* True to enable triggers */
#define SQLITE_DeferFKs       0x00080000  /* Defer all FK constraints */
#define SQLITE_QueryOnly      0x00100000  /* Disable database changes */
#define SQLITE_CellSizeCk     0x00200000  /* Check btree cell sizes on load */
#define SQLITE_Fts3Tokenizer  0x00400000  /* Enable fts3_tokenizer(2) */
#define SQLITE_EnableQPSG     0x00800000  /* Query Planner Stability Guarantee*/
#define SQLITE_TriggerEQP     0x01000000  /* Show trigger EXPLAIN QUERY PLAN */
#define SQLITE_ResetDatabase  0x02000000  /* Reset the database */
#define SQLITE_LegacyAlter    0x04000000  /* Legacy ALTER TABLE behaviour */
#define SQLITE_NoSchemaError  0x08000000  /* Do not report schema parse errors*/
#define SQLITE_Defensive      0x10000000  /* Input SQL is likely hostile */
#define SQLITE_DqsDDL         0x20000000  /* dbl-quoted strings allowed in DDL*/
#define SQLITE_DqsDML         0x40000000  /* dbl-quoted strings allowed in DML*/
#define SQLITE_EnableView     0x80000000  /* Enable the use of views */
#define SQLITE_CountRows      HI(0x00001) /* Count rows changed by INSERT, */
                                          /*   DELETE, or UPDATE and return */
                                          /*   the count using a callback. */

#define SQLITE_NoopUpdate     0x01000000  /* UPDATE operations are no-ops */
/* Flags used only if debugging */
#ifdef SQLITE_DEBUG
#define SQLITE_SqlTrace       HI(0x0100000) /* Debug print SQL as it executes */
#define SQLITE_VdbeListing    HI(0x0200000) /* Debug listings of VDBE progs */
#define SQLITE_VdbeTrace      HI(0x0400000) /* True to trace VDBE execution */
#define SQLITE_VdbeAddopTrace HI(0x0800000) /* Trace sqlite3VdbeAddOp() calls */
#define SQLITE_VdbeEQP        HI(0x1000000) /* Debug EXPLAIN QUERY PLAN */
#define SQLITE_ParserTrace    HI(0x2000000) /* PRAGMA parser_trace=ON */
#endif

/*
** Allowed values for sqlite3.mDbFlags
*/
#define DBFLAG_SchemaChange   0x0001  /* Uncommitted Hash table changes */
#define DBFLAG_PreferBuiltin  0x0002  /* Preference to built-in funcs */
#define DBFLAG_Vacuum         0x0004  /* Currently in a VACUUM */
#define DBFLAG_VacuumInto     0x0008  /* Currently running VACUUM INTO */
#define DBFLAG_SchemaKnownOk  0x0010  /* Schema is known to be valid */
#define DBFLAG_InternalFunc   0x0020  /* Allow use of internal functions */
#define DBFLAG_EncodingFixed  0x0040  /* No longer possible to change enc. */

/*
** Bits of the sqlite3.dbOptFlags field that are used by the
** sqlite3_test_control(SQLITE_TESTCTRL_OPTIMIZATIONS,...) interface to
** selectively disable various optimizations.
*/
#define SQLITE_QueryFlattener 0x00000001 /* Query flattening */
#define SQLITE_WindowFunc     0x00000002 /* Use xInverse for window functions */
#define SQLITE_GroupByOrder   0x00000004 /* GROUPBY cover of ORDERBY */
#define SQLITE_FactorOutConst 0x00000008 /* Constant factoring */
#define SQLITE_DistinctOpt    0x00000010 /* DISTINCT using indexes */
#define SQLITE_CoverIdxScan   0x00000020 /* Covering index scans */
#define SQLITE_OrderByIdxJoin 0x00000040 /* ORDER BY of joins via index */
#define SQLITE_Transitive     0x00000080 /* Transitive constraints */
#define SQLITE_OmitNoopJoin   0x00000100 /* Omit unused tables in joins */
#define SQLITE_CountOfView    0x00000200 /* The count-of-view optimization */
#define SQLITE_CursorHints    0x00000400 /* Add OP_CursorHint opcodes */
#define SQLITE_Stat4          0x00000800 /* Use STAT4 data */
   /* TH3 expects this value  ^^^^^^^^^^ to be 0x0000800. Don't change it */
#define SQLITE_PushDown       0x00001000 /* The push-down optimization */
#define SQLITE_SimplifyJoin   0x00002000 /* Convert LEFT JOIN to JOIN */
#define SQLITE_SkipScan       0x00004000 /* Skip-scans */
#define SQLITE_PropagateConst 0x00008000 /* The constant propagation opt */
#define SQLITE_MinMaxOpt      0x00010000 /* The min/max optimization */
#define SQLITE_ExistsToIN     0x00020000 /* The EXISTS-to-IN optimization */
#define SQLITE_AllOpts        0xffffffff /* All optimizations */

/*
** Macros for testing whether or not optimizations are enabled or disabled.
*/
#define OptimizationDisabled(db, mask)  (((db)->dbOptFlags&(mask))!=0)
#define OptimizationEnabled(db, mask)   (((db)->dbOptFlags&(mask))==0)

/*
** Return true if it OK to factor constant expressions into the initialization
** code. The argument is a Parse object for the code generator.
*/
#define ConstFactorOk(P) ((P)->okConstFactor)

/*
** Possible values for the sqlite.magic field.
** The numbers are obtained at random and have no special meaning, other
** than being distinct from one another.
*/
#define SQLITE_MAGIC_OPEN     0xa029a697  /* Database is open */
#define SQLITE_MAGIC_CLOSED   0x9f3c2d33  /* Database is closed */
#define SQLITE_MAGIC_SICK     0x4b771290  /* Error and awaiting close */
#define SQLITE_MAGIC_BUSY     0xf03b7906  /* Database currently in use */
#define SQLITE_MAGIC_ERROR    0xb5357930  /* An SQLITE_MISUSE error occurred */
#define SQLITE_MAGIC_ZOMBIE   0x64cffc7f  /* Close with last statement close */

/*
** Each SQL function is defined by an instance of the following
** structure.  For global built-in functions (ex: substr(), max(), count())
** a pointer to this structure is held in the sqlite3BuiltinFunctions object.
** For per-connection application-defined functions, a pointer to this
** structure is held in the db->aHash hash table.
**
** The u.pHash field is used by the global built-ins.  The u.pDestructor
** field is used by per-connection app-def functions.
*/
struct FuncDef {
  i8 nArg;             /* Number of arguments.  -1 means unlimited */
  u32 funcFlags;       /* Some combination of SQLITE_FUNC_* */
  void *pUserData;     /* User data parameter */
  FuncDef *pNext;      /* Next function with same name */
  void (*xSFunc)(sqlite3_context*,int,sqlite3_value**); /* func or agg-step */
  void (*xFinalize)(sqlite3_context*);                  /* Agg finalizer */
  void (*xValue)(sqlite3_context*);                     /* Current agg value */
  void (*xInverse)(sqlite3_context*,int,sqlite3_value**); /* inverse agg-step */
  const char *zName;   /* SQL name of the function. */
  union {
    FuncDef *pHash;      /* Next with a different name but the same hash */
    FuncDestructor *pDestructor;   /* Reference counted destructor function */
  } u;
};

/*
** This structure encapsulates a user-function destructor callback (as
** configured using create_function_v2()) and a reference counter. When
** create_function_v2() is called to create a function with a destructor,
** a single object of this type is allocated. FuncDestructor.nRef is set to
** the number of FuncDef objects created (either 1 or 3, depending on whether
** or not the specified encoding is SQLITE_ANY). The FuncDef.pDestructor
** member of each of the new FuncDef objects is set to point to the allocated
** FuncDestructor.
**
** Thereafter, when one of the FuncDef objects is deleted, the reference
** count on this object is decremented. When it reaches 0, the destructor
** is invoked and the FuncDestructor structure freed.
*/
struct FuncDestructor {
  int nRef;
  void (*xDestroy)(void *);
  void *pUserData;
};

/*
** Possible values for FuncDef.flags.  Note that the _LENGTH and _TYPEOF
** values must correspond to OPFLAG_LENGTHARG and OPFLAG_TYPEOFARG.  And
** SQLITE_FUNC_CONSTANT must be the same as SQLITE_DETERMINISTIC.  There
** are assert() statements in the code to verify this.
**
** Value constraints (enforced via assert()):
**     SQLITE_FUNC_MINMAX    ==  NC_MinMaxAgg      == SF_MinMaxAgg
**     SQLITE_FUNC_LENGTH    ==  OPFLAG_LENGTHARG
**     SQLITE_FUNC_TYPEOF    ==  OPFLAG_TYPEOFARG
**     SQLITE_FUNC_CONSTANT  ==  SQLITE_DETERMINISTIC from the API
**     SQLITE_FUNC_DIRECT    ==  SQLITE_DIRECTONLY from the API
**     SQLITE_FUNC_UNSAFE    ==  SQLITE_INNOCUOUS
**     SQLITE_FUNC_ENCMASK   depends on SQLITE_UTF* macros in the API
*/
#define SQLITE_FUNC_ENCMASK  0x0003 /* SQLITE_UTF8, SQLITE_UTF16BE or UTF16LE */
#define SQLITE_FUNC_LIKE     0x0004 /* Candidate for the LIKE optimization */
#define SQLITE_FUNC_CASE     0x0008 /* Case-sensitive LIKE-type function */
#define SQLITE_FUNC_EPHEM    0x0010 /* Ephemeral.  Delete with VDBE */
#define SQLITE_FUNC_NEEDCOLL 0x0020 /* sqlite3GetFuncCollSeq() might be called*/
#define SQLITE_FUNC_LENGTH   0x0040 /* Built-in length() function */
#define SQLITE_FUNC_TYPEOF   0x0080 /* Built-in typeof() function */
#define SQLITE_FUNC_COUNT    0x0100 /* Built-in count(*) aggregate */
/*                           0x0200 -- available for reuse */
#define SQLITE_FUNC_UNLIKELY 0x0400 /* Built-in unlikely() function */
#define SQLITE_FUNC_CONSTANT 0x0800 /* Constant inputs give a constant output */
#define SQLITE_FUNC_MINMAX   0x1000 /* True for min() and max() aggregates */
#define SQLITE_FUNC_SLOCHNG  0x2000 /* "Slow Change". Value constant during a
                                    ** single query - might change over time */
#define SQLITE_FUNC_TEST     0x4000 /* Built-in testing functions */
#define SQLITE_FUNC_OFFSET   0x8000 /* Built-in sqlite_offset() function */
#define SQLITE_FUNC_WINDOW   0x00010000 /* Built-in window-only function */
#define SQLITE_FUNC_INTERNAL 0x00040000 /* For use by NestedParse() only */
#define SQLITE_FUNC_DIRECT   0x00080000 /* Not for use in TRIGGERs or VIEWs */
#define SQLITE_FUNC_SUBTYPE  0x00100000 /* Result likely to have sub-type */
#define SQLITE_FUNC_UNSAFE   0x00200000 /* Function has side effects */
#define SQLITE_FUNC_INLINE   0x00400000 /* Functions implemented in-line */

/* Identifier numbers for each in-line function */
#define INLINEFUNC_coalesce             0
#define INLINEFUNC_implies_nonnull_row  1
#define INLINEFUNC_expr_implies_expr    2
#define INLINEFUNC_expr_compare         3      
#define INLINEFUNC_affinity             4
#define INLINEFUNC_iif                  5
#define INLINEFUNC_unlikely            99  /* Default case */

/*
** The following three macros, FUNCTION(), LIKEFUNC() and AGGREGATE() are
** used to create the initializers for the FuncDef structures.
**
**   FUNCTION(zName, nArg, iArg, bNC, xFunc)
**     Used to create a scalar function definition of a function zName
**     implemented by C function xFunc that accepts nArg arguments. The
**     value passed as iArg is cast to a (void*) and made available
**     as the user-data (sqlite3_user_data()) for the function. If
**     argument bNC is true, then the SQLITE_FUNC_NEEDCOLL flag is set.
**
**   VFUNCTION(zName, nArg, iArg, bNC, xFunc)
**     Like FUNCTION except it omits the SQLITE_FUNC_CONSTANT flag.
**
**   SFUNCTION(zName, nArg, iArg, bNC, xFunc)
**     Like FUNCTION except it omits the SQLITE_FUNC_CONSTANT flag and
**     adds the SQLITE_DIRECTONLY flag.
**
**   INLINE_FUNC(zName, nArg, iFuncId, mFlags)
**     zName is the name of a function that is implemented by in-line
**     byte code rather than by the usual callbacks. The iFuncId
**     parameter determines the function id.  The mFlags parameter is
**     optional SQLITE_FUNC_ flags for this function.
**
**   TEST_FUNC(zName, nArg, iFuncId, mFlags)
**     zName is the name of a test-only function implemented by in-line
**     byte code rather than by the usual callbacks. The iFuncId
**     parameter determines the function id.  The mFlags parameter is
**     optional SQLITE_FUNC_ flags for this function.
**
**   DFUNCTION(zName, nArg, iArg, bNC, xFunc)
**     Like FUNCTION except it omits the SQLITE_FUNC_CONSTANT flag and
**     adds the SQLITE_FUNC_SLOCHNG flag.  Used for date & time functions
**     and functions like sqlite_version() that can change, but not during
**     a single query.  The iArg is ignored.  The user-data is always set
**     to a NULL pointer.  The bNC parameter is not used.
**
**   MFUNCTION(zName, nArg, xPtr, xFunc)
**     For math-library functions.  xPtr is an arbitrary pointer.
**
**   PURE_DATE(zName, nArg, iArg, bNC, xFunc)
**     Used for "pure" date/time functions, this macro is like DFUNCTION
**     except that it does set the SQLITE_FUNC_CONSTANT flags.  iArg is
**     ignored and the user-data for these functions is set to an 
**     arbitrary non-NULL pointer.  The bNC parameter is not used.
**
**   AGGREGATE(zName, nArg, iArg, bNC, xStep, xFinal)
**     Used to create an aggregate function definition implemented by
**     the C functions xStep and xFinal. The first four parameters
**     are interpreted in the same way as the first 4 parameters to
**     FUNCTION().
**
**   WFUNCTION(zName, nArg, iArg, xStep, xFinal, xValue, xInverse)
**     Used to create an aggregate function definition implemented by
**     the C functions xStep and xFinal. The first four parameters
**     are interpreted in the same way as the first 4 parameters to
**     FUNCTION().
**
**   LIKEFUNC(zName, nArg, pArg, flags)
**     Used to create a scalar function definition of a function zName
**     that accepts nArg arguments and is implemented by a call to C
**     function likeFunc. Argument pArg is cast to a (void *) and made
**     available as the function user-data (sqlite3_user_data()). The
**     FuncDef.flags variable is set to the value passed as the flags
**     parameter.
*/
#define FUNCTION(zName, nArg, iArg, bNC, xFunc) \
  {nArg, SQLITE_FUNC_CONSTANT|SQLITE_UTF8|(bNC*SQLITE_FUNC_NEEDCOLL), \
   SQLITE_INT_TO_PTR(iArg), 0, xFunc, 0, 0, 0, #zName, {0} }
#define VFUNCTION(zName, nArg, iArg, bNC, xFunc) \
  {nArg, SQLITE_UTF8|(bNC*SQLITE_FUNC_NEEDCOLL), \
   SQLITE_INT_TO_PTR(iArg), 0, xFunc, 0, 0, 0, #zName, {0} }
#define SFUNCTION(zName, nArg, iArg, bNC, xFunc) \
  {nArg, SQLITE_UTF8|SQLITE_DIRECTONLY|SQLITE_FUNC_UNSAFE, \
   SQLITE_INT_TO_PTR(iArg), 0, xFunc, 0, 0, 0, #zName, {0} }
#define MFUNCTION(zName, nArg, xPtr, xFunc) \
  {nArg, SQLITE_FUNC_CONSTANT|SQLITE_UTF8, \
   xPtr, 0, xFunc, 0, 0, 0, #zName, {0} }
#define INLINE_FUNC(zName, nArg, iArg, mFlags) \
  {nArg, SQLITE_UTF8|SQLITE_FUNC_INLINE|SQLITE_FUNC_CONSTANT|(mFlags), \
   SQLITE_INT_TO_PTR(iArg), 0, noopFunc, 0, 0, 0, #zName, {0} }
#define TEST_FUNC(zName, nArg, iArg, mFlags) \
  {nArg, SQLITE_UTF8|SQLITE_FUNC_INTERNAL|SQLITE_FUNC_TEST| \
         SQLITE_FUNC_INLINE|SQLITE_FUNC_CONSTANT|(mFlags), \
   SQLITE_INT_TO_PTR(iArg), 0, noopFunc, 0, 0, 0, #zName, {0} }
#define DFUNCTION(zName, nArg, iArg, bNC, xFunc) \
  {nArg, SQLITE_FUNC_SLOCHNG|SQLITE_UTF8, \
   0, 0, xFunc, 0, 0, 0, #zName, {0} }
#define PURE_DATE(zName, nArg, iArg, bNC, xFunc) \
  {nArg, SQLITE_FUNC_SLOCHNG|SQLITE_UTF8|SQLITE_FUNC_CONSTANT, \
   (void*)&sqlite3Config, 0, xFunc, 0, 0, 0, #zName, {0} }
#define FUNCTION2(zName, nArg, iArg, bNC, xFunc, extraFlags) \
  {nArg,SQLITE_FUNC_CONSTANT|SQLITE_UTF8|(bNC*SQLITE_FUNC_NEEDCOLL)|extraFlags,\
   SQLITE_INT_TO_PTR(iArg), 0, xFunc, 0, 0, 0, #zName, {0} }
#define STR_FUNCTION(zName, nArg, pArg, bNC, xFunc) \
  {nArg, SQLITE_FUNC_SLOCHNG|SQLITE_UTF8|(bNC*SQLITE_FUNC_NEEDCOLL), \
   pArg, 0, xFunc, 0, 0, 0, #zName, }
#define LIKEFUNC(zName, nArg, arg, flags) \
  {nArg, SQLITE_FUNC_CONSTANT|SQLITE_UTF8|flags, \
   (void *)arg, 0, likeFunc, 0, 0, 0, #zName, {0} }
#define WAGGREGATE(zName, nArg, arg, nc, xStep, xFinal, xValue, xInverse, f) \
  {nArg, SQLITE_UTF8|(nc*SQLITE_FUNC_NEEDCOLL)|f, \
   SQLITE_INT_TO_PTR(arg), 0, xStep,xFinal,xValue,xInverse,#zName, {0}}
#define INTERNAL_FUNCTION(zName, nArg, xFunc) \
  {nArg, SQLITE_FUNC_INTERNAL|SQLITE_UTF8|SQLITE_FUNC_CONSTANT, \
   0, 0, xFunc, 0, 0, 0, #zName, {0} }


/*
** All current savepoints are stored in a linked list starting at
** sqlite3.pSavepoint. The first element in the list is the most recently
** opened savepoint. Savepoints are added to the list by the vdbe
** OP_Savepoint instruction.
*/
struct Savepoint {
  char *zName;                        /* Savepoint name (nul-terminated) */
  i64 nDeferredCons;                  /* Number of deferred fk violations */
  i64 nDeferredImmCons;               /* Number of deferred imm fk. */
  Savepoint *pNext;                   /* Parent savepoint (if any) */
};

/*
** The following are used as the second parameter to sqlite3Savepoint(),
** and as the P1 argument to the OP_Savepoint instruction.
*/
#define SAVEPOINT_BEGIN      0
#define SAVEPOINT_RELEASE    1
#define SAVEPOINT_ROLLBACK   2


/*
** Each SQLite module (virtual table definition) is defined by an
** instance of the following structure, stored in the sqlite3.aModule
** hash table.
*/
struct Module {
  const sqlite3_module *pModule;       /* Callback pointers */
  const char *zName;                   /* Name passed to create_module() */
  int nRefModule;                      /* Number of pointers to this object */
  void *pAux;                          /* pAux passed to create_module() */
  void (*xDestroy)(void *);            /* Module destructor function */
  Table *pEpoTab;                      /* Eponymous table for this module */
};

/*
** Information about each column of an SQL table is held in an instance
** of the Column structure, in the Table.aCol[] array.
**
** Definitions:
**
**   "table column index"     This is the index of the column in the
**                            Table.aCol[] array, and also the index of
**                            the column in the original CREATE TABLE stmt.
**
**   "storage column index"   This is the index of the column in the
**                            record BLOB generated by the OP_MakeRecord
**                            opcode.  The storage column index is less than
**                            or equal to the table column index.  It is
**                            equal if and only if there are no VIRTUAL
**                            columns to the left.
*/
struct Column {
  char *zName;     /* Name of this column, \000, then the type */
  Expr *pDflt;     /* Default value or GENERATED ALWAYS AS value */
  char *zColl;     /* Collating sequence.  If NULL, use the default */
  u8 notNull;      /* An OE_ code for handling a NOT NULL constraint */
  char affinity;   /* One of the SQLITE_AFF_... values */
  u8 szEst;        /* Estimated size of value in this column. sizeof(INT)==1 */
  u8 hName;        /* Column name hash for faster lookup */
  u16 colFlags;    /* Boolean properties.  See COLFLAG_ defines below */
};

/* Allowed values for Column.colFlags.
**
** Constraints:
**         TF_HasVirtual == COLFLAG_VIRTUAL
**         TF_HasStored  == COLFLAG_STORED
**         TF_HasHidden  == COLFLAG_HIDDEN
*/
#define COLFLAG_PRIMKEY   0x0001   /* Column is part of the primary key */
#define COLFLAG_HIDDEN    0x0002   /* A hidden column in a virtual table */
#define COLFLAG_HASTYPE   0x0004   /* Type name follows column name */
#define COLFLAG_UNIQUE    0x0008   /* Column def contains "UNIQUE" or "PK" */
#define COLFLAG_SORTERREF 0x0010   /* Use sorter-refs with this column */
#define COLFLAG_VIRTUAL   0x0020   /* GENERATED ALWAYS AS ... VIRTUAL */
#define COLFLAG_STORED    0x0040   /* GENERATED ALWAYS AS ... STORED */
#define COLFLAG_NOTAVAIL  0x0080   /* STORED column not yet calculated */
#define COLFLAG_BUSY      0x0100   /* Blocks recursion on GENERATED columns */
#define COLFLAG_GENERATED 0x0060   /* Combo: _STORED, _VIRTUAL */
#define COLFLAG_NOINSERT  0x0062   /* Combo: _HIDDEN, _STORED, _VIRTUAL */

/*
** A "Collating Sequence" is defined by an instance of the following
** structure. Conceptually, a collating sequence consists of a name and
** a comparison routine that defines the order of that sequence.
**
** If CollSeq.xCmp is NULL, it means that the
** collating sequence is undefined.  Indices built on an undefined
** collating sequence may not be read or written.
*/
struct CollSeq {
  char *zName;          /* Name of the collating sequence, UTF-8 encoded */
  u8 enc;               /* Text encoding handled by xCmp() */
  void *pUser;          /* First argument to xCmp() */
  int (*xCmp)(void*,int, const void*, int, const void*);
  void (*xDel)(void*);  /* Destructor for pUser */
};

/*
** A sort order can be either ASC or DESC.
*/
#define SQLITE_SO_ASC       0  /* Sort in ascending order */
#define SQLITE_SO_DESC      1  /* Sort in ascending order */
#define SQLITE_SO_UNDEFINED -1 /* No sort order specified */

/*
** Column affinity types.
**
** These used to have mnemonic name like 'i' for SQLITE_AFF_INTEGER and
** 't' for SQLITE_AFF_TEXT.  But we can save a little space and improve
** the speed a little by numbering the values consecutively.
**
** But rather than start with 0 or 1, we begin with 'A'.  That way,
** when multiple affinity types are concatenated into a string and
** used as the P4 operand, they will be more readable.
**
** Note also that the numeric types are grouped together so that testing
** for a numeric type is a single comparison.  And the BLOB type is first.
*/
#define SQLITE_AFF_NONE     0x40  /* '@' */
#define SQLITE_AFF_BLOB     0x41  /* 'A' */
#define SQLITE_AFF_TEXT     0x42  /* 'B' */
#define SQLITE_AFF_NUMERIC  0x43  /* 'C' */
#define SQLITE_AFF_INTEGER  0x44  /* 'D' */
#define SQLITE_AFF_REAL     0x45  /* 'E' */

#define sqlite3IsNumericAffinity(X)  ((X)>=SQLITE_AFF_NUMERIC)

/*
** The SQLITE_AFF_MASK values masks off the significant bits of an
** affinity value.
*/
#define SQLITE_AFF_MASK     0x47

/*
** Additional bit values that can be ORed with an affinity without
** changing the affinity.
**
** The SQLITE_NOTNULL flag is a combination of NULLEQ and JUMPIFNULL.
** It causes an assert() to fire if either operand to a comparison
** operator is NULL.  It is added to certain comparison operators to
** prove that the operands are always NOT NULL.
*/
#define SQLITE_KEEPNULL     0x08  /* Used by vector == or <> */
#define SQLITE_JUMPIFNULL   0x10  /* jumps if either operand is NULL */
#define SQLITE_STOREP2      0x20  /* Store result in reg[P2] rather than jump */
#define SQLITE_NULLEQ       0x80  /* NULL=NULL */
#define SQLITE_NOTNULL      0x90  /* Assert that operands are never NULL */

/*
** An object of this type is created for each virtual table present in
** the database schema.
**
** If the database schema is shared, then there is one instance of this
** structure for each database connection (sqlite3*) that uses the shared
** schema. This is because each database connection requires its own unique
** instance of the sqlite3_vtab* handle used to access the virtual table
** implementation. sqlite3_vtab* handles can not be shared between
** database connections, even when the rest of the in-memory database
** schema is shared, as the implementation often stores the database
** connection handle passed to it via the xConnect() or xCreate() method
** during initialization internally. This database connection handle may
** then be used by the virtual table implementation to access real tables
** within the database. So that they appear as part of the callers
** transaction, these accesses need to be made via the same database
** connection as that used to execute SQL operations on the virtual table.
**
** All VTable objects that correspond to a single table in a shared
** database schema are initially stored in a linked-list pointed to by
** the Table.pVTable member variable of the corresponding Table object.
** When an sqlite3_prepare() operation is required to access the virtual
** table, it searches the list for the VTable that corresponds to the
** database connection doing the preparing so as to use the correct
** sqlite3_vtab* handle in the compiled query.
**
** When an in-memory Table object is deleted (for example when the
** schema is being reloaded for some reason), the VTable objects are not
** deleted and the sqlite3_vtab* handles are not xDisconnect()ed
** immediately. Instead, they are moved from the Table.pVTable list to
** another linked list headed by the sqlite3.pDisconnect member of the
** corresponding sqlite3 structure. They are then deleted/xDisconnected
** next time a statement is prepared using said sqlite3*. This is done
** to avoid deadlock issues involving multiple sqlite3.mutex mutexes.
** Refer to comments above function sqlite3VtabUnlockList() for an
** explanation as to why it is safe to add an entry to an sqlite3.pDisconnect
** list without holding the corresponding sqlite3.mutex mutex.
**
** The memory for objects of this type is always allocated by
** sqlite3DbMalloc(), using the connection handle stored in VTable.db as
** the first argument.
*/
struct VTable {
  sqlite3 *db;              /* Database connection associated with this table */
  Module *pMod;             /* Pointer to module implementation */
  sqlite3_vtab *pVtab;      /* Pointer to vtab instance */
  int nRef;                 /* Number of pointers to this structure */
  u8 bConstraint;           /* True if constraints are supported */
  u8 eVtabRisk;             /* Riskiness of allowing hacker access */
  int iSavepoint;           /* Depth of the SAVEPOINT stack */
  VTable *pNext;            /* Next in linked list (see above) */
};

/* Allowed values for VTable.eVtabRisk
*/
#define SQLITE_VTABRISK_Low          0
#define SQLITE_VTABRISK_Normal       1
#define SQLITE_VTABRISK_High         2

/*
** The schema for each SQL table and view is represented in memory
** by an instance of the following structure.
*/
struct Table {
  char *zName;         /* Name of the table or view */
  Column *aCol;        /* Information about each column */
  Index *pIndex;       /* List of SQL indexes on this table. */
  Select *pSelect;     /* NULL for tables.  Points to definition if a view. */
  FKey *pFKey;         /* Linked list of all foreign keys in this table */
  char *zColAff;       /* String defining the affinity of each column */
  ExprList *pCheck;    /* All CHECK constraints */
                       /*   ... also used as column name list in a VIEW */
  Pgno tnum;           /* Root BTree page for this table */
  u32 nTabRef;         /* Number of pointers to this Table */
  u32 tabFlags;        /* Mask of TF_* values */
  i16 iPKey;           /* If not negative, use aCol[iPKey] as the rowid */
  i16 nCol;            /* Number of columns in this table */
  i16 nNVCol;          /* Number of columns that are not VIRTUAL */
  LogEst nRowLogEst;   /* Estimated rows in table - from sqlite_stat1 table */
  LogEst szTabRow;     /* Estimated size of each table row in bytes */
#ifdef SQLITE_ENABLE_COSTMULT
  LogEst costMult;     /* Cost multiplier for using this table */
#endif
  u8 keyConf;          /* What to do in case of uniqueness conflict on iPKey */
#ifndef SQLITE_OMIT_ALTERTABLE
  int addColOffset;    /* Offset in CREATE TABLE stmt to add a new column */
#endif
#ifndef SQLITE_OMIT_VIRTUALTABLE
  int nModuleArg;      /* Number of arguments to the module */
  char **azModuleArg;  /* 0: module 1: schema 2: vtab name 3...: args */
  VTable *pVTable;     /* List of VTable objects. */
#endif
  Trigger *pTrigger;   /* List of triggers stored in pSchema */
  Schema *pSchema;     /* Schema that contains this table */
};

/*
** Allowed values for Table.tabFlags.
**
** TF_OOOHidden applies to tables or view that have hidden columns that are
** followed by non-hidden columns.  Example:  "CREATE VIRTUAL TABLE x USING
** vtab1(a HIDDEN, b);".  Since "b" is a non-hidden column but "a" is hidden,
** the TF_OOOHidden attribute would apply in this case.  Such tables require
** special handling during INSERT processing. The "OOO" means "Out Of Order".
**
** Constraints:
**
**         TF_HasVirtual == COLFLAG_VIRTUAL
**         TF_HasStored  == COLFLAG_STORED
**         TF_HasHidden  == COLFLAG_HIDDEN
*/
#define TF_Readonly        0x0001    /* Read-only system table */
#define TF_HasHidden       0x0002    /* Has one or more hidden columns */
#define TF_HasPrimaryKey   0x0004    /* Table has a primary key */
#define TF_Autoincrement   0x0008    /* Integer primary key is autoincrement */
#define TF_HasStat1        0x0010    /* nRowLogEst set from sqlite_stat1 */
#define TF_HasVirtual      0x0020    /* Has one or more VIRTUAL columns */
#define TF_HasStored       0x0040    /* Has one or more STORED columns */
#define TF_HasGenerated    0x0060    /* Combo: HasVirtual + HasStored */
#define TF_WithoutRowid    0x0080    /* No rowid.  PRIMARY KEY is the key */
#define TF_StatsUsed       0x0100    /* Query planner decisions affected by
                                     ** Index.aiRowLogEst[] values */
#define TF_NoVisibleRowid  0x0200    /* No user-visible "rowid" column */
#define TF_OOOHidden       0x0400    /* Out-of-Order hidden columns */
#define TF_HasNotNull      0x0800    /* Contains NOT NULL constraints */
#define TF_Shadow          0x1000    /* True for a shadow table */
#define TF_HasStat4        0x2000    /* STAT4 info available for this table */
#define TF_Ephemeral       0x4000    /* An ephemeral table */

/*
** Test to see whether or not a table is a virtual table.  This is
** done as a macro so that it will be optimized out when virtual
** table support is omitted from the build.
*/
#ifndef SQLITE_OMIT_VIRTUALTABLE
#  define IsVirtual(X)      ((X)->nModuleArg)
#  define ExprIsVtab(X)  \
              ((X)->op==TK_COLUMN && (X)->y.pTab!=0 && (X)->y.pTab->nModuleArg)
#else
#  define IsVirtual(X)      0
#  define ExprIsVtab(X)     0
#endif

/*
** Macros to determine if a column is hidden.  IsOrdinaryHiddenColumn()
** only works for non-virtual tables (ordinary tables and views) and is
** always false unless SQLITE_ENABLE_HIDDEN_COLUMNS is defined.  The
** IsHiddenColumn() macro is general purpose.
*/
#if defined(SQLITE_ENABLE_HIDDEN_COLUMNS)
#  define IsHiddenColumn(X)         (((X)->colFlags & COLFLAG_HIDDEN)!=0)
#  define IsOrdinaryHiddenColumn(X) (((X)->colFlags & COLFLAG_HIDDEN)!=0)
#elif !defined(SQLITE_OMIT_VIRTUALTABLE)
#  define IsHiddenColumn(X)         (((X)->colFlags & COLFLAG_HIDDEN)!=0)
#  define IsOrdinaryHiddenColumn(X) 0
#else
#  define IsHiddenColumn(X)         0
#  define IsOrdinaryHiddenColumn(X) 0
#endif


/* Does the table have a rowid */
#define HasRowid(X)     (((X)->tabFlags & TF_WithoutRowid)==0)
#define VisibleRowid(X) (((X)->tabFlags & TF_NoVisibleRowid)==0)

/*
** Each foreign key constraint is an instance of the following structure.
**
** A foreign key is associated with two tables.  The "from" table is
** the table that contains the REFERENCES clause that creates the foreign
** key.  The "to" table is the table that is named in the REFERENCES clause.
** Consider this example:
**
**     CREATE TABLE ex1(
**       a INTEGER PRIMARY KEY,
**       b INTEGER CONSTRAINT fk1 REFERENCES ex2(x)
**     );
**
** For foreign key "fk1", the from-table is "ex1" and the to-table is "ex2".
** Equivalent names:
**
**     from-table == child-table
**       to-table == parent-table
**
** Each REFERENCES clause generates an instance of the following structure
** which is attached to the from-table.  The to-table need not exist when
** the from-table is created.  The existence of the to-table is not checked.
**
** The list of all parents for child Table X is held at X.pFKey.
**
** A list of all children for a table named Z (which might not even exist)
** is held in Schema.fkeyHash with a hash key of Z.
*/
struct FKey {
  Table *pFrom;     /* Table containing the REFERENCES clause (aka: Child) */
  FKey *pNextFrom;  /* Next FKey with the same in pFrom. Next parent of pFrom */
  char *zTo;        /* Name of table that the key points to (aka: Parent) */
  FKey *pNextTo;    /* Next with the same zTo. Next child of zTo. */
  FKey *pPrevTo;    /* Previous with the same zTo */
  int nCol;         /* Number of columns in this key */
  /* EV: R-30323-21917 */
  u8 isDeferred;       /* True if constraint checking is deferred till COMMIT */
  u8 aAction[2];        /* ON DELETE and ON UPDATE actions, respectively */
  Trigger *apTrigger[2];/* Triggers for aAction[] actions */
  struct sColMap {      /* Mapping of columns in pFrom to columns in zTo */
    int iFrom;            /* Index of column in pFrom */
    char *zCol;           /* Name of column in zTo.  If NULL use PRIMARY KEY */
  } aCol[1];            /* One entry for each of nCol columns */
};

/*
** SQLite supports many different ways to resolve a constraint
** error.  ROLLBACK processing means that a constraint violation
** causes the operation in process to fail and for the current transaction
** to be rolled back.  ABORT processing means the operation in process
** fails and any prior changes from that one operation are backed out,
** but the transaction is not rolled back.  FAIL processing means that
** the operation in progress stops and returns an error code.  But prior
** changes due to the same operation are not backed out and no rollback
** occurs.  IGNORE means that the particular row that caused the constraint
** error is not inserted or updated.  Processing continues and no error
** is returned.  REPLACE means that preexisting database rows that caused
** a UNIQUE constraint violation are removed so that the new insert or
** update can proceed.  Processing continues and no error is reported.
** UPDATE applies to insert operations only and means that the insert
** is omitted and the DO UPDATE clause of an upsert is run instead.
**
** RESTRICT, SETNULL, SETDFLT, and CASCADE actions apply only to foreign keys.
** RESTRICT is the same as ABORT for IMMEDIATE foreign keys and the
** same as ROLLBACK for DEFERRED keys.  SETNULL means that the foreign
** key is set to NULL.  SETDFLT means that the foreign key is set
** to its default value.  CASCADE means that a DELETE or UPDATE of the
** referenced table row is propagated into the row that holds the
** foreign key.
**
** The OE_Default value is a place holder that means to use whatever
** conflict resolution algorthm is required from context.
**
** The following symbolic values are used to record which type
** of conflict resolution action to take.
*/
#define OE_None     0   /* There is no constraint to check */
#define OE_Rollback 1   /* Fail the operation and rollback the transaction */
#define OE_Abort    2   /* Back out changes but do no rollback transaction */
#define OE_Fail     3   /* Stop the operation but leave all prior changes */
#define OE_Ignore   4   /* Ignore the error. Do not do the INSERT or UPDATE */
#define OE_Replace  5   /* Delete existing record, then do INSERT or UPDATE */
#define OE_Update   6   /* Process as a DO UPDATE in an upsert */
#define OE_Restrict 7   /* OE_Abort for IMMEDIATE, OE_Rollback for DEFERRED */
#define OE_SetNull  8   /* Set the foreign key value to NULL */
#define OE_SetDflt  9   /* Set the foreign key value to its default */
#define OE_Cascade  10  /* Cascade the changes */
#define OE_Default  11  /* Do whatever the default action is */


/*
** An instance of the following structure is passed as the first
** argument to sqlite3VdbeKeyCompare and is used to control the
** comparison of the two index keys.
**
** Note that aSortOrder[] and aColl[] have nField+1 slots.  There
** are nField slots for the columns of an index then one extra slot
** for the rowid at the end.
*/
struct KeyInfo {
  u32 nRef;           /* Number of references to this KeyInfo object */
  u8 enc;             /* Text encoding - one of the SQLITE_UTF* values */
  u16 nKeyField;      /* Number of key columns in the index */
  u16 nAllField;      /* Total columns, including key plus others */
  sqlite3 *db;        /* The database connection */
  u8 *aSortFlags;     /* Sort order for each column. */
  CollSeq *aColl[1];  /* Collating sequence for each term of the key */
};

/*
** Allowed bit values for entries in the KeyInfo.aSortFlags[] array.
*/
#define KEYINFO_ORDER_DESC    0x01    /* DESC sort order */
#define KEYINFO_ORDER_BIGNULL 0x02    /* NULL is larger than any other value */

/*
** This object holds a record which has been parsed out into individual
** fields, for the purposes of doing a comparison.
**
** A record is an object that contains one or more fields of data.
** Records are used to store the content of a table row and to store
** the key of an index.  A blob encoding of a record is created by
** the OP_MakeRecord opcode of the VDBE and is disassembled by the
** OP_Column opcode.
**
** An instance of this object serves as a "key" for doing a search on
** an index b+tree. The goal of the search is to find the entry that
** is closed to the key described by this object.  This object might hold
** just a prefix of the key.  The number of fields is given by
** pKeyInfo->nField.
**
** The r1 and r2 fields are the values to return if this key is less than
** or greater than a key in the btree, respectively.  These are normally
** -1 and +1 respectively, but might be inverted to +1 and -1 if the b-tree
** is in DESC order.
**
** The key comparison functions actually return default_rc when they find
** an equals comparison.  default_rc can be -1, 0, or +1.  If there are
** multiple entries in the b-tree with the same key (when only looking
** at the first pKeyInfo->nFields,) then default_rc can be set to -1 to
** cause the search to find the last match, or +1 to cause the search to
** find the first match.
**
** The key comparison functions will set eqSeen to true if they ever
** get and equal results when comparing this structure to a b-tree record.
** When default_rc!=0, the search might end up on the record immediately
** before the first match or immediately after the last match.  The
** eqSeen field will indicate whether or not an exact match exists in the
** b-tree.
*/
struct UnpackedRecord {
  KeyInfo *pKeyInfo;  /* Collation and sort-order information */
  Mem *aMem;          /* Values */
  u16 nField;         /* Number of entries in apMem[] */
  i8 default_rc;      /* Comparison result if keys are equal */
  u8 errCode;         /* Error detected by xRecordCompare (CORRUPT or NOMEM) */
  i8 r1;              /* Value to return if (lhs < rhs) */
  i8 r2;              /* Value to return if (lhs > rhs) */
  u8 eqSeen;          /* True if an equality comparison has been seen */
};


/*
** Each SQL index is represented in memory by an
** instance of the following structure.
**
** The columns of the table that are to be indexed are described
** by the aiColumn[] field of this structure.  For example, suppose
** we have the following table and index:
**
**     CREATE TABLE Ex1(c1 int, c2 int, c3 text);
**     CREATE INDEX Ex2 ON Ex1(c3,c1);
**
** In the Table structure describing Ex1, nCol==3 because there are
** three columns in the table.  In the Index structure describing
** Ex2, nColumn==2 since 2 of the 3 columns of Ex1 are indexed.
** The value of aiColumn is {2, 0}.  aiColumn[0]==2 because the
** first column to be indexed (c3) has an index of 2 in Ex1.aCol[].
** The second column to be indexed (c1) has an index of 0 in
** Ex1.aCol[], hence Ex2.aiColumn[1]==0.
**
** The Index.onError field determines whether or not the indexed columns
** must be unique and what to do if they are not.  When Index.onError=OE_None,
** it means this is not a unique index.  Otherwise it is a unique index
** and the value of Index.onError indicate the which conflict resolution
** algorithm to employ whenever an attempt is made to insert a non-unique
** element.
**
** While parsing a CREATE TABLE or CREATE INDEX statement in order to
** generate VDBE code (as opposed to parsing one read from an sqlite_schema
** table as part of parsing an existing database schema), transient instances
** of this structure may be created. In this case the Index.tnum variable is
** used to store the address of a VDBE instruction, not a database page
** number (it cannot - the database page is not allocated until the VDBE
** program is executed). See convertToWithoutRowidTable() for details.
*/
struct Index {
  char *zName;             /* Name of this index */
  i16 *aiColumn;           /* Which columns are used by this index.  1st is 0 */
  LogEst *aiRowLogEst;     /* From ANALYZE: Est. rows selected by each column */
  Table *pTable;           /* The SQL table being indexed */
  char *zColAff;           /* String defining the affinity of each column */
  Index *pNext;            /* The next index associated with the same table */
  Schema *pSchema;         /* Schema containing this index */
  u8 *aSortOrder;          /* for each column: True==DESC, False==ASC */
  const char **azColl;     /* Array of collation sequence names for index */
  Expr *pPartIdxWhere;     /* WHERE clause for partial indices */
  ExprList *aColExpr;      /* Column expressions */
  Pgno tnum;               /* DB Page containing root of this index */
  LogEst szIdxRow;         /* Estimated average row size in bytes */
  u16 nKeyCol;             /* Number of columns forming the key */
  u16 nColumn;             /* Number of columns stored in the index */
  u8 onError;              /* OE_Abort, OE_Ignore, OE_Replace, or OE_None */
  unsigned idxType:2;      /* 0:Normal 1:UNIQUE, 2:PRIMARY KEY, 3:IPK */
  unsigned bUnordered:1;   /* Use this index for == or IN queries only */
  unsigned uniqNotNull:1;  /* True if UNIQUE and NOT NULL for all columns */
  unsigned isResized:1;    /* True if resizeIndexObject() has been called */
  unsigned isCovering:1;   /* True if this is a covering index */
  unsigned noSkipScan:1;   /* Do not try to use skip-scan if true */
  unsigned hasStat1:1;     /* aiRowLogEst values come from sqlite_stat1 */
  unsigned bNoQuery:1;     /* Do not use this index to optimize queries */
  unsigned bAscKeyBug:1;   /* True if the bba7b69f9849b5bf bug applies */
  unsigned bHasVCol:1;     /* Index references one or more VIRTUAL columns */
#ifdef SQLITE_ENABLE_STAT4
  int nSample;             /* Number of elements in aSample[] */
  int nSampleCol;          /* Size of IndexSample.anEq[] and so on */
  tRowcnt *aAvgEq;         /* Average nEq values for keys not in aSample */
  IndexSample *aSample;    /* Samples of the left-most key */
  tRowcnt *aiRowEst;       /* Non-logarithmic stat1 data for this index */
  tRowcnt nRowEst0;        /* Non-logarithmic number of rows in the index */
#endif
  Bitmask colNotIdxed;     /* 0 for unindexed columns in pTab */
};

/*
** Allowed values for Index.idxType
*/
#define SQLITE_IDXTYPE_APPDEF      0   /* Created using CREATE INDEX */
#define SQLITE_IDXTYPE_UNIQUE      1   /* Implements a UNIQUE constraint */
#define SQLITE_IDXTYPE_PRIMARYKEY  2   /* Is the PRIMARY KEY for the table */
#define SQLITE_IDXTYPE_IPK         3   /* INTEGER PRIMARY KEY index */

/* Return true if index X is a PRIMARY KEY index */
#define IsPrimaryKeyIndex(X)  ((X)->idxType==SQLITE_IDXTYPE_PRIMARYKEY)

/* Return true if index X is a UNIQUE index */
#define IsUniqueIndex(X)      ((X)->onError!=OE_None)

/* The Index.aiColumn[] values are normally positive integer.  But
** there are some negative values that have special meaning:
*/
#define XN_ROWID     (-1)     /* Indexed column is the rowid */
#define XN_EXPR      (-2)     /* Indexed column is an expression */

/*
** Each sample stored in the sqlite_stat4 table is represented in memory
** using a structure of this type.  See documentation at the top of the
** analyze.c source file for additional information.
*/
struct IndexSample {
  void *p;          /* Pointer to sampled record */
  int n;            /* Size of record in bytes */
  tRowcnt *anEq;    /* Est. number of rows where the key equals this sample */
  tRowcnt *anLt;    /* Est. number of rows where key is less than this sample */
  tRowcnt *anDLt;   /* Est. number of distinct keys less than this sample */
};

/*
** Possible values to use within the flags argument to sqlite3GetToken().
*/
#define SQLITE_TOKEN_QUOTED    0x1 /* Token is a quoted identifier. */
#define SQLITE_TOKEN_KEYWORD   0x2 /* Token is a keyword. */

/*
** Each token coming out of the lexer is an instance of
** this structure.  Tokens are also used as part of an expression.
**
** The memory that "z" points to is owned by other objects.  Take care
** that the owner of the "z" string does not deallocate the string before
** the Token goes out of scope!  Very often, the "z" points to some place
** in the middle of the Parse.zSql text.  But it might also point to a
** static string.
*/
struct Token {
  const char *z;     /* Text of the token.  Not NULL-terminated! */
  unsigned int n;    /* Number of characters in this token */
};

/*
** An instance of this structure contains information needed to generate
** code for a SELECT that contains aggregate functions.
**
** If Expr.op==TK_AGG_COLUMN or TK_AGG_FUNCTION then Expr.pAggInfo is a
** pointer to this structure.  The Expr.iAgg field is the index in
** AggInfo.aCol[] or AggInfo.aFunc[] of information needed to generate
** code for that node.
**
** AggInfo.pGroupBy and AggInfo.aFunc.pExpr point to fields within the
** original Select structure that describes the SELECT statement.  These
** fields do not need to be freed when deallocating the AggInfo structure.
*/
struct AggInfo {
  u8 directMode;          /* Direct rendering mode means take data directly
                          ** from source tables rather than from accumulators */
  u8 useSortingIdx;       /* In direct mode, reference the sorting index rather
                          ** than the source table */
  int sortingIdx;         /* Cursor number of the sorting index */
  int sortingIdxPTab;     /* Cursor number of pseudo-table */
  int nSortingColumn;     /* Number of columns in the sorting index */
  int mnReg, mxReg;       /* Range of registers allocated for aCol and aFunc */
  ExprList *pGroupBy;     /* The group by clause */
  struct AggInfo_col {    /* For each column used in source tables */
    Table *pTab;             /* Source table */
    Expr *pCExpr;            /* The original expression */
    int iTable;              /* Cursor number of the source table */
    int iMem;                /* Memory location that acts as accumulator */
    i16 iColumn;             /* Column number within the source table */
    i16 iSorterColumn;       /* Column number in the sorting index */
  } *aCol;
  int nColumn;            /* Number of used entries in aCol[] */
  int nAccumulator;       /* Number of columns that show through to the output.
                          ** Additional columns are used only as parameters to
                          ** aggregate functions */
  struct AggInfo_func {   /* For each aggregate function */
    Expr *pFExpr;            /* Expression encoding the function */
    FuncDef *pFunc;          /* The aggregate function implementation */
    int iMem;                /* Memory location that acts as accumulator */
    int iDistinct;           /* Ephemeral table used to enforce DISTINCT */
  } *aFunc;
  int nFunc;              /* Number of entries in aFunc[] */
  u32 selId;              /* Select to which this AggInfo belongs */
};

/*
** The datatype ynVar is a signed integer, either 16-bit or 32-bit.
** Usually it is 16-bits.  But if SQLITE_MAX_VARIABLE_NUMBER is greater
** than 32767 we have to make it 32-bit.  16-bit is preferred because
** it uses less memory in the Expr object, which is a big memory user
** in systems with lots of prepared statements.  And few applications
** need more than about 10 or 20 variables.  But some extreme users want
** to have prepared statements with over 32766 variables, and for them
** the option is available (at compile-time).
*/
#if SQLITE_MAX_VARIABLE_NUMBER<32767
typedef i16 ynVar;
#else
typedef int ynVar;
#endif

/*
** Each node of an expression in the parse tree is an instance
** of this structure.
**
** Expr.op is the opcode. The integer parser token codes are reused
** as opcodes here. For example, the parser defines TK_GE to be an integer
** code representing the ">=" operator. This same integer code is reused
** to represent the greater-than-or-equal-to operator in the expression
** tree.
**
** If the expression is an SQL literal (TK_INTEGER, TK_FLOAT, TK_BLOB,
** or TK_STRING), then Expr.token contains the text of the SQL literal. If
** the expression is a variable (TK_VARIABLE), then Expr.token contains the
** variable name. Finally, if the expression is an SQL function (TK_FUNCTION),
** then Expr.token contains the name of the function.
**
** Expr.pRight and Expr.pLeft are the left and right subexpressions of a
** binary operator. Either or both may be NULL.
**
** Expr.x.pList is a list of arguments if the expression is an SQL function,
** a CASE expression or an IN expression of the form "<lhs> IN (<y>, <z>...)".
** Expr.x.pSelect is used if the expression is a sub-select or an expression of
** the form "<lhs> IN (SELECT ...)". If the EP_xIsSelect bit is set in the
** Expr.flags mask, then Expr.x.pSelect is valid. Otherwise, Expr.x.pList is
** valid.
**
** An expression of the form ID or ID.ID refers to a column in a table.
** For such expressions, Expr.op is set to TK_COLUMN and Expr.iTable is
** the integer cursor number of a VDBE cursor pointing to that table and
** Expr.iColumn is the column number for the specific column.  If the
** expression is used as a result in an aggregate SELECT, then the
** value is also stored in the Expr.iAgg column in the aggregate so that
** it can be accessed after all aggregates are computed.
**
** If the expression is an unbound variable marker (a question mark
** character '?' in the original SQL) then the Expr.iTable holds the index
** number for that variable.
**
** If the expression is a subquery then Expr.iColumn holds an integer
** register number containing the result of the subquery.  If the
** subquery gives a constant result, then iTable is -1.  If the subquery
** gives a different answer at different times during statement processing
** then iTable is the address of a subroutine that computes the subquery.
**
** If the Expr is of type OP_Column, and the table it is selecting from
** is a disk table or the "old.*" pseudo-table, then pTab points to the
** corresponding table definition.
**
** ALLOCATION NOTES:
**
** Expr objects can use a lot of memory space in database schema.  To
** help reduce memory requirements, sometimes an Expr object will be
** truncated.  And to reduce the number of memory allocations, sometimes
** two or more Expr objects will be stored in a single memory allocation,
** together with Expr.zToken strings.
**
** If the EP_Reduced and EP_TokenOnly flags are set when
** an Expr object is truncated.  When EP_Reduced is set, then all
** the child Expr objects in the Expr.pLeft and Expr.pRight subtrees
** are contained within the same memory allocation.  Note, however, that
** the subtrees in Expr.x.pList or Expr.x.pSelect are always separately
** allocated, regardless of whether or not EP_Reduced is set.
*/
struct Expr {
  u8 op;                 /* Operation performed by this node */
  char affExpr;          /* affinity, or RAISE type */
  u8 op2;                /* TK_REGISTER/TK_TRUTH: original value of Expr.op
                         ** TK_COLUMN: the value of p5 for OP_Column
                         ** TK_AGG_FUNCTION: nesting depth
                         ** TK_FUNCTION: NC_SelfRef flag if needs OP_PureFunc */
#ifdef SQLITE_DEBUG
  u8 vvaFlags;           /* Verification flags. */
#endif
  u32 flags;             /* Various flags.  EP_* See below */
  union {
    char *zToken;          /* Token value. Zero terminated and dequoted */
    int iValue;            /* Non-negative integer value if EP_IntValue */
  } u;

  /* If the EP_TokenOnly flag is set in the Expr.flags mask, then no
  ** space is allocated for the fields below this point. An attempt to
  ** access them will result in a segfault or malfunction.
  *********************************************************************/

  Expr *pLeft;           /* Left subnode */
  Expr *pRight;          /* Right subnode */
  union {
    ExprList *pList;     /* op = IN, EXISTS, SELECT, CASE, FUNCTION, BETWEEN */
    Select *pSelect;     /* EP_xIsSelect and op = IN, EXISTS, SELECT */
  } x;

  /* If the EP_Reduced flag is set in the Expr.flags mask, then no
  ** space is allocated for the fields below this point. An attempt to
  ** access them will result in a segfault or malfunction.
  *********************************************************************/

#if SQLITE_MAX_EXPR_DEPTH>0
  int nHeight;           /* Height of the tree headed by this node */
#endif
  int iTable;            /* TK_COLUMN: cursor number of table holding column
                         ** TK_REGISTER: register number
                         ** TK_TRIGGER: 1 -> new, 0 -> old
                         ** EP_Unlikely:  134217728 times likelihood
                         ** TK_IN: ephemerial table holding RHS
                         ** TK_SELECT_COLUMN: Number of columns on the LHS
                         ** TK_SELECT: 1st register of result vector */
  ynVar iColumn;         /* TK_COLUMN: column index.  -1 for rowid.
                         ** TK_VARIABLE: variable number (always >= 1).
                         ** TK_SELECT_COLUMN: column of the result vector */
  i16 iAgg;              /* Which entry in pAggInfo->aCol[] or ->aFunc[] */
  int iRightJoinTable;   /* If EP_FromJoin, the right table of the join */
  AggInfo *pAggInfo;     /* Used by TK_AGG_COLUMN and TK_AGG_FUNCTION */
  union {
    Table *pTab;           /* TK_COLUMN: Table containing column. Can be NULL
                           ** for a column of an index on an expression */
    Window *pWin;          /* EP_WinFunc: Window/Filter defn for a function */
    struct {               /* TK_IN, TK_SELECT, and TK_EXISTS */
      int iAddr;             /* Subroutine entry address */
      int regReturn;         /* Register used to hold return address */
    } sub;
  } y;
};

/*
** The following are the meanings of bits in the Expr.flags field.
** Value restrictions:
**
**          EP_Agg == NC_HasAgg == SF_HasAgg
**          EP_Win == NC_HasWin
*/
#define EP_FromJoin   0x000001 /* Originates in ON/USING clause of outer join */
#define EP_Distinct   0x000002 /* Aggregate function with DISTINCT keyword */
#define EP_HasFunc    0x000004 /* Contains one or more functions of any kind */
#define EP_FixedCol   0x000008 /* TK_Column with a known fixed value */
#define EP_Agg        0x000010 /* Contains one or more aggregate functions */
#define EP_VarSelect  0x000020 /* pSelect is correlated, not constant */
#define EP_DblQuoted  0x000040 /* token.z was originally in "..." */
#define EP_InfixFunc  0x000080 /* True for an infix function: LIKE, GLOB, etc */
#define EP_Collate    0x000100 /* Tree contains a TK_COLLATE operator */
#define EP_Commuted   0x000200 /* Comparison operator has been commuted */
#define EP_IntValue   0x000400 /* Integer value contained in u.iValue */
#define EP_xIsSelect  0x000800 /* x.pSelect is valid (otherwise x.pList is) */
#define EP_Skip       0x001000 /* Operator does not contribute to affinity */
#define EP_Reduced    0x002000 /* Expr struct EXPR_REDUCEDSIZE bytes only */
#define EP_TokenOnly  0x004000 /* Expr struct EXPR_TOKENONLYSIZE bytes only */
#define EP_Win        0x008000 /* Contains window functions */
#define EP_MemToken   0x010000 /* Need to sqlite3DbFree() Expr.zToken */
#define EP_IfNullRow  0x020000 /* The TK_IF_NULL_ROW opcode */
#define EP_Unlikely   0x040000 /* unlikely() or likelihood() function */
#define EP_ConstFunc  0x080000 /* A SQLITE_FUNC_CONSTANT or _SLOCHNG function */
#define EP_CanBeNull  0x100000 /* Can be null despite NOT NULL constraint */
#define EP_Subquery   0x200000 /* Tree contains a TK_SELECT operator */
                 /*   0x400000 // Available */
#define EP_Leaf       0x800000 /* Expr.pLeft, .pRight, .u.pSelect all NULL */
#define EP_WinFunc   0x1000000 /* TK_FUNCTION with Expr.y.pWin set */
#define EP_Subrtn    0x2000000 /* Uses Expr.y.sub. TK_IN, _SELECT, or _EXISTS */
#define EP_Quoted    0x4000000 /* TK_ID was originally quoted */
#define EP_Static    0x8000000 /* Held in memory not obtained from malloc() */
#define EP_IsTrue   0x10000000 /* Always has boolean value of TRUE */
#define EP_IsFalse  0x20000000 /* Always has boolean value of FALSE */
#define EP_FromDDL  0x40000000 /* Originates from sqlite_schema */
               /*   0x80000000 // Available */

/*
** The EP_Propagate mask is a set of properties that automatically propagate
** upwards into parent nodes.
*/
#define EP_Propagate (EP_Collate|EP_Subquery|EP_HasFunc)

/*
** These macros can be used to test, set, or clear bits in the
** Expr.flags field.
*/
#define ExprHasProperty(E,P)     (((E)->flags&(P))!=0)
#define ExprHasAllProperty(E,P)  (((E)->flags&(P))==(P))
#define ExprSetProperty(E,P)     (E)->flags|=(P)
#define ExprClearProperty(E,P)   (E)->flags&=~(P)
#define ExprAlwaysTrue(E)   (((E)->flags&(EP_FromJoin|EP_IsTrue))==EP_IsTrue)
#define ExprAlwaysFalse(E)  (((E)->flags&(EP_FromJoin|EP_IsFalse))==EP_IsFalse)


/* Flags for use with Expr.vvaFlags
*/
#define EP_NoReduce   0x01  /* Cannot EXPRDUP_REDUCE this Expr */
#define EP_Immutable  0x02  /* Do not change this Expr node */

/* The ExprSetVVAProperty() macro is used for Verification, Validation,
** and Accreditation only.  It works like ExprSetProperty() during VVA
** processes but is a no-op for delivery.
*/
#ifdef SQLITE_DEBUG
# define ExprSetVVAProperty(E,P)   (E)->vvaFlags|=(P)
# define ExprHasVVAProperty(E,P)   (((E)->vvaFlags&(P))!=0)
# define ExprClearVVAProperties(E) (E)->vvaFlags = 0
#else
# define ExprSetVVAProperty(E,P)
# define ExprHasVVAProperty(E,P)   0
# define ExprClearVVAProperties(E)
#endif

/*
** Macros to determine the number of bytes required by a normal Expr
** struct, an Expr struct with the EP_Reduced flag set in Expr.flags
** and an Expr struct with the EP_TokenOnly flag set.
*/
#define EXPR_FULLSIZE           sizeof(Expr)           /* Full size */
#define EXPR_REDUCEDSIZE        offsetof(Expr,iTable)  /* Common features */
#define EXPR_TOKENONLYSIZE      offsetof(Expr,pLeft)   /* Fewer features */

/*
** Flags passed to the sqlite3ExprDup() function. See the header comment
** above sqlite3ExprDup() for details.
*/
#define EXPRDUP_REDUCE         0x0001  /* Used reduced-size Expr nodes */

/*
** True if the expression passed as an argument was a function with
** an OVER() clause (a window function).
*/
#ifdef SQLITE_OMIT_WINDOWFUNC
# define IsWindowFunc(p) 0
#else
# define IsWindowFunc(p) ( \
    ExprHasProperty((p), EP_WinFunc) && p->y.pWin->eFrmType!=TK_FILTER \
 )
#endif

/*
** A list of expressions.  Each expression may optionally have a
** name.  An expr/name combination can be used in several ways, such
** as the list of "expr AS ID" fields following a "SELECT" or in the
** list of "ID = expr" items in an UPDATE.  A list of expressions can
** also be used as the argument to a function, in which case the a.zName
** field is not used.
**
** In order to try to keep memory usage down, the Expr.a.zEName field
** is used for multiple purposes:
**
**     eEName          Usage
**    ----------       -------------------------
**    ENAME_NAME       (1) the AS of result set column
**                     (2) COLUMN= of an UPDATE
**
**    ENAME_TAB        DB.TABLE.NAME used to resolve names
**                     of subqueries
**
**    ENAME_SPAN       Text of the original result set
**                     expression.
*/
struct ExprList {
  int nExpr;             /* Number of expressions on the list */
  struct ExprList_item { /* For each expression in the list */
    Expr *pExpr;            /* The parse tree for this expression */
    char *zEName;           /* Token associated with this expression */
    u8 sortFlags;           /* Mask of KEYINFO_ORDER_* flags */
    unsigned eEName :2;     /* Meaning of zEName */
    unsigned done :1;       /* A flag to indicate when processing is finished */
    unsigned reusable :1;   /* Constant expression is reusable */
    unsigned bSorterRef :1; /* Defer evaluation until after sorting */
    unsigned bNulls: 1;     /* True if explicit "NULLS FIRST/LAST" */
    union {
      struct {
        u16 iOrderByCol;      /* For ORDER BY, column number in result set */
        u16 iAlias;           /* Index into Parse.aAlias[] for zName */
      } x;
      int iConstExprReg;      /* Register in which Expr value is cached */
    } u;
  } a[1];                  /* One slot for each expression in the list */
};

/*
** Allowed values for Expr.a.eEName
*/
#define ENAME_NAME  0       /* The AS clause of a result set */
#define ENAME_SPAN  1       /* Complete text of the result set expression */
#define ENAME_TAB   2       /* "DB.TABLE.NAME" for the result set */

/*
** An instance of this structure can hold a simple list of identifiers,
** such as the list "a,b,c" in the following statements:
**
**      INSERT INTO t(a,b,c) VALUES ...;
**      CREATE INDEX idx ON t(a,b,c);
**      CREATE TRIGGER trig BEFORE UPDATE ON t(a,b,c) ...;
**
** The IdList.a.idx field is used when the IdList represents the list of
** column names after a table name in an INSERT statement.  In the statement
**
**     INSERT INTO t(a,b,c) ...
**
** If "a" is the k-th column of table "t", then IdList.a[0].idx==k.
*/
struct IdList {
  struct IdList_item {
    char *zName;      /* Name of the identifier */
    int idx;          /* Index in some Table.aCol[] of a column named zName */
  } *a;
  int nId;         /* Number of identifiers on the list */
};

/*
** The SrcItem object represents a single term in the FROM clause of a query.
** The SrcList object is mostly an array of SrcItems.
*/
struct SrcItem {
  Schema *pSchema;  /* Schema to which this item is fixed */
  char *zDatabase;  /* Name of database holding this table */
  char *zName;      /* Name of the table */
  char *zAlias;     /* The "B" part of a "A AS B" phrase.  zName is the "A" */
  Table *pTab;      /* An SQL table corresponding to zName */
  Select *pSelect;  /* A SELECT statement used in place of a table name */
  int addrFillSub;  /* Address of subroutine to manifest a subquery */
  int regReturn;    /* Register holding return address of addrFillSub */
  int regResult;    /* Registers holding results of a co-routine */
  struct {
    u8 jointype;      /* Type of join between this table and the previous */
    unsigned notIndexed :1;    /* True if there is a NOT INDEXED clause */
    unsigned isIndexedBy :1;   /* True if there is an INDEXED BY clause */
    unsigned isTabFunc :1;     /* True if table-valued-function syntax */
    unsigned isCorrelated :1;  /* True if sub-query is correlated */
    unsigned viaCoroutine :1;  /* Implemented as a co-routine */
    unsigned isRecursive :1;   /* True for recursive reference in WITH */
    unsigned fromDDL :1;       /* Comes from sqlite_schema */
    unsigned isCte :1;         /* This is a CTE */
  } fg;
  int iCursor;      /* The VDBE cursor number used to access this table */
  Expr *pOn;        /* The ON clause of a join */
  IdList *pUsing;   /* The USING clause of a join */
  Bitmask colUsed;  /* Bit N (1<<N) set if column N of pTab is used */
  union {
    char *zIndexedBy;    /* Identifier from "INDEXED BY <zIndex>" clause */
    ExprList *pFuncArg;  /* Arguments to table-valued-function */
  } u1;
  union {
    Index *pIBIndex;  /* Index structure corresponding to u1.zIndexedBy */
    CteUse *pCteUse;  /* CTE Usage info info fg.isCte is true */
  } u2;
};

/*
** The following structure describes the FROM clause of a SELECT statement.
** Each table or subquery in the FROM clause is a separate element of
** the SrcList.a[] array.
**
** With the addition of multiple database support, the following structure
** can also be used to describe a particular table such as the table that
** is modified by an INSERT, DELETE, or UPDATE statement.  In standard SQL,
** such a table must be a simple name: ID.  But in SQLite, the table can
** now be identified by a database name, a dot, then the table name: ID.ID.
**
** The jointype starts out showing the join type between the current table
** and the next table on the list.  The parser builds the list this way.
** But sqlite3SrcListShiftJoinType() later shifts the jointypes so that each
** jointype expresses the join between the table and the previous table.
**
** In the colUsed field, the high-order bit (bit 63) is set if the table
** contains more than 63 columns and the 64-th or later column is used.
*/
struct SrcList {
  int nSrc;        /* Number of tables or subqueries in the FROM clause */
  u32 nAlloc;      /* Number of entries allocated in a[] below */
  SrcItem a[1];    /* One entry for each identifier on the list */
};

/*
** Permitted values of the SrcList.a.jointype field
*/
#define JT_INNER     0x0001    /* Any kind of inner or cross join */
#define JT_CROSS     0x0002    /* Explicit use of the CROSS keyword */
#define JT_NATURAL   0x0004    /* True for a "natural" join */
#define JT_LEFT      0x0008    /* Left outer join */
#define JT_RIGHT     0x0010    /* Right outer join */
#define JT_OUTER     0x0020    /* The "OUTER" keyword is present */
#define JT_ERROR     0x0040    /* unknown or unsupported join type */


/*
** Flags appropriate for the wctrlFlags parameter of sqlite3WhereBegin()
** and the WhereInfo.wctrlFlags member.
**
** Value constraints (enforced via assert()):
**     WHERE_USE_LIMIT  == SF_FixedLimit
*/
#define WHERE_ORDERBY_NORMAL   0x0000 /* No-op */
#define WHERE_ORDERBY_MIN      0x0001 /* ORDER BY processing for min() func */
#define WHERE_ORDERBY_MAX      0x0002 /* ORDER BY processing for max() func */
#define WHERE_ONEPASS_DESIRED  0x0004 /* Want to do one-pass UPDATE/DELETE */
#define WHERE_ONEPASS_MULTIROW 0x0008 /* ONEPASS is ok with multiple rows */
#define WHERE_DUPLICATES_OK    0x0010 /* Ok to return a row more than once */
#define WHERE_OR_SUBCLAUSE     0x0020 /* Processing a sub-WHERE as part of
                                      ** the OR optimization  */
#define WHERE_GROUPBY          0x0040 /* pOrderBy is really a GROUP BY */
#define WHERE_DISTINCTBY       0x0080 /* pOrderby is really a DISTINCT clause */
#define WHERE_WANT_DISTINCT    0x0100 /* All output needs to be distinct */
#define WHERE_SORTBYGROUP      0x0200 /* Support sqlite3WhereIsSorted() */
                        /*     0x0400    not currently used */
#define WHERE_ORDERBY_LIMIT    0x0800 /* ORDERBY+LIMIT on the inner loop */
                        /*     0x1000    not currently used */
                        /*     0x2000    not currently used */
#define WHERE_USE_LIMIT        0x4000 /* Use the LIMIT in cost estimates */
                        /*     0x8000    not currently used */

/* Allowed return values from sqlite3WhereIsDistinct()
*/
#define WHERE_DISTINCT_NOOP      0  /* DISTINCT keyword not used */
#define WHERE_DISTINCT_UNIQUE    1  /* No duplicates */
#define WHERE_DISTINCT_ORDERED   2  /* All duplicates are adjacent */
#define WHERE_DISTINCT_UNORDERED 3  /* Duplicates are scattered */

/*
** A NameContext defines a context in which to resolve table and column
** names.  The context consists of a list of tables (the pSrcList) field and
** a list of named expression (pEList).  The named expression list may
** be NULL.  The pSrc corresponds to the FROM clause of a SELECT or
** to the table being operated on by INSERT, UPDATE, or DELETE.  The
** pEList corresponds to the result set of a SELECT and is NULL for
** other statements.
**
** NameContexts can be nested.  When resolving names, the inner-most
** context is searched first.  If no match is found, the next outer
** context is checked.  If there is still no match, the next context
** is checked.  This process continues until either a match is found
** or all contexts are check.  When a match is found, the nRef member of
** the context containing the match is incremented.
**
** Each subquery gets a new NameContext.  The pNext field points to the
** NameContext in the parent query.  Thus the process of scanning the
** NameContext list corresponds to searching through successively outer
** subqueries looking for a match.
*/
struct NameContext {
  Parse *pParse;       /* The parser */
  SrcList *pSrcList;   /* One or more tables used to resolve names */
  union {
    ExprList *pEList;    /* Optional list of result-set columns */
    AggInfo *pAggInfo;   /* Information about aggregates at this level */
    Upsert *pUpsert;     /* ON CONFLICT clause information from an upsert */
    int iBaseReg;        /* For TK_REGISTER when parsing RETURNING */
  } uNC;
  NameContext *pNext;  /* Next outer name context.  NULL for outermost */
  int nRef;            /* Number of names resolved by this context */
  int nErr;            /* Number of errors encountered while resolving names */
  int ncFlags;         /* Zero or more NC_* flags defined below */
  Select *pWinSelect;  /* SELECT statement for any window functions */
};

/*
** Allowed values for the NameContext, ncFlags field.
**
** Value constraints (all checked via assert()):
**    NC_HasAgg    == SF_HasAgg    == EP_Agg
**    NC_MinMaxAgg == SF_MinMaxAgg == SQLITE_FUNC_MINMAX
**    NC_HasWin    == EP_Win
**
*/
#define NC_AllowAgg  0x00001  /* Aggregate functions are allowed here */
#define NC_PartIdx   0x00002  /* True if resolving a partial index WHERE */
#define NC_IsCheck   0x00004  /* True if resolving a CHECK constraint */
#define NC_GenCol    0x00008  /* True for a GENERATED ALWAYS AS clause */
#define NC_HasAgg    0x00010  /* One or more aggregate functions seen */
#define NC_IdxExpr   0x00020  /* True if resolving columns of CREATE INDEX */
#define NC_SelfRef   0x0002e  /* Combo: PartIdx, isCheck, GenCol, and IdxExpr */
#define NC_VarSelect 0x00040  /* A correlated subquery has been seen */
#define NC_UEList    0x00080  /* True if uNC.pEList is used */
#define NC_UAggInfo  0x00100  /* True if uNC.pAggInfo is used */
#define NC_UUpsert   0x00200  /* True if uNC.pUpsert is used */
#define NC_UBaseReg  0x00400  /* True if uNC.iBaseReg is used */
#define NC_MinMaxAgg 0x01000  /* min/max aggregates seen.  See note above */
#define NC_Complex   0x02000  /* True if a function or subquery seen */
#define NC_AllowWin  0x04000  /* Window functions are allowed here */
#define NC_HasWin    0x08000  /* One or more window functions seen */
#define NC_IsDDL     0x10000  /* Resolving names in a CREATE statement */
#define NC_InAggFunc 0x20000  /* True if analyzing arguments to an agg func */
#define NC_FromDDL   0x40000  /* SQL text comes from sqlite_schema */

/*
** An instance of the following object describes a single ON CONFLICT
** clause in an upsert.
**
** The pUpsertTarget field is only set if the ON CONFLICT clause includes
** conflict-target clause.  (In "ON CONFLICT(a,b)" the "(a,b)" is the
** conflict-target clause.)  The pUpsertTargetWhere is the optional
** WHERE clause used to identify partial unique indexes.
**
** pUpsertSet is the list of column=expr terms of the UPDATE statement. 
** The pUpsertSet field is NULL for a ON CONFLICT DO NOTHING.  The
** pUpsertWhere is the WHERE clause for the UPDATE and is NULL if the
** WHERE clause is omitted.
*/
struct Upsert {
  ExprList *pUpsertTarget;  /* Optional description of conflict target */
  Expr *pUpsertTargetWhere; /* WHERE clause for partial index targets */
  ExprList *pUpsertSet;     /* The SET clause from an ON CONFLICT UPDATE */
  Expr *pUpsertWhere;       /* WHERE clause for the ON CONFLICT UPDATE */
  Upsert *pNextUpsert;      /* Next ON CONFLICT clause in the list */
  u8 isDoUpdate;            /* True for DO UPDATE.  False for DO NOTHING */
  /* Above this point is the parse tree for the ON CONFLICT clauses.
  ** The next group of fields stores intermediate data. */
  void *pToFree;            /* Free memory when deleting the Upsert object */
  /* All fields above are owned by the Upsert object and must be freed
  ** when the Upsert is destroyed.  The fields below are used to transfer
  ** information from the INSERT processing down into the UPDATE processing
  ** while generating code.  The fields below are owned by the INSERT
  ** statement and will be freed by INSERT processing. */
  Index *pUpsertIdx;        /* UNIQUE constraint specified by pUpsertTarget */
  SrcList *pUpsertSrc;      /* Table to be updated */
  int regData;              /* First register holding array of VALUES */
  int iDataCur;             /* Index of the data cursor */
  int iIdxCur;              /* Index of the first index cursor */
};

/*
** An instance of the following structure contains all information
** needed to generate code for a single SELECT statement.
**
** See the header comment on the computeLimitRegisters() routine for a
** detailed description of the meaning of the iLimit and iOffset fields.
**
** addrOpenEphm[] entries contain the address of OP_OpenEphemeral opcodes.
** These addresses must be stored so that we can go back and fill in
** the P4_KEYINFO and P2 parameters later.  Neither the KeyInfo nor
** the number of columns in P2 can be computed at the same time
** as the OP_OpenEphm instruction is coded because not
** enough information about the compound query is known at that point.
** The KeyInfo for addrOpenTran[0] and [1] contains collating sequences
** for the result set.  The KeyInfo for addrOpenEphm[2] contains collating
** sequences for the ORDER BY clause.
*/
struct Select {
  u8 op;                 /* One of: TK_UNION TK_ALL TK_INTERSECT TK_EXCEPT */
  LogEst nSelectRow;     /* Estimated number of result rows */
  u32 selFlags;          /* Various SF_* values */
  int iLimit, iOffset;   /* Memory registers holding LIMIT & OFFSET counters */
  u32 selId;             /* Unique identifier number for this SELECT */
  int addrOpenEphm[2];   /* OP_OpenEphem opcodes related to this select */
  ExprList *pEList;      /* The fields of the result */
  SrcList *pSrc;         /* The FROM clause */
  Expr *pWhere;          /* The WHERE clause */
  ExprList *pGroupBy;    /* The GROUP BY clause */
  Expr *pHaving;         /* The HAVING clause */
  ExprList *pOrderBy;    /* The ORDER BY clause */
  Select *pPrior;        /* Prior select in a compound select statement */
  Select *pNext;         /* Next select to the left in a compound */
  Expr *pLimit;          /* LIMIT expression. NULL means not used. */
  With *pWith;           /* WITH clause attached to this select. Or NULL. */
#ifndef SQLITE_OMIT_WINDOWFUNC
  Window *pWin;          /* List of window functions */
  Window *pWinDefn;      /* List of named window definitions */
#endif
};

/*
** Allowed values for Select.selFlags.  The "SF" prefix stands for
** "Select Flag".
**
** Value constraints (all checked via assert())
**     SF_HasAgg     == NC_HasAgg
**     SF_MinMaxAgg  == NC_MinMaxAgg     == SQLITE_FUNC_MINMAX
**     SF_FixedLimit == WHERE_USE_LIMIT
*/
#define SF_Distinct      0x0000001 /* Output should be DISTINCT */
#define SF_All           0x0000002 /* Includes the ALL keyword */
#define SF_Resolved      0x0000004 /* Identifiers have been resolved */
#define SF_Aggregate     0x0000008 /* Contains agg functions or a GROUP BY */
#define SF_HasAgg        0x0000010 /* Contains aggregate functions */
#define SF_UsesEphemeral 0x0000020 /* Uses the OpenEphemeral opcode */
#define SF_Expanded      0x0000040 /* sqlite3SelectExpand() called on this */
#define SF_HasTypeInfo   0x0000080 /* FROM subqueries have Table metadata */
#define SF_Compound      0x0000100 /* Part of a compound query */
#define SF_Values        0x0000200 /* Synthesized from VALUES clause */
#define SF_MultiValue    0x0000400 /* Single VALUES term with multiple rows */
#define SF_NestedFrom    0x0000800 /* Part of a parenthesized FROM clause */
#define SF_MinMaxAgg     0x0001000 /* Aggregate containing min() or max() */
#define SF_Recursive     0x0002000 /* The recursive part of a recursive CTE */
#define SF_FixedLimit    0x0004000 /* nSelectRow set by a constant LIMIT */
#define SF_MaybeConvert  0x0008000 /* Need convertCompoundSelectToSubquery() */
#define SF_Converted     0x0010000 /* By convertCompoundSelectToSubquery() */
#define SF_IncludeHidden 0x0020000 /* Include hidden columns in output */
#define SF_ComplexResult 0x0040000 /* Result contains subquery or function */
#define SF_WhereBegin    0x0080000 /* Really a WhereBegin() call.  Debug Only */
#define SF_WinRewrite    0x0100000 /* Window function rewrite accomplished */
#define SF_View          0x0200000 /* SELECT statement is a view */
#define SF_NoopOrderBy   0x0400000 /* ORDER BY is ignored for this query */
#define SF_UpdateFrom    0x0800000 /* Statement is an UPDATE...FROM */
#define SF_PushDown      0x1000000 /* SELECT has be modified by push-down opt */
#define SF_MultiPart     0x2000000 /* Has multiple incompatible PARTITIONs */

/*
** The results of a SELECT can be distributed in several ways, as defined
** by one of the following macros.  The "SRT" prefix means "SELECT Result
** Type".
**
**     SRT_Union       Store results as a key in a temporary index
**                     identified by pDest->iSDParm.
**
**     SRT_Except      Remove results from the temporary index pDest->iSDParm.
**
**     SRT_Exists      Store a 1 in memory cell pDest->iSDParm if the result
**                     set is not empty.
**
**     SRT_Discard     Throw the results away.  This is used by SELECT
**                     statements within triggers whose only purpose is
**                     the side-effects of functions.
**
**     SRT_Output      Generate a row of output (using the OP_ResultRow
**                     opcode) for each row in the result set.
**
**     SRT_Mem         Only valid if the result is a single column.
**                     Store the first column of the first result row
**                     in register pDest->iSDParm then abandon the rest
**                     of the query.  This destination implies "LIMIT 1".
**
**     SRT_Set         The result must be a single column.  Store each
**                     row of result as the key in table pDest->iSDParm.
**                     Apply the affinity pDest->affSdst before storing
**                     results.  Used to implement "IN (SELECT ...)".
**
**     SRT_EphemTab    Create an temporary table pDest->iSDParm and store
**                     the result there. The cursor is left open after
**                     returning.  This is like SRT_Table except that
**                     this destination uses OP_OpenEphemeral to create
**                     the table first.
**
**     SRT_Coroutine   Generate a co-routine that returns a new row of
**                     results each time it is invoked.  The entry point
**                     of the co-routine is stored in register pDest->iSDParm
**                     and the result row is stored in pDest->nDest registers
**                     starting with pDest->iSdst.
**
**     SRT_Table       Store results in temporary table pDest->iSDParm.
**     SRT_Fifo        This is like SRT_EphemTab except that the table
**                     is assumed to already be open.  SRT_Fifo has
**                     the additional property of being able to ignore
**                     the ORDER BY clause.
**
**     SRT_DistFifo    Store results in a temporary table pDest->iSDParm.
**                     But also use temporary table pDest->iSDParm+1 as
**                     a record of all prior results and ignore any duplicate
**                     rows.  Name means:  "Distinct Fifo".
**
**     SRT_Queue       Store results in priority queue pDest->iSDParm (really
**                     an index).  Append a sequence number so that all entries
**                     are distinct.
**
**     SRT_DistQueue   Store results in priority queue pDest->iSDParm only if
**                     the same record has never been stored before.  The
**                     index at pDest->iSDParm+1 hold all prior stores.
**
**     SRT_Upfrom      Store results in the temporary table already opened by
**                     pDest->iSDParm. If (pDest->iSDParm<0), then the temp
**                     table is an intkey table - in this case the first
**                     column returned by the SELECT is used as the integer
**                     key. If (pDest->iSDParm>0), then the table is an index
**                     table. (pDest->iSDParm) is the number of key columns in
**                     each index record in this case.
*/
#define SRT_Union        1  /* Store result as keys in an index */
#define SRT_Except       2  /* Remove result from a UNION index */
#define SRT_Exists       3  /* Store 1 if the result is not empty */
#define SRT_Discard      4  /* Do not save the results anywhere */
#define SRT_DistFifo     5  /* Like SRT_Fifo, but unique results only */
#define SRT_DistQueue    6  /* Like SRT_Queue, but unique results only */

/* The DISTINCT clause is ignored for all of the above.  Not that
** IgnorableDistinct() implies IgnorableOrderby() */
#define IgnorableDistinct(X) ((X->eDest)<=SRT_DistQueue)

#define SRT_Queue        7  /* Store result in an queue */
#define SRT_Fifo         8  /* Store result as data with an automatic rowid */

/* The ORDER BY clause is ignored for all of the above */
#define IgnorableOrderby(X) ((X->eDest)<=SRT_Fifo)

#define SRT_Output       9  /* Output each row of result */
#define SRT_Mem         10  /* Store result in a memory cell */
#define SRT_Set         11  /* Store results as keys in an index */
#define SRT_EphemTab    12  /* Create transient tab and store like SRT_Table */
#define SRT_Coroutine   13  /* Generate a single row of result */
#define SRT_Table       14  /* Store result as data with an automatic rowid */
#define SRT_Upfrom      15  /* Store result as data with rowid */

/*
** An instance of this object describes where to put of the results of
** a SELECT statement.
*/
struct SelectDest {
  u8 eDest;            /* How to dispose of the results.  One of SRT_* above. */
  int iSDParm;         /* A parameter used by the eDest disposal method */
  int iSDParm2;        /* A second parameter for the eDest disposal method */
  int iSdst;           /* Base register where results are written */
  int nSdst;           /* Number of registers allocated */
  char *zAffSdst;      /* Affinity used when eDest==SRT_Set */
  ExprList *pOrderBy;  /* Key columns for SRT_Queue and SRT_DistQueue */
};

/*
** During code generation of statements that do inserts into AUTOINCREMENT
** tables, the following information is attached to the Table.u.autoInc.p
** pointer of each autoincrement table to record some side information that
** the code generator needs.  We have to keep per-table autoincrement
** information in case inserts are done within triggers.  Triggers do not
** normally coordinate their activities, but we do need to coordinate the
** loading and saving of autoincrement information.
*/
struct AutoincInfo {
  AutoincInfo *pNext;   /* Next info block in a list of them all */
  Table *pTab;          /* Table this info block refers to */
  int iDb;              /* Index in sqlite3.aDb[] of database holding pTab */
  int regCtr;           /* Memory register holding the rowid counter */
};

/*
** At least one instance of the following structure is created for each
** trigger that may be fired while parsing an INSERT, UPDATE or DELETE
** statement. All such objects are stored in the linked list headed at
** Parse.pTriggerPrg and deleted once statement compilation has been
** completed.
**
** A Vdbe sub-program that implements the body and WHEN clause of trigger
** TriggerPrg.pTrigger, assuming a default ON CONFLICT clause of
** TriggerPrg.orconf, is stored in the TriggerPrg.pProgram variable.
** The Parse.pTriggerPrg list never contains two entries with the same
** values for both pTrigger and orconf.
**
** The TriggerPrg.aColmask[0] variable is set to a mask of old.* columns
** accessed (or set to 0 for triggers fired as a result of INSERT
** statements). Similarly, the TriggerPrg.aColmask[1] variable is set to
** a mask of new.* columns used by the program.
*/
struct TriggerPrg {
  Trigger *pTrigger;      /* Trigger this program was coded from */
  TriggerPrg *pNext;      /* Next entry in Parse.pTriggerPrg list */
  SubProgram *pProgram;   /* Program implementing pTrigger/orconf */
  int orconf;             /* Default ON CONFLICT policy */
  u32 aColmask[2];        /* Masks of old.*, new.* columns accessed */
};

/*
** The yDbMask datatype for the bitmask of all attached databases.
*/
#if SQLITE_MAX_ATTACHED>30
  typedef unsigned char yDbMask[(SQLITE_MAX_ATTACHED+9)/8];
# define DbMaskTest(M,I)    (((M)[(I)/8]&(1<<((I)&7)))!=0)
# define DbMaskZero(M)      memset((M),0,sizeof(M))
# define DbMaskSet(M,I)     (M)[(I)/8]|=(1<<((I)&7))
# define DbMaskAllZero(M)   sqlite3DbMaskAllZero(M)
# define DbMaskNonZero(M)   (sqlite3DbMaskAllZero(M)==0)
#else
  typedef unsigned int yDbMask;
# define DbMaskTest(M,I)    (((M)&(((yDbMask)1)<<(I)))!=0)
# define DbMaskZero(M)      (M)=0
# define DbMaskSet(M,I)     (M)|=(((yDbMask)1)<<(I))
# define DbMaskAllZero(M)   (M)==0
# define DbMaskNonZero(M)   (M)!=0
#endif

/*
** An instance of the ParseCleanup object specifies an operation that
** should be performed after parsing to deallocation resources obtained
** during the parse and which are no longer needed.
*/
struct ParseCleanup {
  ParseCleanup *pNext;               /* Next cleanup task */
  void *pPtr;                        /* Pointer to object to deallocate */
  void (*xCleanup)(sqlite3*,void*);  /* Deallocation routine */
};

/*
** An SQL parser context.  A copy of this structure is passed through
** the parser and down into all the parser action routine in order to
** carry around information that is global to the entire parse.
**
** The structure is divided into two parts.  When the parser and code
** generate call themselves recursively, the first part of the structure
** is constant but the second part is reset at the beginning and end of
** each recursion.
**
** The nTableLock and aTableLock variables are only used if the shared-cache
** feature is enabled (if sqlite3Tsd()->useSharedData is true). They are
** used to store the set of table-locks required by the statement being
** compiled. Function sqlite3TableLock() is used to add entries to the
** list.
*/
struct Parse {
  sqlite3 *db;         /* The main database structure */
  char *zErrMsg;       /* An error message */
  Vdbe *pVdbe;         /* An engine for executing database bytecode */
  int rc;              /* Return code from execution */
  u8 colNamesSet;      /* TRUE after OP_ColumnName has been issued to pVdbe */
  u8 checkSchema;      /* Causes schema cookie check after an error */
  u8 nested;           /* Number of nested calls to the parser/code generator */
  u8 nTempReg;         /* Number of temporary registers in aTempReg[] */
  u8 isMultiWrite;     /* True if statement may modify/insert multiple rows */
  u8 mayAbort;         /* True if statement may throw an ABORT exception */
  u8 hasCompound;      /* Need to invoke convertCompoundSelectToSubquery() */
  u8 okConstFactor;    /* OK to factor out constants */
  u8 disableLookaside; /* Number of times lookaside has been disabled */
  u8 disableVtab;      /* Disable all virtual tables for this parse */
#if defined(SQLITE_DEBUG) || defined(SQLITE_COVERAGE_TEST)
  u8 earlyCleanup;     /* OOM inside sqlite3ParserAddCleanup() */
#endif
  int nRangeReg;       /* Size of the temporary register block */
  int iRangeReg;       /* First register in temporary register block */
  int nErr;            /* Number of errors seen */
  int nTab;            /* Number of previously allocated VDBE cursors */
  int nMem;            /* Number of memory cells used so far */
  int szOpAlloc;       /* Bytes of memory space allocated for Vdbe.aOp[] */
  int iSelfTab;        /* Table associated with an index on expr, or negative
                       ** of the base register during check-constraint eval */
  int nLabel;          /* The *negative* of the number of labels used */
  int nLabelAlloc;     /* Number of slots in aLabel */
  int *aLabel;         /* Space to hold the labels */
  ExprList *pConstExpr;/* Constant expressions */
  Token constraintName;/* Name of the constraint currently being parsed */
  yDbMask writeMask;   /* Start a write transaction on these databases */
  yDbMask cookieMask;  /* Bitmask of schema verified databases */
  int regRowid;        /* Register holding rowid of CREATE TABLE entry */
  int regRoot;         /* Register holding root page number for new objects */
  int nMaxArg;         /* Max args passed to user function by sub-program */
  int nSelect;         /* Number of SELECT stmts. Counter for Select.selId */
#ifndef SQLITE_OMIT_SHARED_CACHE
  int nTableLock;        /* Number of locks in aTableLock */
  TableLock *aTableLock; /* Required table locks for shared-cache mode */
#endif
  AutoincInfo *pAinc;  /* Information about AUTOINCREMENT counters */
  Parse *pToplevel;    /* Parse structure for main program (or NULL) */
  Table *pTriggerTab;  /* Table triggers are being coded for */
  Parse *pParentParse; /* Parent parser if this parser is nested */
  union {
    int addrCrTab;         /* Address of OP_CreateBtree on CREATE TABLE */
    Returning *pReturning; /* The RETURNING clause */
  } u1;
  u32 nQueryLoop;      /* Est number of iterations of a query (10*log2(N)) */
  u32 oldmask;         /* Mask of old.* columns referenced */
  u32 newmask;         /* Mask of new.* columns referenced */
  u8 eTriggerOp;       /* TK_UPDATE, TK_INSERT or TK_DELETE */
  u8 bReturning;       /* Coding a RETURNING trigger */
  u8 eOrconf;          /* Default ON CONFLICT policy for trigger steps */
  u8 disableTriggers;  /* True to disable triggers */

  /**************************************************************************
  ** Fields above must be initialized to zero.  The fields that follow,
  ** down to the beginning of the recursive section, do not need to be
  ** initialized as they will be set before being used.  The boundary is
  ** determined by offsetof(Parse,aTempReg).
  **************************************************************************/

  int aTempReg[8];        /* Holding area for temporary registers */
  Token sNameToken;       /* Token with unqualified schema object name */

  /************************************************************************
  ** Above is constant between recursions.  Below is reset before and after
  ** each recursion.  The boundary between these two regions is determined
  ** using offsetof(Parse,sLastToken) so the sLastToken field must be the
  ** first field in the recursive region.
  ************************************************************************/

  Token sLastToken;       /* The last token parsed */
  ynVar nVar;               /* Number of '?' variables seen in the SQL so far */
  u8 iPkSortOrder;          /* ASC or DESC for INTEGER PRIMARY KEY */
  u8 explain;               /* True if the EXPLAIN flag is found on the query */
  u8 eParseMode;            /* PARSE_MODE_XXX constant */
#ifndef SQLITE_OMIT_VIRTUALTABLE
  int nVtabLock;            /* Number of virtual tables to lock */
#endif
  int nHeight;              /* Expression tree height of current sub-select */
#ifndef SQLITE_OMIT_EXPLAIN
  int addrExplain;          /* Address of current OP_Explain opcode */
#endif
  VList *pVList;            /* Mapping between variable names and numbers */
  Vdbe *pReprepare;         /* VM being reprepared (sqlite3Reprepare()) */
  const char *zTail;        /* All SQL text past the last semicolon parsed */
  Table *pNewTable;         /* A table being constructed by CREATE TABLE */
  Index *pNewIndex;         /* An index being constructed by CREATE INDEX.
                            ** Also used to hold redundant UNIQUE constraints
                            ** during a RENAME COLUMN */
  Trigger *pNewTrigger;     /* Trigger under construct by a CREATE TRIGGER */
  const char *zAuthContext; /* The 6th parameter to db->xAuth callbacks */
#ifndef SQLITE_OMIT_VIRTUALTABLE
  Token sArg;               /* Complete text of a module argument */
  Table **apVtabLock;       /* Pointer to virtual tables needing locking */
#endif
  TriggerPrg *pTriggerPrg;  /* Linked list of coded triggers */
  With *pWith;              /* Current WITH clause, or NULL */
  ParseCleanup *pCleanup;   /* List of cleanup operations to run after parse */
#ifndef SQLITE_OMIT_ALTERTABLE
  RenameToken *pRename;     /* Tokens subject to renaming by ALTER TABLE */
#endif
};

#define PARSE_MODE_NORMAL        0
#define PARSE_MODE_DECLARE_VTAB  1
#define PARSE_MODE_RENAME        2
#define PARSE_MODE_UNMAP         3

/*
** Sizes and pointers of various parts of the Parse object.
*/
#define PARSE_HDR_SZ offsetof(Parse,aTempReg) /* Recursive part w/o aColCache*/
#define PARSE_RECURSE_SZ offsetof(Parse,sLastToken)    /* Recursive part */
#define PARSE_TAIL_SZ (sizeof(Parse)-PARSE_RECURSE_SZ) /* Non-recursive part */
#define PARSE_TAIL(X) (((char*)(X))+PARSE_RECURSE_SZ)  /* Pointer to tail */

/*
** Return true if currently inside an sqlite3_declare_vtab() call.
*/
#ifdef SQLITE_OMIT_VIRTUALTABLE
  #define IN_DECLARE_VTAB 0
#else
  #define IN_DECLARE_VTAB (pParse->eParseMode==PARSE_MODE_DECLARE_VTAB)
#endif

#if defined(SQLITE_OMIT_ALTERTABLE)
  #define IN_RENAME_OBJECT 0
#else
  #define IN_RENAME_OBJECT (pParse->eParseMode>=PARSE_MODE_RENAME)
#endif

#if defined(SQLITE_OMIT_VIRTUALTABLE) && defined(SQLITE_OMIT_ALTERTABLE)
  #define IN_SPECIAL_PARSE 0
#else
  #define IN_SPECIAL_PARSE (pParse->eParseMode!=PARSE_MODE_NORMAL)
#endif

/*
** An instance of the following structure can be declared on a stack and used
** to save the Parse.zAuthContext value so that it can be restored later.
*/
struct AuthContext {
  const char *zAuthContext;   /* Put saved Parse.zAuthContext here */
  Parse *pParse;              /* The Parse structure */
};

/*
** Bitfield flags for P5 value in various opcodes.
**
** Value constraints (enforced via assert()):
**    OPFLAG_LENGTHARG    == SQLITE_FUNC_LENGTH
**    OPFLAG_TYPEOFARG    == SQLITE_FUNC_TYPEOF
**    OPFLAG_BULKCSR      == BTREE_BULKLOAD
**    OPFLAG_SEEKEQ       == BTREE_SEEK_EQ
**    OPFLAG_FORDELETE    == BTREE_FORDELETE
**    OPFLAG_SAVEPOSITION == BTREE_SAVEPOSITION
**    OPFLAG_AUXDELETE    == BTREE_AUXDELETE
*/
#define OPFLAG_NCHANGE       0x01    /* OP_Insert: Set to update db->nChange */
                                     /* Also used in P2 (not P5) of OP_Delete */
#define OPFLAG_NOCHNG        0x01    /* OP_VColumn nochange for UPDATE */
#define OPFLAG_EPHEM         0x01    /* OP_Column: Ephemeral output is ok */
#define OPFLAG_LASTROWID     0x20    /* Set to update db->lastRowid */
#define OPFLAG_ISUPDATE      0x04    /* This OP_Insert is an sql UPDATE */
#define OPFLAG_APPEND        0x08    /* This is likely to be an append */
#define OPFLAG_USESEEKRESULT 0x10    /* Try to avoid a seek in BtreeInsert() */
#define OPFLAG_ISNOOP        0x40    /* OP_Delete does pre-update-hook only */
#define OPFLAG_LENGTHARG     0x40    /* OP_Column only used for length() */
#define OPFLAG_TYPEOFARG     0x80    /* OP_Column only used for typeof() */
#define OPFLAG_BULKCSR       0x01    /* OP_Open** used to open bulk cursor */
#define OPFLAG_SEEKEQ        0x02    /* OP_Open** cursor uses EQ seek only */
#define OPFLAG_FORDELETE     0x08    /* OP_Open should use BTREE_FORDELETE */
#define OPFLAG_P2ISREG       0x10    /* P2 to OP_Open** is a register number */
#define OPFLAG_PERMUTE       0x01    /* OP_Compare: use the permutation */
#define OPFLAG_SAVEPOSITION  0x02    /* OP_Delete/Insert: save cursor pos */
#define OPFLAG_AUXDELETE     0x04    /* OP_Delete: index in a DELETE op */
#define OPFLAG_NOCHNG_MAGIC  0x6d    /* OP_MakeRecord: serialtype 10 is ok */
#define OPFLAG_PREFORMAT     0x80    /* OP_Insert uses preformatted cell */ 

/*
 * Each trigger present in the database schema is stored as an instance of
 * struct Trigger.
 *
 * Pointers to instances of struct Trigger are stored in two ways.
 * 1. In the "trigHash" hash table (part of the sqlite3* that represents the
 *    database). This allows Trigger structures to be retrieved by name.
 * 2. All triggers associated with a single table form a linked list, using the
 *    pNext member of struct Trigger. A pointer to the first element of the
 *    linked list is stored as the "pTrigger" member of the associated
 *    struct Table.
 *
 * The "step_list" member points to the first element of a linked list
 * containing the SQL statements specified as the trigger program.
 */
struct Trigger {
  char *zName;            /* The name of the trigger                        */
  char *table;            /* The table or view to which the trigger applies */
  u8 op;                  /* One of TK_DELETE, TK_UPDATE, TK_INSERT         */
  u8 tr_tm;               /* One of TRIGGER_BEFORE, TRIGGER_AFTER */
  u8 bReturning;          /* This trigger implements a RETURNING clause */
  Expr *pWhen;            /* The WHEN clause of the expression (may be NULL) */
  IdList *pColumns;       /* If this is an UPDATE OF <column-list> trigger,
                             the <column-list> is stored here */
  Schema *pSchema;        /* Schema containing the trigger */
  Schema *pTabSchema;     /* Schema containing the table */
  TriggerStep *step_list; /* Link list of trigger program steps             */
  Trigger *pNext;         /* Next trigger associated with the table */
};

/*
** A trigger is either a BEFORE or an AFTER trigger.  The following constants
** determine which.
**
** If there are multiple triggers, you might of some BEFORE and some AFTER.
** In that cases, the constants below can be ORed together.
*/
#define TRIGGER_BEFORE  1
#define TRIGGER_AFTER   2

/*
 * An instance of struct TriggerStep is used to store a single SQL statement
 * that is a part of a trigger-program.
 *
 * Instances of struct TriggerStep are stored in a singly linked list (linked
 * using the "pNext" member) referenced by the "step_list" member of the
 * associated struct Trigger instance. The first element of the linked list is
 * the first step of the trigger-program.
 *
 * The "op" member indicates whether this is a "DELETE", "INSERT", "UPDATE" or
 * "SELECT" statement. The meanings of the other members is determined by the
 * value of "op" as follows:
 *
 * (op == TK_INSERT)
 * orconf    -> stores the ON CONFLICT algorithm
 * pSelect   -> If this is an INSERT INTO ... SELECT ... statement, then
 *              this stores a pointer to the SELECT statement. Otherwise NULL.
 * zTarget   -> Dequoted name of the table to insert into.
 * pExprList -> If this is an INSERT INTO ... VALUES ... statement, then
 *              this stores values to be inserted. Otherwise NULL.
 * pIdList   -> If this is an INSERT INTO ... (<column-names>) VALUES ...
 *              statement, then this stores the column-names to be
 *              inserted into.
 *
 * (op == TK_DELETE)
 * zTarget   -> Dequoted name of the table to delete from.
 * pWhere    -> The WHERE clause of the DELETE statement if one is specified.
 *              Otherwise NULL.
 *
 * (op == TK_UPDATE)
 * zTarget   -> Dequoted name of the table to update.
 * pWhere    -> The WHERE clause of the UPDATE statement if one is specified.
 *              Otherwise NULL.
 * pExprList -> A list of the columns to update and the expressions to update
 *              them to. See sqlite3Update() documentation of "pChanges"
 *              argument.
 *
 */
struct TriggerStep {
  u8 op;               /* One of TK_DELETE, TK_UPDATE, TK_INSERT, TK_SELECT,
                       ** or TK_RETURNING */
  u8 orconf;           /* OE_Rollback etc. */
  Trigger *pTrig;      /* The trigger that this step is a part of */
  Select *pSelect;     /* SELECT statement or RHS of INSERT INTO SELECT ... */
  char *zTarget;       /* Target table for DELETE, UPDATE, INSERT */
  SrcList *pFrom;      /* FROM clause for UPDATE statement (if any) */
  Expr *pWhere;        /* The WHERE clause for DELETE or UPDATE steps */
  ExprList *pExprList; /* SET clause for UPDATE, or RETURNING clause */
  IdList *pIdList;     /* Column names for INSERT */
  Upsert *pUpsert;     /* Upsert clauses on an INSERT */
  char *zSpan;         /* Original SQL text of this command */
  TriggerStep *pNext;  /* Next in the link-list */
  TriggerStep *pLast;  /* Last element in link-list. Valid for 1st elem only */
};

/*
** Information about a RETURNING clause
*/
struct Returning {
  Parse *pParse;        /* The parse that includes the RETURNING clause */
  ExprList *pReturnEL;  /* List of expressions to return */
  Trigger retTrig;      /* The transient trigger that implements RETURNING */
  TriggerStep retTStep; /* The trigger step */
  int iRetCur;          /* Transient table holding RETURNING results */
  int nRetCol;          /* Number of in pReturnEL after expansion */
  int iRetReg;          /* Register array for holding a row of RETURNING */
};

/*
** An objected used to accumulate the text of a string where we
** do not necessarily know how big the string will be in the end.
*/
struct sqlite3_str {
  sqlite3 *db;         /* Optional database for lookaside.  Can be NULL */
  char *zText;         /* The string collected so far */
  u32  nAlloc;         /* Amount of space allocated in zText */
  u32  mxAlloc;        /* Maximum allowed allocation.  0 for no malloc usage */
  u32  nChar;          /* Length of the string so far */
  u8   accError;       /* SQLITE_NOMEM or SQLITE_TOOBIG */
  u8   printfFlags;    /* SQLITE_PRINTF flags below */
};
#define SQLITE_PRINTF_INTERNAL 0x01  /* Internal-use-only converters allowed */
#define SQLITE_PRINTF_SQLFUNC  0x02  /* SQL function arguments to VXPrintf */
#define SQLITE_PRINTF_MALLOCED 0x04  /* True if xText is allocated space */

#define isMalloced(X)  (((X)->printfFlags & SQLITE_PRINTF_MALLOCED)!=0)


/*
** A pointer to this structure is used to communicate information
** from sqlite3Init and OP_ParseSchema into the sqlite3InitCallback.
*/
typedef struct {
  sqlite3 *db;        /* The database being initialized */
  char **pzErrMsg;    /* Error message stored here */
  int iDb;            /* 0 for main database.  1 for TEMP, 2.. for ATTACHed */
  int rc;             /* Result code stored here */
  u32 mInitFlags;     /* Flags controlling error messages */
  u32 nInitRow;       /* Number of rows processed */
  Pgno mxPage;        /* Maximum page number.  0 for no limit. */
} InitData;

/*
** Allowed values for mInitFlags
*/
#define INITFLAG_AlterRename   0x0001  /* Reparse after a RENAME */
#define INITFLAG_AlterDrop     0x0002  /* Reparse after a DROP COLUMN */

/*
** Structure containing global configuration data for the SQLite library.
**
** This structure also contains some state information.
*/
struct Sqlite3Config {
  int bMemstat;                     /* True to enable memory status */
  u8 bCoreMutex;                    /* True to enable core mutexing */
  u8 bFullMutex;                    /* True to enable full mutexing */
  u8 bOpenUri;                      /* True to interpret filenames as URIs */
  u8 bUseCis;                       /* Use covering indices for full-scans */
  u8 bSmallMalloc;                  /* Avoid large memory allocations if true */
  u8 bExtraSchemaChecks;            /* Verify type,name,tbl_name in schema */
  int mxStrlen;                     /* Maximum string length */
  int neverCorrupt;                 /* Database is always well-formed */
  int szLookaside;                  /* Default lookaside buffer size */
  int nLookaside;                   /* Default lookaside buffer count */
  int nStmtSpill;                   /* Stmt-journal spill-to-disk threshold */
  sqlite3_mem_methods m;            /* Low-level memory allocation interface */
  sqlite3_mutex_methods mutex;      /* Low-level mutex interface */
  sqlite3_pcache_methods2 pcache2;  /* Low-level page-cache interface */
  void *pHeap;                      /* Heap storage space */
  int nHeap;                        /* Size of pHeap[] */
  int mnReq, mxReq;                 /* Min and max heap requests sizes */
  sqlite3_int64 szMmap;             /* mmap() space per open file */
  sqlite3_int64 mxMmap;             /* Maximum value for szMmap */
  void *pPage;                      /* Page cache memory */
  int szPage;                       /* Size of each page in pPage[] */
  int nPage;                        /* Number of pages in pPage[] */
  int mxParserStack;                /* maximum depth of the parser stack */
  int sharedCacheEnabled;           /* true if shared-cache mode enabled */
  u32 szPma;                        /* Maximum Sorter PMA size */
  /* The above might be initialized to non-zero.  The following need to always
  ** initially be zero, however. */
  int isInit;                       /* True after initialization has finished */
  int inProgress;                   /* True while initialization in progress */
  int isMutexInit;                  /* True after mutexes are initialized */
  int isMallocInit;                 /* True after malloc is initialized */
  int isPCacheInit;                 /* True after malloc is initialized */
  int nRefInitMutex;                /* Number of users of pInitMutex */
  sqlite3_mutex *pInitMutex;        /* Mutex used by sqlite3_initialize() */
  void (*xLog)(void*,int,const char*); /* Function for logging */
  void *pLogArg;                       /* First argument to xLog() */
#ifdef SQLITE_ENABLE_SQLLOG
  void(*xSqllog)(void*,sqlite3*,const char*, int);
  void *pSqllogArg;
#endif
#ifdef SQLITE_VDBE_COVERAGE
  /* The following callback (if not NULL) is invoked on every VDBE branch
  ** operation.  Set the callback using SQLITE_TESTCTRL_VDBE_COVERAGE.
  */
  void (*xVdbeBranch)(void*,unsigned iSrcLine,u8 eThis,u8 eMx);  /* Callback */
  void *pVdbeBranchArg;                                     /* 1st argument */
#endif
#ifdef SQLITE_ENABLE_DESERIALIZE
  sqlite3_int64 mxMemdbSize;        /* Default max memdb size */
#endif
#ifndef SQLITE_UNTESTABLE
  int (*xTestCallback)(int);        /* Invoked by sqlite3FaultSim() */
#endif
  int bLocaltimeFault;              /* True to fail localtime() calls */
  int iOnceResetThreshold;          /* When to reset OP_Once counters */
  u32 szSorterRef;                  /* Min size in bytes to use sorter-refs */
  unsigned int iPrngSeed;           /* Alternative fixed seed for the PRNG */
};

/*
** This macro is used inside of assert() statements to indicate that
** the assert is only valid on a well-formed database.  Instead of:
**
**     assert( X );
**
** One writes:
**
**     assert( X || CORRUPT_DB );
**
** CORRUPT_DB is true during normal operation.  CORRUPT_DB does not indicate
** that the database is definitely corrupt, only that it might be corrupt.
** For most test cases, CORRUPT_DB is set to false using a special
** sqlite3_test_control().  This enables assert() statements to prove
** things that are always true for well-formed databases.
*/
#define CORRUPT_DB  (sqlite3Config.neverCorrupt==0)

/*
** Context pointer passed down through the tree-walk.
*/
struct Walker {
  Parse *pParse;                            /* Parser context.  */
  int (*xExprCallback)(Walker*, Expr*);     /* Callback for expressions */
  int (*xSelectCallback)(Walker*,Select*);  /* Callback for SELECTs */
  void (*xSelectCallback2)(Walker*,Select*);/* Second callback for SELECTs */
  int walkerDepth;                          /* Number of subqueries */
  u16 eCode;                                /* A small processing code */
  union {                                   /* Extra data for callback */
    NameContext *pNC;                         /* Naming context */
    int n;                                    /* A counter */
    int iCur;                                 /* A cursor number */
    SrcList *pSrcList;                        /* FROM clause */
    struct SrcCount *pSrcCount;               /* Counting column references */
    struct CCurHint *pCCurHint;               /* Used by codeCursorHint() */
    int *aiCol;                               /* array of column indexes */
    struct IdxCover *pIdxCover;               /* Check for index coverage */
    struct IdxExprTrans *pIdxTrans;           /* Convert idxed expr to column */
    ExprList *pGroupBy;                       /* GROUP BY clause */
    Select *pSelect;                          /* HAVING to WHERE clause ctx */
    struct WindowRewrite *pRewrite;           /* Window rewrite context */
    struct WhereConst *pConst;                /* WHERE clause constants */
    struct RenameCtx *pRename;                /* RENAME COLUMN context */
    struct Table *pTab;                       /* Table of generated column */
    SrcItem *pSrcItem;                        /* A single FROM clause item */
    DbFixer *pFix;
  } u;
};

/*
** The following structure contains information used by the sqliteFix...
** routines as they walk the parse tree to make database references
** explicit.
*/
struct DbFixer {
  Parse *pParse;      /* The parsing context.  Error messages written here */
  Walker w;           /* Walker object */
  Schema *pSchema;    /* Fix items to this schema */
  u8 bTemp;           /* True for TEMP schema entries */
  const char *zDb;    /* Make sure all objects are contained in this database */
  const char *zType;  /* Type of the container - used for error messages */
  const Token *pName; /* Name of the container - used for error messages */
};

/* Forward declarations */
int sqlite3WalkExpr(Walker*, Expr*);
int sqlite3WalkExprList(Walker*, ExprList*);
int sqlite3WalkSelect(Walker*, Select*);
int sqlite3WalkSelectExpr(Walker*, Select*);
int sqlite3WalkSelectFrom(Walker*, Select*);
int sqlite3ExprWalkNoop(Walker*, Expr*);
int sqlite3SelectWalkNoop(Walker*, Select*);
int sqlite3SelectWalkFail(Walker*, Select*);
int sqlite3WalkerDepthIncrease(Walker*,Select*);
void sqlite3WalkerDepthDecrease(Walker*,Select*);

#ifdef SQLITE_DEBUG
void sqlite3SelectWalkAssert2(Walker*, Select*);
#endif

/*
** Return code from the parse-tree walking primitives and their
** callbacks.
*/
#define WRC_Continue    0   /* Continue down into children */
#define WRC_Prune       1   /* Omit children but continue walking siblings */
#define WRC_Abort       2   /* Abandon the tree walk */

/*
** A single common table expression
*/
struct Cte {
  char *zName;            /* Name of this CTE */
  ExprList *pCols;        /* List of explicit column names, or NULL */
  Select *pSelect;        /* The definition of this CTE */
  const char *zCteErr;    /* Error message for circular references */
  CteUse *pUse;           /* Usage information for this CTE */
  u8 eM10d;               /* The MATERIALIZED flag */
};

/*
** Allowed values for the materialized flag (eM10d):
*/
#define M10d_Yes       0  /* AS MATERIALIZED */
#define M10d_Any       1  /* Not specified.  Query planner's choice */
#define M10d_No        2  /* AS NOT MATERIALIZED */

/*
** An instance of the With object represents a WITH clause containing
** one or more CTEs (common table expressions).
*/
struct With {
  int nCte;               /* Number of CTEs in the WITH clause */
  With *pOuter;           /* Containing WITH clause, or NULL */
  Cte a[1];               /* For each CTE in the WITH clause.... */
};

/*
** The Cte object is not guaranteed to persist for the entire duration
** of code generation.  (The query flattener or other parser tree
** edits might delete it.)  The following object records information
** about each Common Table Expression that must be preserved for the
** duration of the parse.
**
** The CteUse objects are freed using sqlite3ParserAddCleanup() rather
** than sqlite3SelectDelete(), which is what enables them to persist
** until the end of code generation.
*/
struct CteUse {
  int nUse;              /* Number of users of this CTE */
  int addrM9e;           /* Start of subroutine to compute materialization */
  int regRtn;            /* Return address register for addrM9e subroutine */
  int iCur;              /* Ephemeral table holding the materialization */
  LogEst nRowEst;        /* Estimated number of rows in the table */
  u8 eM10d;              /* The MATERIALIZED flag */
};


#ifdef SQLITE_DEBUG
/*
** An instance of the TreeView object is used for printing the content of
** data structures on sqlite3DebugPrintf() using a tree-like view.
*/
struct TreeView {
  int iLevel;             /* Which level of the tree we are on */
  u8  bLine[100];         /* Draw vertical in column i if bLine[i] is true */
};
#endif /* SQLITE_DEBUG */

/*
** This object is used in various ways, most (but not all) related to window
** functions.
**
**   (1) A single instance of this structure is attached to the
**       the Expr.y.pWin field for each window function in an expression tree.
**       This object holds the information contained in the OVER clause,
**       plus additional fields used during code generation.
**
**   (2) All window functions in a single SELECT form a linked-list
**       attached to Select.pWin.  The Window.pFunc and Window.pExpr
**       fields point back to the expression that is the window function.
**
**   (3) The terms of the WINDOW clause of a SELECT are instances of this
**       object on a linked list attached to Select.pWinDefn.
**
**   (4) For an aggregate function with a FILTER clause, an instance
**       of this object is stored in Expr.y.pWin with eFrmType set to
**       TK_FILTER. In this case the only field used is Window.pFilter.
**
** The uses (1) and (2) are really the same Window object that just happens
** to be accessible in two different ways.  Use case (3) are separate objects.
*/
struct Window {
  char *zName;            /* Name of window (may be NULL) */
  char *zBase;            /* Name of base window for chaining (may be NULL) */
  ExprList *pPartition;   /* PARTITION BY clause */
  ExprList *pOrderBy;     /* ORDER BY clause */
  u8 eFrmType;            /* TK_RANGE, TK_GROUPS, TK_ROWS, or 0 */
  u8 eStart;              /* UNBOUNDED, CURRENT, PRECEDING or FOLLOWING */
  u8 eEnd;                /* UNBOUNDED, CURRENT, PRECEDING or FOLLOWING */
  u8 bImplicitFrame;      /* True if frame was implicitly specified */
  u8 eExclude;            /* TK_NO, TK_CURRENT, TK_TIES, TK_GROUP, or 0 */
  Expr *pStart;           /* Expression for "<expr> PRECEDING" */
  Expr *pEnd;             /* Expression for "<expr> FOLLOWING" */
  Window **ppThis;        /* Pointer to this object in Select.pWin list */
  Window *pNextWin;       /* Next window function belonging to this SELECT */
  Expr *pFilter;          /* The FILTER expression */
  FuncDef *pFunc;         /* The function */
  int iEphCsr;            /* Partition buffer or Peer buffer */
  int regAccum;           /* Accumulator */
  int regResult;          /* Interim result */
  int csrApp;             /* Function cursor (used by min/max) */
  int regApp;             /* Function register (also used by min/max) */
  int regPart;            /* Array of registers for PARTITION BY values */
  Expr *pOwner;           /* Expression object this window is attached to */
  int nBufferCol;         /* Number of columns in buffer table */
  int iArgCol;            /* Offset of first argument for this function */
  int regOne;             /* Register containing constant value 1 */
  int regStartRowid;
  int regEndRowid;
  u8 bExprArgs;           /* Defer evaluation of window function arguments
                          ** due to the SQLITE_SUBTYPE flag */
};

#ifndef SQLITE_OMIT_WINDOWFUNC
void sqlite3WindowDelete(sqlite3*, Window*);
void sqlite3WindowUnlinkFromSelect(Window*);
void sqlite3WindowListDelete(sqlite3 *db, Window *p);
Window *sqlite3WindowAlloc(Parse*, int, int, Expr*, int , Expr*, u8);
void sqlite3WindowAttach(Parse*, Expr*, Window*);
void sqlite3WindowLink(Select *pSel, Window *pWin);
int sqlite3WindowCompare(Parse*, Window*, Window*, int);
void sqlite3WindowCodeInit(Parse*, Select*);
void sqlite3WindowCodeStep(Parse*, Select*, WhereInfo*, int, int);
int sqlite3WindowRewrite(Parse*, Select*);
void sqlite3WindowUpdate(Parse*, Window*, Window*, FuncDef*);
Window *sqlite3WindowDup(sqlite3 *db, Expr *pOwner, Window *p);
Window *sqlite3WindowListDup(sqlite3 *db, Window *p);
void sqlite3WindowFunctions(void);
void sqlite3WindowChain(Parse*, Window*, Window*);
Window *sqlite3WindowAssemble(Parse*, Window*, ExprList*, ExprList*, Token*);
#else
# define sqlite3WindowDelete(a,b)
# define sqlite3WindowFunctions()
# define sqlite3WindowAttach(a,b,c)
#endif

/*
** Assuming zIn points to the first byte of a UTF-8 character,
** advance zIn to point to the first byte of the next UTF-8 character.
*/
#define SQLITE_SKIP_UTF8(zIn) {                        \
  if( (*(zIn++))>=0xc0 ){                              \
    while( (*zIn & 0xc0)==0x80 ){ zIn++; }             \
  }                                                    \
}

/*
** The SQLITE_*_BKPT macros are substitutes for the error codes with
** the same name but without the _BKPT suffix.  These macros invoke
** routines that report the line-number on which the error originated
** using sqlite3_log().  The routines also provide a convenient place
** to set a debugger breakpoint.
*/
int sqlite3ReportError(int iErr, int lineno, const char *zType);
int sqlite3CorruptError(int);
int sqlite3MisuseError(int);
int sqlite3CantopenError(int);
#define SQLITE_CORRUPT_BKPT sqlite3CorruptError(__LINE__)
#define SQLITE_MISUSE_BKPT sqlite3MisuseError(__LINE__)
#define SQLITE_CANTOPEN_BKPT sqlite3CantopenError(__LINE__)
#ifdef SQLITE_DEBUG
  int sqlite3NomemError(int);
  int sqlite3IoerrnomemError(int);
# define SQLITE_NOMEM_BKPT sqlite3NomemError(__LINE__)
# define SQLITE_IOERR_NOMEM_BKPT sqlite3IoerrnomemError(__LINE__)
#else
# define SQLITE_NOMEM_BKPT SQLITE_NOMEM
# define SQLITE_IOERR_NOMEM_BKPT SQLITE_IOERR_NOMEM
#endif
#if defined(SQLITE_DEBUG) || defined(SQLITE_ENABLE_CORRUPT_PGNO)
  int sqlite3CorruptPgnoError(int,Pgno);
# define SQLITE_CORRUPT_PGNO(P) sqlite3CorruptPgnoError(__LINE__,(P))
#else
# define SQLITE_CORRUPT_PGNO(P) sqlite3CorruptError(__LINE__)
#endif

/*
** FTS3 and FTS4 both require virtual table support
*/
#if defined(SQLITE_OMIT_VIRTUALTABLE)
# undef SQLITE_ENABLE_FTS3
# undef SQLITE_ENABLE_FTS4
#endif

/*
** FTS4 is really an extension for FTS3.  It is enabled using the
** SQLITE_ENABLE_FTS3 macro.  But to avoid confusion we also call
** the SQLITE_ENABLE_FTS4 macro to serve as an alias for SQLITE_ENABLE_FTS3.
*/
#if defined(SQLITE_ENABLE_FTS4) && !defined(SQLITE_ENABLE_FTS3)
# define SQLITE_ENABLE_FTS3 1
#endif

/*
** The ctype.h header is needed for non-ASCII systems.  It is also
** needed by FTS3 when FTS3 is included in the amalgamation.
*/
#if !defined(SQLITE_ASCII) || \
    (defined(SQLITE_ENABLE_FTS3) && defined(SQLITE_AMALGAMATION))
# include <ctype.h>
#endif

/*
** The following macros mimic the standard library functions toupper(),
** isspace(), isalnum(), isdigit() and isxdigit(), respectively. The
** sqlite versions only work for ASCII characters, regardless of locale.
*/
#ifdef SQLITE_ASCII
# define sqlite3Toupper(x)  ((x)&~(sqlite3CtypeMap[(unsigned char)(x)]&0x20))
# define sqlite3Isspace(x)   (sqlite3CtypeMap[(unsigned char)(x)]&0x01)
# define sqlite3Isalnum(x)   (sqlite3CtypeMap[(unsigned char)(x)]&0x06)
# define sqlite3Isalpha(x)   (sqlite3CtypeMap[(unsigned char)(x)]&0x02)
# define sqlite3Isdigit(x)   (sqlite3CtypeMap[(unsigned char)(x)]&0x04)
# define sqlite3Isxdigit(x)  (sqlite3CtypeMap[(unsigned char)(x)]&0x08)
# define sqlite3Tolower(x)   (sqlite3UpperToLower[(unsigned char)(x)])
# define sqlite3Isquote(x)   (sqlite3CtypeMap[(unsigned char)(x)]&0x80)
#else
# define sqlite3Toupper(x)   toupper((unsigned char)(x))
# define sqlite3Isspace(x)   isspace((unsigned char)(x))
# define sqlite3Isalnum(x)   isalnum((unsigned char)(x))
# define sqlite3Isalpha(x)   isalpha((unsigned char)(x))
# define sqlite3Isdigit(x)   isdigit((unsigned char)(x))
# define sqlite3Isxdigit(x)  isxdigit((unsigned char)(x))
# define sqlite3Tolower(x)   tolower((unsigned char)(x))
# define sqlite3Isquote(x)   ((x)=='"'||(x)=='\''||(x)=='['||(x)=='`')
#endif
int sqlite3IsIdChar(u8);

/*
** Internal function prototypes
*/
int sqlite3StrICmp(const char*,const char*);
int sqlite3Strlen30(const char*);
#define sqlite3Strlen30NN(C) (strlen(C)&0x3fffffff)
char *sqlite3ColumnType(Column*,char*);
#define sqlite3StrNICmp sqlite3_strnicmp

int sqlite3MallocInit(void);
void sqlite3MallocEnd(void);
void *sqlite3Malloc(u64);
void *sqlite3MallocZero(u64);
void *sqlite3DbMallocZero(sqlite3*, u64);
void *sqlite3DbMallocRaw(sqlite3*, u64);
void *sqlite3DbMallocRawNN(sqlite3*, u64);
char *sqlite3DbStrDup(sqlite3*,const char*);
char *sqlite3DbStrNDup(sqlite3*,const char*, u64);
char *sqlite3DbSpanDup(sqlite3*,const char*,const char*);
void *sqlite3Realloc(void*, u64);
void *sqlite3DbReallocOrFree(sqlite3 *, void *, u64);
void *sqlite3DbRealloc(sqlite3 *, void *, u64);
void sqlite3DbFree(sqlite3*, void*);
void sqlite3DbFreeNN(sqlite3*, void*);
int sqlite3MallocSize(void*);
int sqlite3DbMallocSize(sqlite3*, void*);
void *sqlite3PageMalloc(int);
void sqlite3PageFree(void*);
void sqlite3MemSetDefault(void);
#ifndef SQLITE_UNTESTABLE
void sqlite3BenignMallocHooks(void (*)(void), void (*)(void));
#endif
int sqlite3HeapNearlyFull(void);

/*
** On systems with ample stack space and that support alloca(), make
** use of alloca() to obtain space for large automatic objects.  By default,
** obtain space from malloc().
**
** The alloca() routine never returns NULL.  This will cause code paths
** that deal with sqlite3StackAlloc() failures to be unreachable.
*/
#ifdef SQLITE_USE_ALLOCA
# define sqlite3StackAllocRaw(D,N)   alloca(N)
# define sqlite3StackAllocZero(D,N)  memset(alloca(N), 0, N)
# define sqlite3StackFree(D,P)
#else
# define sqlite3StackAllocRaw(D,N)   sqlite3DbMallocRaw(D,N)
# define sqlite3StackAllocZero(D,N)  sqlite3DbMallocZero(D,N)
# define sqlite3StackFree(D,P)       sqlite3DbFree(D,P)
#endif

/* Do not allow both MEMSYS5 and MEMSYS3 to be defined together.  If they
** are, disable MEMSYS3
*/
#ifdef SQLITE_ENABLE_MEMSYS5
const sqlite3_mem_methods *sqlite3MemGetMemsys5(void);
#undef SQLITE_ENABLE_MEMSYS3
#endif
#ifdef SQLITE_ENABLE_MEMSYS3
const sqlite3_mem_methods *sqlite3MemGetMemsys3(void);
#endif


#ifndef SQLITE_MUTEX_OMIT
  sqlite3_mutex_methods const *sqlite3DefaultMutex(void);
  sqlite3_mutex_methods const *sqlite3NoopMutex(void);
  sqlite3_mutex *sqlite3MutexAlloc(int);
  int sqlite3MutexInit(void);
  int sqlite3MutexEnd(void);
#endif
#if !defined(SQLITE_MUTEX_OMIT) && !defined(SQLITE_MUTEX_NOOP)
  void sqlite3MemoryBarrier(void);
#else
# define sqlite3MemoryBarrier()
#endif

sqlite3_int64 sqlite3StatusValue(int);
void sqlite3StatusUp(int, int);
void sqlite3StatusDown(int, int);
void sqlite3StatusHighwater(int, int);
int sqlite3LookasideUsed(sqlite3*,int*);

/* Access to mutexes used by sqlite3_status() */
sqlite3_mutex *sqlite3Pcache1Mutex(void);
sqlite3_mutex *sqlite3MallocMutex(void);

#if defined(SQLITE_ENABLE_MULTITHREADED_CHECKS) && !defined(SQLITE_MUTEX_OMIT)
void sqlite3MutexWarnOnContention(sqlite3_mutex*);
#else
# define sqlite3MutexWarnOnContention(x)
#endif

#ifndef SQLITE_OMIT_FLOATING_POINT
# define EXP754 (((u64)0x7ff)<<52)
# define MAN754 ((((u64)1)<<52)-1)
# define IsNaN(X) (((X)&EXP754)==EXP754 && ((X)&MAN754)!=0)
  int sqlite3IsNaN(double);
#else
# define IsNaN(X)         0
# define sqlite3IsNaN(X)  0
#endif

/*
** An instance of the following structure holds information about SQL
** functions arguments that are the parameters to the printf() function.
*/
struct PrintfArguments {
  int nArg;                /* Total number of arguments */
  int nUsed;               /* Number of arguments used so far */
  sqlite3_value **apArg;   /* The argument values */
};

char *sqlite3MPrintf(sqlite3*,const char*, ...);
char *sqlite3VMPrintf(sqlite3*,const char*, va_list);
#if defined(SQLITE_DEBUG) || defined(SQLITE_HAVE_OS_TRACE)
  void sqlite3DebugPrintf(const char*, ...);
#endif
#if defined(SQLITE_TEST)
  void *sqlite3TestTextToPtr(const char*);
#endif

#if defined(SQLITE_DEBUG)
  void sqlite3TreeViewExpr(TreeView*, const Expr*, u8);
  void sqlite3TreeViewBareExprList(TreeView*, const ExprList*, const char*);
  void sqlite3TreeViewExprList(TreeView*, const ExprList*, u8, const char*);
  void sqlite3TreeViewSrcList(TreeView*, const SrcList*);
  void sqlite3TreeViewSelect(TreeView*, const Select*, u8);
  void sqlite3TreeViewWith(TreeView*, const With*, u8);
#ifndef SQLITE_OMIT_WINDOWFUNC
  void sqlite3TreeViewWindow(TreeView*, const Window*, u8);
  void sqlite3TreeViewWinFunc(TreeView*, const Window*, u8);
#endif
#endif


void sqlite3SetString(char **, sqlite3*, const char*);
void sqlite3ErrorMsg(Parse*, const char*, ...);
int sqlite3ErrorToParser(sqlite3*,int);
void sqlite3Dequote(char*);
void sqlite3DequoteExpr(Expr*);
void sqlite3TokenInit(Token*,char*);
int sqlite3KeywordCode(const unsigned char*, int);
int sqlite3RunParser(Parse*, const char*, char **);
void sqlite3FinishCoding(Parse*);
int sqlite3GetTempReg(Parse*);
void sqlite3ReleaseTempReg(Parse*,int);
int sqlite3GetTempRange(Parse*,int);
void sqlite3ReleaseTempRange(Parse*,int,int);
void sqlite3ClearTempRegCache(Parse*);
#ifdef SQLITE_DEBUG
int sqlite3NoTempsInRange(Parse*,int,int);
#endif
Expr *sqlite3ExprAlloc(sqlite3*,int,const Token*,int);
Expr *sqlite3Expr(sqlite3*,int,const char*);
void sqlite3ExprAttachSubtrees(sqlite3*,Expr*,Expr*,Expr*);
Expr *sqlite3PExpr(Parse*, int, Expr*, Expr*);
void sqlite3PExprAddSelect(Parse*, Expr*, Select*);
Expr *sqlite3ExprAnd(Parse*,Expr*, Expr*);
Expr *sqlite3ExprSimplifiedAndOr(Expr*);
Expr *sqlite3ExprFunction(Parse*,ExprList*, Token*, int);
void sqlite3ExprFunctionUsable(Parse*,Expr*,FuncDef*);
void sqlite3ExprAssignVarNumber(Parse*, Expr*, u32);
void sqlite3ExprDelete(sqlite3*, Expr*);
void sqlite3ExprUnmapAndDelete(Parse*, Expr*);
ExprList *sqlite3ExprListAppend(Parse*,ExprList*,Expr*);
ExprList *sqlite3ExprListAppendVector(Parse*,ExprList*,IdList*,Expr*);
void sqlite3ExprListSetSortOrder(ExprList*,int,int);
void sqlite3ExprListSetName(Parse*,ExprList*,Token*,int);
void sqlite3ExprListSetSpan(Parse*,ExprList*,const char*,const char*);
void sqlite3ExprListDelete(sqlite3*, ExprList*);
u32 sqlite3ExprListFlags(const ExprList*);
int sqlite3IndexHasDuplicateRootPage(Index*);
int sqlite3Init(sqlite3*, char**);
int sqlite3InitCallback(void*, int, char**, char**);
int sqlite3InitOne(sqlite3*, int, char**, u32);
void sqlite3Pragma(Parse*,Token*,Token*,Token*,int);
#ifndef SQLITE_OMIT_VIRTUALTABLE
Module *sqlite3PragmaVtabRegister(sqlite3*,const char *zName);
#endif
void sqlite3ResetAllSchemasOfConnection(sqlite3*);
void sqlite3ResetOneSchema(sqlite3*,int);
void sqlite3CollapseDatabaseArray(sqlite3*);
void sqlite3CommitInternalChanges(sqlite3*);
void sqlite3DeleteColumnNames(sqlite3*,Table*);
int sqlite3ColumnsFromExprList(Parse*,ExprList*,i16*,Column**);
void sqlite3SelectAddColumnTypeAndCollation(Parse*,Table*,Select*,char);
Table *sqlite3ResultSetOfSelect(Parse*,Select*,char);
void sqlite3OpenSchemaTable(Parse *, int);
Index *sqlite3PrimaryKeyIndex(Table*);
i16 sqlite3TableColumnToIndex(Index*, i16);
#ifdef SQLITE_OMIT_GENERATED_COLUMNS
# define sqlite3TableColumnToStorage(T,X) (X)  /* No-op pass-through */
# define sqlite3StorageColumnToTable(T,X) (X)  /* No-op pass-through */
#else
  i16 sqlite3TableColumnToStorage(Table*, i16);
  i16 sqlite3StorageColumnToTable(Table*, i16);
#endif
void sqlite3StartTable(Parse*,Token*,Token*,int,int,int,int);
#if SQLITE_ENABLE_HIDDEN_COLUMNS
  void sqlite3ColumnPropertiesFromName(Table*, Column*);
#else
# define sqlite3ColumnPropertiesFromName(T,C) /* no-op */
#endif
void sqlite3AddColumn(Parse*,Token*,Token*);
void sqlite3AddNotNull(Parse*, int);
void sqlite3AddPrimaryKey(Parse*, ExprList*, int, int, int);
void sqlite3AddCheckConstraint(Parse*, Expr*, const char*, const char*);
void sqlite3AddDefaultValue(Parse*,Expr*,const char*,const char*);
void sqlite3AddCollateType(Parse*, Token*);
void sqlite3AddGenerated(Parse*,Expr*,Token*);
void sqlite3EndTable(Parse*,Token*,Token*,u8,Select*);
void sqlite3AddReturning(Parse*,ExprList*);
int sqlite3ParseUri(const char*,const char*,unsigned int*,
                    sqlite3_vfs**,char**,char **);
#define sqlite3CodecQueryParameters(A,B,C) 0
Btree *sqlite3DbNameToBtree(sqlite3*,const char*);

#ifdef SQLITE_UNTESTABLE
# define sqlite3FaultSim(X) SQLITE_OK
#else
  int sqlite3FaultSim(int);
#endif

Bitvec *sqlite3BitvecCreate(u32);
int sqlite3BitvecTest(Bitvec*, u32);
int sqlite3BitvecTestNotNull(Bitvec*, u32);
int sqlite3BitvecSet(Bitvec*, u32);
void sqlite3BitvecClear(Bitvec*, u32, void*);
void sqlite3BitvecDestroy(Bitvec*);
u32 sqlite3BitvecSize(Bitvec*);
#ifndef SQLITE_UNTESTABLE
int sqlite3BitvecBuiltinTest(int,int*);
#endif

RowSet *sqlite3RowSetInit(sqlite3*);
void sqlite3RowSetDelete(void*);
void sqlite3RowSetClear(void*);
void sqlite3RowSetInsert(RowSet*, i64);
int sqlite3RowSetTest(RowSet*, int iBatch, i64);
int sqlite3RowSetNext(RowSet*, i64*);

void sqlite3CreateView(Parse*,Token*,Token*,Token*,ExprList*,Select*,int,int);

#if !defined(SQLITE_OMIT_VIEW) || !defined(SQLITE_OMIT_VIRTUALTABLE)
  int sqlite3ViewGetColumnNames(Parse*,Table*);
#else
# define sqlite3ViewGetColumnNames(A,B) 0
#endif

#if SQLITE_MAX_ATTACHED>30
  int sqlite3DbMaskAllZero(yDbMask);
#endif
void sqlite3DropTable(Parse*, SrcList*, int, int);
void sqlite3CodeDropTable(Parse*, Table*, int, int);
void sqlite3DeleteTable(sqlite3*, Table*);
void sqlite3FreeIndex(sqlite3*, Index*);
#ifndef SQLITE_OMIT_AUTOINCREMENT
  void sqlite3AutoincrementBegin(Parse *pParse);
  void sqlite3AutoincrementEnd(Parse *pParse);
#else
# define sqlite3AutoincrementBegin(X)
# define sqlite3AutoincrementEnd(X)
#endif
void sqlite3Insert(Parse*, SrcList*, Select*, IdList*, int, Upsert*);
#ifndef SQLITE_OMIT_GENERATED_COLUMNS
  void sqlite3ComputeGeneratedColumns(Parse*, int, Table*);
#endif
void *sqlite3ArrayAllocate(sqlite3*,void*,int,int*,int*);
IdList *sqlite3IdListAppend(Parse*, IdList*, Token*);
int sqlite3IdListIndex(IdList*,const char*);
SrcList *sqlite3SrcListEnlarge(Parse*, SrcList*, int, int);
SrcList *sqlite3SrcListAppendList(Parse *pParse, SrcList *p1, SrcList *p2);
SrcList *sqlite3SrcListAppend(Parse*, SrcList*, Token*, Token*);
SrcList *sqlite3SrcListAppendFromTerm(Parse*, SrcList*, Token*, Token*,
                                      Token*, Select*, Expr*, IdList*);
void sqlite3SrcListIndexedBy(Parse *, SrcList *, Token *);
void sqlite3SrcListFuncArgs(Parse*, SrcList*, ExprList*);
int sqlite3IndexedByLookup(Parse *, SrcItem *);
void sqlite3SrcListShiftJoinType(SrcList*);
void sqlite3SrcListAssignCursors(Parse*, SrcList*);
void sqlite3IdListDelete(sqlite3*, IdList*);
void sqlite3SrcListDelete(sqlite3*, SrcList*);
Index *sqlite3AllocateIndexObject(sqlite3*,i16,int,char**);
void sqlite3CreateIndex(Parse*,Token*,Token*,SrcList*,ExprList*,int,Token*,
                          Expr*, int, int, u8);
void sqlite3DropIndex(Parse*, SrcList*, int);
int sqlite3Select(Parse*, Select*, SelectDest*);
Select *sqlite3SelectNew(Parse*,ExprList*,SrcList*,Expr*,ExprList*,
                         Expr*,ExprList*,u32,Expr*);
void sqlite3SelectDelete(sqlite3*, Select*);
Table *sqlite3SrcListLookup(Parse*, SrcList*);
int sqlite3IsReadOnly(Parse*, Table*, int);
void sqlite3OpenTable(Parse*, int iCur, int iDb, Table*, int);
#if defined(SQLITE_ENABLE_UPDATE_DELETE_LIMIT) && !defined(SQLITE_OMIT_SUBQUERY)
Expr *sqlite3LimitWhere(Parse*,SrcList*,Expr*,ExprList*,Expr*,char*);
#endif
void sqlite3DeleteFrom(Parse*, SrcList*, Expr*, ExprList*, Expr*);
void sqlite3Update(Parse*, SrcList*, ExprList*,Expr*,int,ExprList*,Expr*,
                   Upsert*);
WhereInfo *sqlite3WhereBegin(Parse*,SrcList*,Expr*,ExprList*,ExprList*,u16,int);
void sqlite3WhereEnd(WhereInfo*);
LogEst sqlite3WhereOutputRowCount(WhereInfo*);
int sqlite3WhereIsDistinct(WhereInfo*);
int sqlite3WhereIsOrdered(WhereInfo*);
int sqlite3WhereOrderByLimitOptLabel(WhereInfo*);
void sqlite3WhereMinMaxOptEarlyOut(Vdbe*,WhereInfo*);
int sqlite3WhereIsSorted(WhereInfo*);
int sqlite3WhereContinueLabel(WhereInfo*);
int sqlite3WhereBreakLabel(WhereInfo*);
int sqlite3WhereOkOnePass(WhereInfo*, int*);
#define ONEPASS_OFF      0        /* Use of ONEPASS not allowed */
#define ONEPASS_SINGLE   1        /* ONEPASS valid for a single row update */
#define ONEPASS_MULTI    2        /* ONEPASS is valid for multiple rows */
int sqlite3WhereUsesDeferredSeek(WhereInfo*);
void sqlite3ExprCodeLoadIndexColumn(Parse*, Index*, int, int, int);
int sqlite3ExprCodeGetColumn(Parse*, Table*, int, int, int, u8);
void sqlite3ExprCodeGetColumnOfTable(Vdbe*, Table*, int, int, int);
void sqlite3ExprCodeMove(Parse*, int, int, int);
void sqlite3ExprCode(Parse*, Expr*, int);
#ifndef SQLITE_OMIT_GENERATED_COLUMNS
void sqlite3ExprCodeGeneratedColumn(Parse*, Column*, int);
#endif
void sqlite3ExprCodeCopy(Parse*, Expr*, int);
void sqlite3ExprCodeFactorable(Parse*, Expr*, int);
int sqlite3ExprCodeRunJustOnce(Parse*, Expr*, int);
int sqlite3ExprCodeTemp(Parse*, Expr*, int*);
int sqlite3ExprCodeTarget(Parse*, Expr*, int);
int sqlite3ExprCodeExprList(Parse*, ExprList*, int, int, u8);
#define SQLITE_ECEL_DUP      0x01  /* Deep, not shallow copies */
#define SQLITE_ECEL_FACTOR   0x02  /* Factor out constant terms */
#define SQLITE_ECEL_REF      0x04  /* Use ExprList.u.x.iOrderByCol */
#define SQLITE_ECEL_OMITREF  0x08  /* Omit if ExprList.u.x.iOrderByCol */
void sqlite3ExprIfTrue(Parse*, Expr*, int, int);
void sqlite3ExprIfFalse(Parse*, Expr*, int, int);
void sqlite3ExprIfFalseDup(Parse*, Expr*, int, int);
Table *sqlite3FindTable(sqlite3*,const char*, const char*);
#define LOCATE_VIEW    0x01
#define LOCATE_NOERR   0x02
Table *sqlite3LocateTable(Parse*,u32 flags,const char*, const char*);
Table *sqlite3LocateTableItem(Parse*,u32 flags,SrcItem *);
Index *sqlite3FindIndex(sqlite3*,const char*, const char*);
void sqlite3UnlinkAndDeleteTable(sqlite3*,int,const char*);
void sqlite3UnlinkAndDeleteIndex(sqlite3*,int,const char*);
void sqlite3Vacuum(Parse*,Token*,Expr*);
int sqlite3RunVacuum(char**, sqlite3*, int, sqlite3_value*);
char *sqlite3NameFromToken(sqlite3*, Token*);
int sqlite3ExprCompare(Parse*,Expr*, Expr*, int);
int sqlite3ExprCompareSkip(Expr*, Expr*, int);
int sqlite3ExprListCompare(ExprList*, ExprList*, int);
int sqlite3ExprImpliesExpr(Parse*,Expr*, Expr*, int);
int sqlite3ExprImpliesNonNullRow(Expr*,int);
void sqlite3AggInfoPersistWalkerInit(Walker*,Parse*);
void sqlite3ExprAnalyzeAggregates(NameContext*, Expr*);
void sqlite3ExprAnalyzeAggList(NameContext*,ExprList*);
int sqlite3ExprCoveredByIndex(Expr*, int iCur, Index *pIdx);
int sqlite3FunctionUsesThisSrc(Expr*, SrcList*);
Vdbe *sqlite3GetVdbe(Parse*);
#ifndef SQLITE_UNTESTABLE
void sqlite3PrngSaveState(void);
void sqlite3PrngRestoreState(void);
#endif
void sqlite3FastPrngInit(FastPrng*);
void sqlite3FastRandomness(FastPrng*, int N, void *P);
void sqlite3RollbackAll(sqlite3*,int);
void sqlite3CodeVerifySchema(Parse*, int);
void sqlite3CodeVerifyNamedSchema(Parse*, const char *zDb);
void sqlite3BeginTransaction(Parse*, int);
void sqlite3EndTransaction(Parse*,int);
void sqlite3Savepoint(Parse*, int, Token*);
void sqlite3CloseSavepoints(sqlite3 *);
void sqlite3LeaveMutexAndCloseZombie(sqlite3*);
u32 sqlite3IsTrueOrFalse(const char*);
int sqlite3ExprIdToTrueFalse(Expr*);
int sqlite3ExprTruthValue(const Expr*);
int sqlite3ExprIsConstant(Expr*);
int sqlite3ExprIsConstantNotJoin(Expr*);
int sqlite3ExprIsConstantOrFunction(Expr*, u8);
int sqlite3ExprIsConstantOrGroupBy(Parse*, Expr*, ExprList*);
int sqlite3ExprIsTableConstant(Expr*,int);
#ifdef SQLITE_ENABLE_CURSOR_HINTS
int sqlite3ExprContainsSubquery(Expr*);
#endif
int sqlite3ExprIsInteger(Expr*, int*);
int sqlite3ExprCanBeNull(const Expr*);
int sqlite3ExprNeedsNoAffinityChange(const Expr*, char);
int sqlite3IsRowid(const char*);
void sqlite3GenerateRowDelete(
    Parse*,Table*,Trigger*,int,int,int,i16,u8,u8,u8,int);
void sqlite3GenerateRowIndexDelete(Parse*, Table*, int, int, int*, int);
int sqlite3GenerateIndexKey(Parse*, Index*, int, int, int, int*,Index*,int);
void sqlite3ResolvePartIdxLabel(Parse*,int);
int sqlite3ExprReferencesUpdatedColumn(Expr*,int*,int);
void sqlite3GenerateConstraintChecks(Parse*,Table*,int*,int,int,int,int,
                                     u8,u8,int,int*,int*,Upsert*);
#ifdef SQLITE_ENABLE_NULL_TRIM
  void sqlite3SetMakeRecordP5(Vdbe*,Table*);
#else
# define sqlite3SetMakeRecordP5(A,B)
#endif
void sqlite3CompleteInsertion(Parse*,Table*,int,int,int,int*,int,int,int);
int sqlite3OpenTableAndIndices(Parse*, Table*, int, u8, int, u8*, int*, int*);
void sqlite3BeginWriteOperation(Parse*, int, int);
void sqlite3MultiWrite(Parse*);
void sqlite3MayAbort(Parse*);
void sqlite3HaltConstraint(Parse*, int, int, char*, i8, u8);
void sqlite3UniqueConstraint(Parse*, int, Index*);
void sqlite3RowidConstraint(Parse*, int, Table*);
Expr *sqlite3ExprDup(sqlite3*,Expr*,int);
ExprList *sqlite3ExprListDup(sqlite3*,ExprList*,int);
SrcList *sqlite3SrcListDup(sqlite3*,SrcList*,int);
IdList *sqlite3IdListDup(sqlite3*,IdList*);
Select *sqlite3SelectDup(sqlite3*,Select*,int);
FuncDef *sqlite3FunctionSearch(int,const char*);
void sqlite3InsertBuiltinFuncs(FuncDef*,int);
FuncDef *sqlite3FindFunction(sqlite3*,const char*,int,u8,u8);
void sqlite3RegisterBuiltinFunctions(void);
void sqlite3RegisterDateTimeFunctions(void);
void sqlite3RegisterPerConnectionBuiltinFunctions(sqlite3*);
int sqlite3SafetyCheckOk(sqlite3*);
int sqlite3SafetyCheckSickOrOk(sqlite3*);
void sqlite3ChangeCookie(Parse*, int);

#if !defined(SQLITE_OMIT_VIEW) && !defined(SQLITE_OMIT_TRIGGER)
void sqlite3MaterializeView(Parse*, Table*, Expr*, ExprList*,Expr*,int);
#endif

#ifndef SQLITE_OMIT_TRIGGER
  void sqlite3BeginTrigger(Parse*, Token*,Token*,int,int,IdList*,SrcList*,
                           Expr*,int, int);
  void sqlite3FinishTrigger(Parse*, TriggerStep*, Token*);
  void sqlite3DropTrigger(Parse*, SrcList*, int);
  void sqlite3DropTriggerPtr(Parse*, Trigger*);
  Trigger *sqlite3TriggersExist(Parse *, Table*, int, ExprList*, int *pMask);
  Trigger *sqlite3TriggerList(Parse *, Table *);
  void sqlite3CodeRowTrigger(Parse*, Trigger *, int, ExprList*, int, Table *,
                            int, int, int);
  void sqlite3CodeRowTriggerDirect(Parse *, Trigger *, Table *, int, int, int);
  void sqliteViewTriggers(Parse*, Table*, Expr*, int, ExprList*);
  void sqlite3DeleteTriggerStep(sqlite3*, TriggerStep*);
  TriggerStep *sqlite3TriggerSelectStep(sqlite3*,Select*,
                                        const char*,const char*);
  TriggerStep *sqlite3TriggerInsertStep(Parse*,Token*, IdList*,
                                        Select*,u8,Upsert*,
                                        const char*,const char*);
  TriggerStep *sqlite3TriggerUpdateStep(Parse*,Token*,SrcList*,ExprList*,
                                        Expr*, u8, const char*,const char*);
  TriggerStep *sqlite3TriggerDeleteStep(Parse*,Token*, Expr*,
                                        const char*,const char*);
  void sqlite3DeleteTrigger(sqlite3*, Trigger*);
  void sqlite3UnlinkAndDeleteTrigger(sqlite3*,int,const char*);
  u32 sqlite3TriggerColmask(Parse*,Trigger*,ExprList*,int,int,Table*,int);
  SrcList *sqlite3TriggerStepSrc(Parse*, TriggerStep*);
# define sqlite3ParseToplevel(p) ((p)->pToplevel ? (p)->pToplevel : (p))
# define sqlite3IsToplevel(p) ((p)->pToplevel==0)
#else
# define sqlite3TriggersExist(B,C,D,E,F) 0
# define sqlite3DeleteTrigger(A,B)
# define sqlite3DropTriggerPtr(A,B)
# define sqlite3UnlinkAndDeleteTrigger(A,B,C)
# define sqlite3CodeRowTrigger(A,B,C,D,E,F,G,H,I)
# define sqlite3CodeRowTriggerDirect(A,B,C,D,E,F)
# define sqlite3TriggerList(X, Y) 0
# define sqlite3ParseToplevel(p) p
# define sqlite3IsToplevel(p) 1
# define sqlite3TriggerColmask(A,B,C,D,E,F,G) 0
# define sqlite3TriggerStepSrc(A,B) 0
#endif

int sqlite3JoinType(Parse*, Token*, Token*, Token*);
int sqlite3ColumnIndex(Table *pTab, const char *zCol);
void sqlite3SetJoinExpr(Expr*,int);
void sqlite3CreateForeignKey(Parse*, ExprList*, Token*, ExprList*, int);
void sqlite3DeferForeignKey(Parse*, int);
#ifndef SQLITE_OMIT_AUTHORIZATION
  void sqlite3AuthRead(Parse*,Expr*,Schema*,SrcList*);
  int sqlite3AuthCheck(Parse*,int, const char*, const char*, const char*);
  void sqlite3AuthContextPush(Parse*, AuthContext*, const char*);
  void sqlite3AuthContextPop(AuthContext*);
  int sqlite3AuthReadCol(Parse*, const char *, const char *, int);
#else
# define sqlite3AuthRead(a,b,c,d)
# define sqlite3AuthCheck(a,b,c,d,e)    SQLITE_OK
# define sqlite3AuthContextPush(a,b,c)
# define sqlite3AuthContextPop(a)  ((void)(a))
#endif
int sqlite3DbIsNamed(sqlite3 *db, int iDb, const char *zName);
void sqlite3Attach(Parse*, Expr*, Expr*, Expr*);
void sqlite3Detach(Parse*, Expr*);
void sqlite3FixInit(DbFixer*, Parse*, int, const char*, const Token*);
int sqlite3FixSrcList(DbFixer*, SrcList*);
int sqlite3FixSelect(DbFixer*, Select*);
int sqlite3FixExpr(DbFixer*, Expr*);
int sqlite3FixTriggerStep(DbFixer*, TriggerStep*);
int sqlite3RealSameAsInt(double,sqlite3_int64);
void sqlite3Int64ToText(i64,char*);
int sqlite3AtoF(const char *z, double*, int, u8);
int sqlite3GetInt32(const char *, int*);
int sqlite3GetUInt32(const char*, u32*);
int sqlite3Atoi(const char*);
#ifndef SQLITE_OMIT_UTF16
int sqlite3Utf16ByteLen(const void *pData, int nChar);
#endif
int sqlite3Utf8CharLen(const char *pData, int nByte);
u32 sqlite3Utf8Read(const u8**);
LogEst sqlite3LogEst(u64);
LogEst sqlite3LogEstAdd(LogEst,LogEst);
#ifndef SQLITE_OMIT_VIRTUALTABLE
LogEst sqlite3LogEstFromDouble(double);
#endif
#if defined(SQLITE_ENABLE_STMT_SCANSTATUS) || \
    defined(SQLITE_ENABLE_STAT4) || \
    defined(SQLITE_EXPLAIN_ESTIMATED_ROWS)
u64 sqlite3LogEstToInt(LogEst);
#endif
VList *sqlite3VListAdd(sqlite3*,VList*,const char*,int,int);
const char *sqlite3VListNumToName(VList*,int);
int sqlite3VListNameToNum(VList*,const char*,int);

/*
** Routines to read and write variable-length integers.  These used to
** be defined locally, but now we use the varint routines in the util.c
** file.
*/
int sqlite3PutVarint(unsigned char*, u64);
u8 sqlite3GetVarint(const unsigned char *, u64 *);
u8 sqlite3GetVarint32(const unsigned char *, u32 *);
int sqlite3VarintLen(u64 v);

/*
** The common case is for a varint to be a single byte.  They following
** macros handle the common case without a procedure call, but then call
** the procedure for larger varints.
*/
#define getVarint32(A,B)  \
  (u8)((*(A)<(u8)0x80)?((B)=(u32)*(A)),1:sqlite3GetVarint32((A),(u32 *)&(B)))
#define getVarint32NR(A,B) \
  B=(u32)*(A);if(B>=0x80)sqlite3GetVarint32((A),(u32*)&(B))
#define putVarint32(A,B)  \
  (u8)(((u32)(B)<(u32)0x80)?(*(A)=(unsigned char)(B)),1:\
  sqlite3PutVarint((A),(B)))
#define getVarint    sqlite3GetVarint
#define putVarint    sqlite3PutVarint


const char *sqlite3IndexAffinityStr(sqlite3*, Index*);
void sqlite3TableAffinity(Vdbe*, Table*, int);
char sqlite3CompareAffinity(const Expr *pExpr, char aff2);
int sqlite3IndexAffinityOk(const Expr *pExpr, char idx_affinity);
char sqlite3TableColumnAffinity(Table*,int);
char sqlite3ExprAffinity(const Expr *pExpr);
int sqlite3Atoi64(const char*, i64*, int, u8);
int sqlite3DecOrHexToI64(const char*, i64*);
void sqlite3ErrorWithMsg(sqlite3*, int, const char*,...);
void sqlite3Error(sqlite3*,int);
void sqlite3ErrorClear(sqlite3*);
void sqlite3SystemError(sqlite3*,int);
void *sqlite3HexToBlob(sqlite3*, const char *z, int n);
u8 sqlite3HexToInt(int h);
int sqlite3TwoPartName(Parse *, Token *, Token *, Token **);

#if defined(SQLITE_NEED_ERR_NAME)
const char *sqlite3ErrName(int);
#endif

#ifdef SQLITE_ENABLE_DESERIALIZE
int sqlite3MemdbInit(void);
#endif

const char *sqlite3ErrStr(int);
int sqlite3ReadSchema(Parse *pParse);
CollSeq *sqlite3FindCollSeq(sqlite3*,u8 enc, const char*,int);
int sqlite3IsBinary(const CollSeq*);
CollSeq *sqlite3LocateCollSeq(Parse *pParse, const char*zName);
void sqlite3SetTextEncoding(sqlite3 *db, u8);
CollSeq *sqlite3ExprCollSeq(Parse *pParse, const Expr *pExpr);
CollSeq *sqlite3ExprNNCollSeq(Parse *pParse, const Expr *pExpr);
int sqlite3ExprCollSeqMatch(Parse*,const Expr*,const Expr*);
Expr *sqlite3ExprAddCollateToken(Parse *pParse, Expr*, const Token*, int);
Expr *sqlite3ExprAddCollateString(Parse*,Expr*,const char*);
Expr *sqlite3ExprSkipCollate(Expr*);
Expr *sqlite3ExprSkipCollateAndLikely(Expr*);
int sqlite3CheckCollSeq(Parse *, CollSeq *);
int sqlite3WritableSchema(sqlite3*);
int sqlite3CheckObjectName(Parse*, const char*,const char*,const char*);
void sqlite3VdbeSetChanges(sqlite3 *, int);
int sqlite3AddInt64(i64*,i64);
int sqlite3SubInt64(i64*,i64);
int sqlite3MulInt64(i64*,i64);
int sqlite3AbsInt32(int);
#ifdef SQLITE_ENABLE_8_3_NAMES
void sqlite3FileSuffix3(const char*, char*);
#else
# define sqlite3FileSuffix3(X,Y)
#endif
u8 sqlite3GetBoolean(const char *z,u8);

const void *sqlite3ValueText(sqlite3_value*, u8);
int sqlite3ValueBytes(sqlite3_value*, u8);
void sqlite3ValueSetStr(sqlite3_value*, int, const void *,u8,
                        void(*)(void*));
void sqlite3ValueSetNull(sqlite3_value*);
void sqlite3ValueFree(sqlite3_value*);
#ifndef SQLITE_UNTESTABLE
void sqlite3ResultIntReal(sqlite3_context*);
#endif
sqlite3_value *sqlite3ValueNew(sqlite3 *);
#ifndef SQLITE_OMIT_UTF16
char *sqlite3Utf16to8(sqlite3 *, const void*, int, u8);
#endif
int sqlite3ValueFromExpr(sqlite3 *, Expr *, u8, u8, sqlite3_value **);
void sqlite3ValueApplyAffinity(sqlite3_value *, u8, u8);
#ifndef SQLITE_AMALGAMATION
extern const unsigned char sqlite3OpcodeProperty[];
extern const char sqlite3StrBINARY[];
extern const unsigned char sqlite3UpperToLower[];
extern const unsigned char sqlite3CtypeMap[];
extern SQLITE_WSD struct Sqlite3Config sqlite3Config;
extern FuncDefHash sqlite3BuiltinFunctions;
#ifndef SQLITE_OMIT_WSD
extern int sqlite3PendingByte;
#endif
#endif /* SQLITE_AMALGAMATION */
#ifdef VDBE_PROFILE
extern sqlite3_uint64 sqlite3NProfileCnt;
#endif
void sqlite3RootPageMoved(sqlite3*, int, Pgno, Pgno);
void sqlite3Reindex(Parse*, Token*, Token*);
void sqlite3AlterFunctions(void);
void sqlite3AlterRenameTable(Parse*, SrcList*, Token*);
void sqlite3AlterRenameColumn(Parse*, SrcList*, Token*, Token*);
int sqlite3GetToken(const unsigned char *, int *);
void sqlite3NestedParse(Parse*, const char*, ...);
void sqlite3ExpirePreparedStatements(sqlite3*, int);
void sqlite3CodeRhsOfIN(Parse*, Expr*, int);
int sqlite3CodeSubselect(Parse*, Expr*);
void sqlite3SelectPrep(Parse*, Select*, NameContext*);
int sqlite3ExpandSubquery(Parse*, SrcItem*);
void sqlite3SelectWrongNumTermsError(Parse *pParse, Select *p);
int sqlite3MatchEName(
  const struct ExprList_item*,
  const char*,
  const char*,
  const char*
);
Bitmask sqlite3ExprColUsed(Expr*);
u8 sqlite3StrIHash(const char*);
int sqlite3ResolveExprNames(NameContext*, Expr*);
int sqlite3ResolveExprListNames(NameContext*, ExprList*);
void sqlite3ResolveSelectNames(Parse*, Select*, NameContext*);
int sqlite3ResolveSelfReference(Parse*,Table*,int,Expr*,ExprList*);
int sqlite3ResolveOrderGroupBy(Parse*, Select*, ExprList*, const char*);
void sqlite3ColumnDefault(Vdbe *, Table *, int, int);
void sqlite3AlterFinishAddColumn(Parse *, Token *);
void sqlite3AlterBeginAddColumn(Parse *, SrcList *);
void sqlite3AlterDropColumn(Parse*, SrcList*, Token*);
void *sqlite3RenameTokenMap(Parse*, void*, Token*);
void sqlite3RenameTokenRemap(Parse*, void *pTo, void *pFrom);
void sqlite3RenameExprUnmap(Parse*, Expr*);
void sqlite3RenameExprlistUnmap(Parse*, ExprList*);
CollSeq *sqlite3GetCollSeq(Parse*, u8, CollSeq *, const char*);
char sqlite3AffinityType(const char*, Column*);
void sqlite3Analyze(Parse*, Token*, Token*);
int sqlite3InvokeBusyHandler(BusyHandler*);
int sqlite3FindDb(sqlite3*, Token*);
int sqlite3FindDbName(sqlite3 *, const char *);
int sqlite3AnalysisLoad(sqlite3*,int iDB);
void sqlite3DeleteIndexSamples(sqlite3*,Index*);
void sqlite3DefaultRowEst(Index*);
void sqlite3RegisterLikeFunctions(sqlite3*, int);
int sqlite3IsLikeFunction(sqlite3*,Expr*,int*,char*);
void sqlite3SchemaClear(void *);
Schema *sqlite3SchemaGet(sqlite3 *, Btree *);
int sqlite3SchemaToIndex(sqlite3 *db, Schema *);
KeyInfo *sqlite3KeyInfoAlloc(sqlite3*,int,int);
void sqlite3KeyInfoUnref(KeyInfo*);
KeyInfo *sqlite3KeyInfoRef(KeyInfo*);
KeyInfo *sqlite3KeyInfoOfIndex(Parse*, Index*);
KeyInfo *sqlite3KeyInfoFromExprList(Parse*, ExprList*, int, int);
int sqlite3HasExplicitNulls(Parse*, ExprList*);

#ifdef SQLITE_DEBUG
int sqlite3KeyInfoIsWriteable(KeyInfo*);
#endif
int sqlite3CreateFunc(sqlite3 *, const char *, int, int, void *,
  void (*)(sqlite3_context*,int,sqlite3_value **),
  void (*)(sqlite3_context*,int,sqlite3_value **), 
  void (*)(sqlite3_context*),
  void (*)(sqlite3_context*),
  void (*)(sqlite3_context*,int,sqlite3_value **), 
  FuncDestructor *pDestructor
);
void sqlite3NoopDestructor(void*);
void sqlite3OomFault(sqlite3*);
void sqlite3OomClear(sqlite3*);
int sqlite3ApiExit(sqlite3 *db, int);
int sqlite3OpenTempDatabase(Parse *);

void sqlite3StrAccumInit(StrAccum*, sqlite3*, char*, int, int);
char *sqlite3StrAccumFinish(StrAccum*);
void sqlite3SelectDestInit(SelectDest*,int,int);
Expr *sqlite3CreateColumnExpr(sqlite3 *, SrcList *, int, int);

void sqlite3BackupRestart(sqlite3_backup *);
void sqlite3BackupUpdate(sqlite3_backup *, Pgno, const u8 *);

#ifndef SQLITE_OMIT_SUBQUERY
int sqlite3ExprCheckIN(Parse*, Expr*);
#else
# define sqlite3ExprCheckIN(x,y) SQLITE_OK
#endif

#ifdef SQLITE_ENABLE_STAT4
int sqlite3Stat4ProbeSetValue(
    Parse*,Index*,UnpackedRecord**,Expr*,int,int,int*);
int sqlite3Stat4ValueFromExpr(Parse*, Expr*, u8, sqlite3_value**);
void sqlite3Stat4ProbeFree(UnpackedRecord*);
int sqlite3Stat4Column(sqlite3*, const void*, int, int, sqlite3_value**);
char sqlite3IndexColumnAffinity(sqlite3*, Index*, int);
#endif

/*
** The interface to the LEMON-generated parser
*/
#ifndef SQLITE_AMALGAMATION
  void *sqlite3ParserAlloc(void*(*)(u64), Parse*);
  void sqlite3ParserFree(void*, void(*)(void*));
#endif
void sqlite3Parser(void*, int, Token);
int sqlite3ParserFallback(int);
#ifdef YYTRACKMAXSTACKDEPTH
  int sqlite3ParserStackPeak(void*);
#endif

void sqlite3AutoLoadExtensions(sqlite3*);
#ifndef SQLITE_OMIT_LOAD_EXTENSION
  void sqlite3CloseExtensions(sqlite3*);
#else
# define sqlite3CloseExtensions(X)
#endif

#ifndef SQLITE_OMIT_SHARED_CACHE
  void sqlite3TableLock(Parse *, int, Pgno, u8, const char *);
#else
  #define sqlite3TableLock(v,w,x,y,z)
#endif

#ifdef SQLITE_TEST
  int sqlite3Utf8To8(unsigned char*);
#endif

#ifdef SQLITE_OMIT_VIRTUALTABLE
#  define sqlite3VtabClear(Y)
#  define sqlite3VtabSync(X,Y) SQLITE_OK
#  define sqlite3VtabRollback(X)
#  define sqlite3VtabCommit(X)
#  define sqlite3VtabInSync(db) 0
#  define sqlite3VtabLock(X)
#  define sqlite3VtabUnlock(X)
#  define sqlite3VtabModuleUnref(D,X)
#  define sqlite3VtabUnlockList(X)
#  define sqlite3VtabSavepoint(X, Y, Z) SQLITE_OK
#  define sqlite3GetVTable(X,Y)  ((VTable*)0)
#else
   void sqlite3VtabClear(sqlite3 *db, Table*);
   void sqlite3VtabDisconnect(sqlite3 *db, Table *p);
   int sqlite3VtabSync(sqlite3 *db, Vdbe*);
   int sqlite3VtabRollback(sqlite3 *db);
   int sqlite3VtabCommit(sqlite3 *db);
   void sqlite3VtabLock(VTable *);
   void sqlite3VtabUnlock(VTable *);
   void sqlite3VtabModuleUnref(sqlite3*,Module*);
   void sqlite3VtabUnlockList(sqlite3*);
   int sqlite3VtabSavepoint(sqlite3 *, int, int);
   void sqlite3VtabImportErrmsg(Vdbe*, sqlite3_vtab*);
   VTable *sqlite3GetVTable(sqlite3*, Table*);
   Module *sqlite3VtabCreateModule(
     sqlite3*,
     const char*,
     const sqlite3_module*,
     void*,
     void(*)(void*)
   );
#  define sqlite3VtabInSync(db) ((db)->nVTrans>0 && (db)->aVTrans==0)
#endif
int sqlite3ReadOnlyShadowTables(sqlite3 *db);
#ifndef SQLITE_OMIT_VIRTUALTABLE
  int sqlite3ShadowTableName(sqlite3 *db, const char *zName);
  int sqlite3IsShadowTableOf(sqlite3*,Table*,const char*);
#else
# define sqlite3ShadowTableName(A,B) 0
# define sqlite3IsShadowTableOf(A,B,C) 0
#endif
int sqlite3VtabEponymousTableInit(Parse*,Module*);
void sqlite3VtabEponymousTableClear(sqlite3*,Module*);
void sqlite3VtabMakeWritable(Parse*,Table*);
void sqlite3VtabBeginParse(Parse*, Token*, Token*, Token*, int);
void sqlite3VtabFinishParse(Parse*, Token*);
void sqlite3VtabArgInit(Parse*);
void sqlite3VtabArgExtend(Parse*, Token*);
int sqlite3VtabCallCreate(sqlite3*, int, const char *, char **);
int sqlite3VtabCallConnect(Parse*, Table*);
int sqlite3VtabCallDestroy(sqlite3*, int, const char *);
int sqlite3VtabBegin(sqlite3 *, VTable *);
FuncDef *sqlite3VtabOverloadFunction(sqlite3 *,FuncDef*, int nArg, Expr*);
sqlite3_int64 sqlite3StmtCurrentTime(sqlite3_context*);
int sqlite3VdbeParameterIndex(Vdbe*, const char*, int);
int sqlite3TransferBindings(sqlite3_stmt *, sqlite3_stmt *);
void sqlite3ParserReset(Parse*);
void *sqlite3ParserAddCleanup(Parse*,void(*)(sqlite3*,void*),void*);
#ifdef SQLITE_ENABLE_NORMALIZE
char *sqlite3Normalize(Vdbe*, const char*);
#endif
int sqlite3Reprepare(Vdbe*);
void sqlite3ExprListCheckLength(Parse*, ExprList*, const char*);
CollSeq *sqlite3ExprCompareCollSeq(Parse*,const Expr*);
CollSeq *sqlite3BinaryCompareCollSeq(Parse *, const Expr*, const Expr*);
int sqlite3TempInMemory(const sqlite3*);
const char *sqlite3JournalModename(int);
#ifndef SQLITE_OMIT_WAL
  int sqlite3Checkpoint(sqlite3*, int, int, int*, int*);
  int sqlite3WalDefaultHook(void*,sqlite3*,const char*,int);
#endif
#ifndef SQLITE_OMIT_CTE
  Cte *sqlite3CteNew(Parse*,Token*,ExprList*,Select*,u8);
  void sqlite3CteDelete(sqlite3*,Cte*);
  With *sqlite3WithAdd(Parse*,With*,Cte*);
  void sqlite3WithDelete(sqlite3*,With*);
  void sqlite3WithPush(Parse*, With*, u8);
#else
# define sqlite3CteNew(P,T,E,S)   ((void*)0)
# define sqlite3CteDelete(D,C)
# define sqlite3CteWithAdd(P,W,C) ((void*)0)
# define sqlite3WithDelete(x,y)
# define sqlite3WithPush(x,y,z)
#endif
#ifndef SQLITE_OMIT_UPSERT
  Upsert *sqlite3UpsertNew(sqlite3*,ExprList*,Expr*,ExprList*,Expr*,Upsert*);
  void sqlite3UpsertDelete(sqlite3*,Upsert*);
  Upsert *sqlite3UpsertDup(sqlite3*,Upsert*);
  int sqlite3UpsertAnalyzeTarget(Parse*,SrcList*,Upsert*);
  void sqlite3UpsertDoUpdate(Parse*,Upsert*,Table*,Index*,int);
  Upsert *sqlite3UpsertOfIndex(Upsert*,Index*);
  int sqlite3UpsertNextIsIPK(Upsert*);
#else
#define sqlite3UpsertNew(u,v,w,x,y,z) ((Upsert*)0)
#define sqlite3UpsertDelete(x,y)
#define sqlite3UpsertDup(x,y)         ((Upsert*)0)
#define sqlite3UpsertOfIndex(x,y)     ((Upsert*)0)
#define sqlite3UpsertNextIsIPK(x)     0
#endif


/* Declarations for functions in fkey.c. All of these are replaced by
** no-op macros if OMIT_FOREIGN_KEY is defined. In this case no foreign
** key functionality is available. If OMIT_TRIGGER is defined but
** OMIT_FOREIGN_KEY is not, only some of the functions are no-oped. In
** this case foreign keys are parsed, but no other functionality is
** provided (enforcement of FK constraints requires the triggers sub-system).
*/
#if !defined(SQLITE_OMIT_FOREIGN_KEY) && !defined(SQLITE_OMIT_TRIGGER)
  void sqlite3FkCheck(Parse*, Table*, int, int, int*, int);
  void sqlite3FkDropTable(Parse*, SrcList *, Table*);
  void sqlite3FkActions(Parse*, Table*, ExprList*, int, int*, int);
  int sqlite3FkRequired(Parse*, Table*, int*, int);
  u32 sqlite3FkOldmask(Parse*, Table*);
  FKey *sqlite3FkReferences(Table *);
#else
  #define sqlite3FkActions(a,b,c,d,e,f)
  #define sqlite3FkCheck(a,b,c,d,e,f)
  #define sqlite3FkDropTable(a,b,c)
  #define sqlite3FkOldmask(a,b)         0
  #define sqlite3FkRequired(a,b,c,d)    0
  #define sqlite3FkReferences(a)        0
#endif
#ifndef SQLITE_OMIT_FOREIGN_KEY
  void sqlite3FkDelete(sqlite3 *, Table*);
  int sqlite3FkLocateIndex(Parse*,Table*,FKey*,Index**,int**);
#else
  #define sqlite3FkDelete(a,b)
  #define sqlite3FkLocateIndex(a,b,c,d,e)
#endif


/*
** Available fault injectors.  Should be numbered beginning with 0.
*/
#define SQLITE_FAULTINJECTOR_MALLOC     0
#define SQLITE_FAULTINJECTOR_COUNT      1

/*
** The interface to the code in fault.c used for identifying "benign"
** malloc failures. This is only present if SQLITE_UNTESTABLE
** is not defined.
*/
#ifndef SQLITE_UNTESTABLE
  void sqlite3BeginBenignMalloc(void);
  void sqlite3EndBenignMalloc(void);
#else
  #define sqlite3BeginBenignMalloc()
  #define sqlite3EndBenignMalloc()
#endif

/*
** Allowed return values from sqlite3FindInIndex()
*/
#define IN_INDEX_ROWID        1   /* Search the rowid of the table */
#define IN_INDEX_EPH          2   /* Search an ephemeral b-tree */
#define IN_INDEX_INDEX_ASC    3   /* Existing index ASCENDING */
#define IN_INDEX_INDEX_DESC   4   /* Existing index DESCENDING */
#define IN_INDEX_NOOP         5   /* No table available. Use comparisons */
/*
** Allowed flags for the 3rd parameter to sqlite3FindInIndex().
*/
#define IN_INDEX_NOOP_OK     0x0001  /* OK to return IN_INDEX_NOOP */
#define IN_INDEX_MEMBERSHIP  0x0002  /* IN operator used for membership test */
#define IN_INDEX_LOOP        0x0004  /* IN operator used as a loop */
int sqlite3FindInIndex(Parse *, Expr *, u32, int*, int*, int*);

int sqlite3JournalOpen(sqlite3_vfs *, const char *, sqlite3_file *, int, int);
int sqlite3JournalSize(sqlite3_vfs *);
#if defined(SQLITE_ENABLE_ATOMIC_WRITE) \
 || defined(SQLITE_ENABLE_BATCH_ATOMIC_WRITE)
  int sqlite3JournalCreate(sqlite3_file *);
#endif

int sqlite3JournalIsInMemory(sqlite3_file *p);
void sqlite3MemJournalOpen(sqlite3_file *);

void sqlite3ExprSetHeightAndFlags(Parse *pParse, Expr *p);
#if SQLITE_MAX_EXPR_DEPTH>0
  int sqlite3SelectExprHeight(Select *);
  int sqlite3ExprCheckHeight(Parse*, int);
#else
  #define sqlite3SelectExprHeight(x) 0
  #define sqlite3ExprCheckHeight(x,y)
#endif

u32 sqlite3Get4byte(const u8*);
void sqlite3Put4byte(u8*, u32);

#ifdef SQLITE_ENABLE_UNLOCK_NOTIFY
  void sqlite3ConnectionBlocked(sqlite3 *, sqlite3 *);
  void sqlite3ConnectionUnlocked(sqlite3 *db);
  void sqlite3ConnectionClosed(sqlite3 *db);
#else
  #define sqlite3ConnectionBlocked(x,y)
  #define sqlite3ConnectionUnlocked(x)
  #define sqlite3ConnectionClosed(x)
#endif

#ifdef SQLITE_DEBUG
  void sqlite3ParserTrace(FILE*, char *);
#endif
#if defined(YYCOVERAGE)
  int sqlite3ParserCoverage(FILE*);
#endif

/*
** If the SQLITE_ENABLE IOTRACE exists then the global variable
** sqlite3IoTrace is a pointer to a printf-like routine used to
** print I/O tracing messages.
*/
#ifdef SQLITE_ENABLE_IOTRACE
# define IOTRACE(A)  if( sqlite3IoTrace ){ sqlite3IoTrace A; }
  void sqlite3VdbeIOTraceSql(Vdbe*);
SQLITE_API SQLITE_EXTERN void (SQLITE_CDECL *sqlite3IoTrace)(const char*,...);
#else
# define IOTRACE(A)
# define sqlite3VdbeIOTraceSql(X)
#endif

/*
** These routines are available for the mem2.c debugging memory allocator
** only.  They are used to verify that different "types" of memory
** allocations are properly tracked by the system.
**
** sqlite3MemdebugSetType() sets the "type" of an allocation to one of
** the MEMTYPE_* macros defined below.  The type must be a bitmask with
** a single bit set.
**
** sqlite3MemdebugHasType() returns true if any of the bits in its second
** argument match the type set by the previous sqlite3MemdebugSetType().
** sqlite3MemdebugHasType() is intended for use inside assert() statements.
**
** sqlite3MemdebugNoType() returns true if none of the bits in its second
** argument match the type set by the previous sqlite3MemdebugSetType().
**
** Perhaps the most important point is the difference between MEMTYPE_HEAP
** and MEMTYPE_LOOKASIDE.  If an allocation is MEMTYPE_LOOKASIDE, that means
** it might have been allocated by lookaside, except the allocation was
** too large or lookaside was already full.  It is important to verify
** that allocations that might have been satisfied by lookaside are not
** passed back to non-lookaside free() routines.  Asserts such as the
** example above are placed on the non-lookaside free() routines to verify
** this constraint.
**
** All of this is no-op for a production build.  It only comes into
** play when the SQLITE_MEMDEBUG compile-time option is used.
*/
#ifdef SQLITE_MEMDEBUG
  void sqlite3MemdebugSetType(void*,u8);
  int sqlite3MemdebugHasType(void*,u8);
  int sqlite3MemdebugNoType(void*,u8);
#else
# define sqlite3MemdebugSetType(X,Y)  /* no-op */
# define sqlite3MemdebugHasType(X,Y)  1
# define sqlite3MemdebugNoType(X,Y)   1
#endif
#define MEMTYPE_HEAP       0x01  /* General heap allocations */
#define MEMTYPE_LOOKASIDE  0x02  /* Heap that might have been lookaside */
#define MEMTYPE_PCACHE     0x04  /* Page cache allocations */

/*
** Threading interface
*/
#if SQLITE_MAX_WORKER_THREADS>0
int sqlite3ThreadCreate(SQLiteThread**,void*(*)(void*),void*);
int sqlite3ThreadJoin(SQLiteThread*, void**);
#endif

#if defined(SQLITE_ENABLE_DBPAGE_VTAB) || defined(SQLITE_TEST)
int sqlite3DbpageRegister(sqlite3*);
#endif
#if defined(SQLITE_ENABLE_DBSTAT_VTAB) || defined(SQLITE_TEST)
int sqlite3DbstatRegister(sqlite3*);
#endif

int sqlite3ExprVectorSize(Expr *pExpr);
int sqlite3ExprIsVector(Expr *pExpr);
Expr *sqlite3VectorFieldSubexpr(Expr*, int);
Expr *sqlite3ExprForVectorField(Parse*,Expr*,int);
void sqlite3VectorErrorMsg(Parse*, Expr*);

#ifndef SQLITE_OMIT_COMPILEOPTION_DIAGS
const char **sqlite3CompileOptions(int *pnOpt);
#endif

#endif /* SQLITEINT_H */<|MERGE_RESOLUTION|>--- conflicted
+++ resolved
@@ -1143,6 +1143,7 @@
 typedef struct Schema Schema;
 typedef struct Expr Expr;
 typedef struct ExprList ExprList;
+typedef struct FastPrng FastPrng;
 typedef struct FKey FKey;
 typedef struct FuncDestructor FuncDestructor;
 typedef struct FuncDef FuncDef;
@@ -1161,11 +1162,7 @@
 typedef struct PreUpdate PreUpdate;
 typedef struct PrintfArguments PrintfArguments;
 typedef struct RenameToken RenameToken;
-<<<<<<< HEAD
-typedef struct FastPrng FastPrng;
-=======
 typedef struct Returning Returning;
->>>>>>> a833fc58
 typedef struct RowSet RowSet;
 typedef struct Savepoint Savepoint;
 typedef struct Select Select;
