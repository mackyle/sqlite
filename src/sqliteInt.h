--- conflicted
+++ resolved
@@ -3350,11 +3350,7 @@
   AutoincInfo *pAinc;  /* Information about AUTOINCREMENT counters */
   Parse *pToplevel;    /* Parse structure for main program (or NULL) */
   Table *pTriggerTab;  /* Table triggers are being coded for */
-<<<<<<< HEAD
-=======
-  Parse *pParentParse; /* Parent parser if this parser is nested */
   AggInfo *pAggList;   /* List of all AggInfo objects */
->>>>>>> 128b9d30
   int addrCrTab;       /* Address of OP_CreateBtree opcode on CREATE TABLE */
   u32 nQueryLoop;      /* Est number of iterations of a query (10*log2(N)) */
   u32 oldmask;         /* Mask of old.* columns referenced */
