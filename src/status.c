/*
** 2008 June 18
**
** The author disclaims copyright to this source code.  In place of
** a legal notice, here is a blessing:
**
**    May you do good and not evil.
**    May you find forgiveness for yourself and forgive others.
**    May you share freely, never taking more than you give.
**
*************************************************************************
**
** This module implements the sqlite3_status() interface and related
** functionality.
*/
#include "sqliteInt.h"
#include "vdbeInt.h"

/*
** Variables in which to record status information.
*/
typedef struct sqlite3StatType sqlite3StatType;
static SQLITE_WSD struct sqlite3StatType {
#if SQLITE_PTRSIZE>4
  sqlite3_int64 nowValue[10];         /* Current value */
  sqlite3_int64 mxValue[10];          /* Maximum value */
#else
  u32 nowValue[10];                   /* Current value */
  u32 mxValue[10];                    /* Maximum value */
#endif
} sqlite3Stat = { {0,}, {0,} };

/*
** Elements of sqlite3Stat[] are protected by either the memory allocator
** mutex, or by the pcache1 mutex.  The following array determines which.
*/
static const char statMutex[] = {
  0,  /* SQLITE_STATUS_MEMORY_USED */
  1,  /* SQLITE_STATUS_PAGECACHE_USED */
  1,  /* SQLITE_STATUS_PAGECACHE_OVERFLOW */
  0,  /* SQLITE_STATUS_SCRATCH_USED */
  0,  /* SQLITE_STATUS_SCRATCH_OVERFLOW */
  0,  /* SQLITE_STATUS_MALLOC_SIZE */
  0,  /* SQLITE_STATUS_PARSER_STACK */
  1,  /* SQLITE_STATUS_PAGECACHE_SIZE */
  0,  /* SQLITE_STATUS_SCRATCH_SIZE */
  0,  /* SQLITE_STATUS_MALLOC_COUNT */
};


/* The "wsdStat" macro will resolve to the status information
** state vector.  If writable static data is unsupported on the target,
** we have to locate the state vector at run-time.  In the more common
** case where writable static data is supported, wsdStat can refer directly
** to the "sqlite3Stat" state vector declared above.
*/
#ifdef SQLITE_OMIT_WSD
# define wsdStatInit  sqlite3StatType *x = &GLOBAL(sqlite3StatType,sqlite3Stat)
# define wsdStat x[0]
#else
# define wsdStatInit
# define wsdStat sqlite3Stat
#endif

/*
** Return the current value of a status parameter.  The caller must
** be holding the appropriate mutex.
*/
sqlite3_int64 sqlite3StatusValue(int op){
  wsdStatInit;
  assert( op>=0 && op<ArraySize(wsdStat.nowValue) );
  assert( op>=0 && op<ArraySize(statMutex) );
  assert( sqlite3_mutex_held(statMutex[op] ? sqlite3Pcache1Mutex()
                                           : sqlite3MallocMutex()) );
  return wsdStat.nowValue[op];
}

/*
** Add N to the value of a status record.  The caller must hold the
** appropriate mutex.  (Locking is checked by assert()).
**
** The StatusUp() routine can accept positive or negative values for N.
** The value of N is added to the current status value and the high-water
** mark is adjusted if necessary.
**
** The StatusDown() routine lowers the current value by N.  The highwater
** mark is unchanged.  N must be non-negative for StatusDown().
*/
void sqlite3StatusUp(int op, int N){
  wsdStatInit;
  assert( op>=0 && op<ArraySize(wsdStat.nowValue) );
  assert( op>=0 && op<ArraySize(statMutex) );
  assert( sqlite3_mutex_held(statMutex[op] ? sqlite3Pcache1Mutex()
                                           : sqlite3MallocMutex()) );
  wsdStat.nowValue[op] += N;
  if( wsdStat.nowValue[op]>wsdStat.mxValue[op] ){
    wsdStat.mxValue[op] = wsdStat.nowValue[op];
  }
}
void sqlite3StatusDown(int op, int N){
  wsdStatInit;
  assert( N>=0 );
  assert( op>=0 && op<ArraySize(statMutex) );
  assert( sqlite3_mutex_held(statMutex[op] ? sqlite3Pcache1Mutex()
                                           : sqlite3MallocMutex()) );
  assert( op>=0 && op<ArraySize(wsdStat.nowValue) );
  wsdStat.nowValue[op] -= N;
}

/*
** Set the value of a status to X.  The highwater mark is adjusted if
** necessary.  The caller must hold the appropriate mutex.
*/
void sqlite3StatusSet(int op, int X){
  wsdStatInit;
  assert( op>=0 && op<ArraySize(wsdStat.nowValue) );
  assert( op>=0 && op<ArraySize(statMutex) );
  assert( sqlite3_mutex_held(statMutex[op] ? sqlite3Pcache1Mutex()
                                           : sqlite3MallocMutex()) );
  wsdStat.nowValue[op] = X;
  if( wsdStat.nowValue[op]>wsdStat.mxValue[op] ){
    wsdStat.mxValue[op] = wsdStat.nowValue[op];
  }
}

/*
** Query status information.
*/
int sqlite3_status64(
  int op,
  sqlite3_int64 *pCurrent,
  sqlite3_int64 *pHighwater,
  int resetFlag
){
  sqlite3_mutex *pMutex;
  wsdStatInit;
  if( op<0 || op>=ArraySize(wsdStat.nowValue) ){
    return SQLITE_MISUSE_BKPT;
  }
#ifdef SQLITE_ENABLE_API_ARMOR
  if( pCurrent==0 || pHighwater==0 ) return SQLITE_MISUSE_BKPT;
#endif
  pMutex = statMutex[op] ? sqlite3Pcache1Mutex() : sqlite3MallocMutex();
  sqlite3_mutex_enter(pMutex);
  *pCurrent = wsdStat.nowValue[op];
  *pHighwater = wsdStat.mxValue[op];
  if( resetFlag ){
    wsdStat.mxValue[op] = wsdStat.nowValue[op];
  }
  sqlite3_mutex_leave(pMutex);
<<<<<<< HEAD
=======
  (void)pMutex;  /* Prevent warning when SQLITE_THREADSAFE=0 */
>>>>>>> 48294cf6
  return SQLITE_OK;
}
int sqlite3_status(int op, int *pCurrent, int *pHighwater, int resetFlag){
  sqlite3_int64 iCur, iHwtr;
  int rc;
#ifdef SQLITE_ENABLE_API_ARMOR
  if( pCurrent==0 || pHighwater==0 ) return SQLITE_MISUSE_BKPT;
#endif
  rc = sqlite3_status64(op, &iCur, &iHwtr, resetFlag);
  if( rc==0 ){
    *pCurrent = (int)iCur;
    *pHighwater = (int)iHwtr;
  }
  return rc;
}

/*
** Query status information for a single database connection
*/
int sqlite3_db_status(
  sqlite3 *db,          /* The database connection whose status is desired */
  int op,               /* Status verb */
  int *pCurrent,        /* Write current value here */
  int *pHighwater,      /* Write high-water mark here */
  int resetFlag         /* Reset high-water mark if true */
){
  int rc = SQLITE_OK;   /* Return code */
#ifdef SQLITE_ENABLE_API_ARMOR
  if( !sqlite3SafetyCheckOk(db) || pCurrent==0|| pHighwater==0 ){
    return SQLITE_MISUSE_BKPT;
  }
#endif
  sqlite3_mutex_enter(db->mutex);
  switch( op ){
    case SQLITE_DBSTATUS_LOOKASIDE_USED: {
      *pCurrent = db->lookaside.nOut;
      *pHighwater = db->lookaside.mxOut;
      if( resetFlag ){
        db->lookaside.mxOut = db->lookaside.nOut;
      }
      break;
    }

    case SQLITE_DBSTATUS_LOOKASIDE_HIT:
    case SQLITE_DBSTATUS_LOOKASIDE_MISS_SIZE:
    case SQLITE_DBSTATUS_LOOKASIDE_MISS_FULL: {
      testcase( op==SQLITE_DBSTATUS_LOOKASIDE_HIT );
      testcase( op==SQLITE_DBSTATUS_LOOKASIDE_MISS_SIZE );
      testcase( op==SQLITE_DBSTATUS_LOOKASIDE_MISS_FULL );
      assert( (op-SQLITE_DBSTATUS_LOOKASIDE_HIT)>=0 );
      assert( (op-SQLITE_DBSTATUS_LOOKASIDE_HIT)<3 );
      *pCurrent = 0;
      *pHighwater = db->lookaside.anStat[op - SQLITE_DBSTATUS_LOOKASIDE_HIT];
      if( resetFlag ){
        db->lookaside.anStat[op - SQLITE_DBSTATUS_LOOKASIDE_HIT] = 0;
      }
      break;
    }

    /* 
    ** Return an approximation for the amount of memory currently used
    ** by all pagers associated with the given database connection.  The
    ** highwater mark is meaningless and is returned as zero.
    */
    case SQLITE_DBSTATUS_CACHE_USED: {
      int totalUsed = 0;
      int i;
      sqlite3BtreeEnterAll(db);
      for(i=0; i<db->nDb; i++){
        Btree *pBt = db->aDb[i].pBt;
        if( pBt ){
          Pager *pPager = sqlite3BtreePager(pBt);
          totalUsed += sqlite3PagerMemUsed(pPager);
        }
      }
      sqlite3BtreeLeaveAll(db);
      *pCurrent = totalUsed;
      *pHighwater = 0;
      break;
    }

    /*
    ** *pCurrent gets an accurate estimate of the amount of memory used
    ** to store the schema for all databases (main, temp, and any ATTACHed
    ** databases.  *pHighwater is set to zero.
    */
    case SQLITE_DBSTATUS_SCHEMA_USED: {
      int i;                      /* Used to iterate through schemas */
      int nByte = 0;              /* Used to accumulate return value */

      sqlite3BtreeEnterAll(db);
      db->pnBytesFreed = &nByte;
      for(i=0; i<db->nDb; i++){
        Schema *pSchema = db->aDb[i].pSchema;
        if( ALWAYS(pSchema!=0) ){
          HashElem *p;

          nByte += sqlite3GlobalConfig.m.xRoundup(sizeof(HashElem)) * (
              pSchema->tblHash.count 
            + pSchema->trigHash.count
            + pSchema->idxHash.count
            + pSchema->fkeyHash.count
          );
          nByte += sqlite3MallocSize(pSchema->tblHash.ht);
          nByte += sqlite3MallocSize(pSchema->trigHash.ht);
          nByte += sqlite3MallocSize(pSchema->idxHash.ht);
          nByte += sqlite3MallocSize(pSchema->fkeyHash.ht);

          for(p=sqliteHashFirst(&pSchema->trigHash); p; p=sqliteHashNext(p)){
            sqlite3DeleteTrigger(db, (Trigger*)sqliteHashData(p));
          }
          for(p=sqliteHashFirst(&pSchema->tblHash); p; p=sqliteHashNext(p)){
            sqlite3DeleteTable(db, (Table *)sqliteHashData(p));
          }
        }
      }
      db->pnBytesFreed = 0;
      sqlite3BtreeLeaveAll(db);

      *pHighwater = 0;
      *pCurrent = nByte;
      break;
    }

    /*
    ** *pCurrent gets an accurate estimate of the amount of memory used
    ** to store all prepared statements.
    ** *pHighwater is set to zero.
    */
    case SQLITE_DBSTATUS_STMT_USED: {
      struct Vdbe *pVdbe;         /* Used to iterate through VMs */
      int nByte = 0;              /* Used to accumulate return value */

      db->pnBytesFreed = &nByte;
      for(pVdbe=db->pVdbe; pVdbe; pVdbe=pVdbe->pNext){
        sqlite3VdbeClearObject(db, pVdbe);
        sqlite3DbFree(db, pVdbe);
      }
      db->pnBytesFreed = 0;

      *pHighwater = 0;  /* IMP: R-64479-57858 */
      *pCurrent = nByte;

      break;
    }

    /*
    ** Set *pCurrent to the total cache hits or misses encountered by all
    ** pagers the database handle is connected to. *pHighwater is always set 
    ** to zero.
    */
    case SQLITE_DBSTATUS_CACHE_HIT:
    case SQLITE_DBSTATUS_CACHE_MISS:
    case SQLITE_DBSTATUS_CACHE_WRITE:{
      int i;
      int nRet = 0;
      assert( SQLITE_DBSTATUS_CACHE_MISS==SQLITE_DBSTATUS_CACHE_HIT+1 );
      assert( SQLITE_DBSTATUS_CACHE_WRITE==SQLITE_DBSTATUS_CACHE_HIT+2 );

      for(i=0; i<db->nDb; i++){
        if( db->aDb[i].pBt ){
          Pager *pPager = sqlite3BtreePager(db->aDb[i].pBt);
          sqlite3PagerCacheStat(pPager, op, resetFlag, &nRet);
        }
      }
      *pHighwater = 0; /* IMP: R-42420-56072 */
                       /* IMP: R-54100-20147 */
                       /* IMP: R-29431-39229 */
      *pCurrent = nRet;
      break;
    }

    /* Set *pCurrent to non-zero if there are unresolved deferred foreign
    ** key constraints.  Set *pCurrent to zero if all foreign key constraints
    ** have been satisfied.  The *pHighwater is always set to zero.
    */
    case SQLITE_DBSTATUS_DEFERRED_FKS: {
      *pHighwater = 0;  /* IMP: R-11967-56545 */
      *pCurrent = db->nDeferredImmCons>0 || db->nDeferredCons>0;
      break;
    }

    default: {
      rc = SQLITE_ERROR;
    }
  }
  sqlite3_mutex_leave(db->mutex);
  return rc;
}<|MERGE_RESOLUTION|>--- conflicted
+++ resolved
@@ -148,10 +148,7 @@
     wsdStat.mxValue[op] = wsdStat.nowValue[op];
   }
   sqlite3_mutex_leave(pMutex);
-<<<<<<< HEAD
-=======
   (void)pMutex;  /* Prevent warning when SQLITE_THREADSAFE=0 */
->>>>>>> 48294cf6
   return SQLITE_OK;
 }
 int sqlite3_status(int op, int *pCurrent, int *pHighwater, int resetFlag){
