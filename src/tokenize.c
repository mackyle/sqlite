/*
** 2001 September 15
**
** The author disclaims copyright to this source code.  In place of
** a legal notice, here is a blessing:
**
**    May you do good and not evil.
**    May you find forgiveness for yourself and forgive others.
**    May you share freely, never taking more than you give.
**
*************************************************************************
** An tokenizer for SQL
**
** This file contains C code that splits an SQL input string up into
** individual tokens and sends those tokens one-by-one over to the
** parser for analysis.
*/
#include "sqliteInt.h"
#include <stdlib.h>

/* Character classes for tokenizing
**
** In the sqlite3GetToken() function, a switch() on aiClass[c] is implemented
** using a lookup table, whereas a switch() directly on c uses a binary search.
** The lookup table is much faster.  To maximize speed, and to ensure that
** a lookup table is used, all of the classes need to be small integers and
** all of them need to be used within the switch.
*/
#define CC_X          0    /* The letter 'x', or start of BLOB literal */
#define CC_KYWD0      1    /* First letter of a keyword */
#define CC_KYWD       2    /* Alphabetics or '_'.  Usable in a keyword */
#define CC_DIGIT      3    /* Digits */
#define CC_DOLLAR     4    /* '$' */
#define CC_VARALPHA   5    /* '@', '#', ':'.  Alphabetic SQL variables */
#define CC_VARNUM     6    /* '?'.  Numeric SQL variables */
#define CC_SPACE      7    /* Space characters */
#define CC_QUOTE      8    /* '"', '\'', or '`'.  String literals, quoted ids */
#define CC_QUOTE2     9    /* '['.   [...] style quoted ids */
#define CC_PIPE      10    /* '|'.   Bitwise OR or concatenate */
#define CC_MINUS     11    /* '-'.  Minus or SQL-style comment */
#define CC_LT        12    /* '<'.  Part of < or <= or <> */
#define CC_GT        13    /* '>'.  Part of > or >= */
#define CC_EQ        14    /* '='.  Part of = or == */
#define CC_BANG      15    /* '!'.  Part of != */
#define CC_SLASH     16    /* '/'.  / or c-style comment */
#define CC_LP        17    /* '(' */
#define CC_RP        18    /* ')' */
#define CC_SEMI      19    /* ';' */
#define CC_PLUS      20    /* '+' */
#define CC_STAR      21    /* '*' */
#define CC_PERCENT   22    /* '%' */
#define CC_COMMA     23    /* ',' */
#define CC_AND       24    /* '&' */
#define CC_TILDA     25    /* '~' */
#define CC_DOT       26    /* '.' */
#define CC_ID        27    /* unicode characters usable in IDs */
#define CC_ILLEGAL   28    /* Illegal character */
#define CC_NUL       29    /* 0x00 */
#define CC_BOM       30    /* First byte of UTF8 BOM:  0xEF 0xBB 0xBF */

static const unsigned char aiClass[] = {
#ifdef SQLITE_ASCII
/*         x0  x1  x2  x3  x4  x5  x6  x7  x8  x9  xa  xb  xc  xd  xe  xf */
/* 0x */   29, 28, 28, 28, 28, 28, 28, 28, 28,  7,  7, 28,  7,  7, 28, 28,
/* 1x */   28, 28, 28, 28, 28, 28, 28, 28, 28, 28, 28, 28, 28, 28, 28, 28,
/* 2x */    7, 15,  8,  5,  4, 22, 24,  8, 17, 18, 21, 20, 23, 11, 26, 16,
/* 3x */    3,  3,  3,  3,  3,  3,  3,  3,  3,  3,  5, 19, 12, 14, 13,  6,
/* 4x */    5,  1,  1,  1,  1,  1,  1,  1,  1,  1,  1,  1,  1,  1,  1,  1,
/* 5x */    1,  1,  1,  1,  1,  1,  1,  1,  0,  2,  2,  9, 28, 28, 28,  2,
/* 6x */    8,  1,  1,  1,  1,  1,  1,  1,  1,  1,  1,  1,  1,  1,  1,  1,
/* 7x */    1,  1,  1,  1,  1,  1,  1,  1,  0,  2,  2, 28, 10, 28, 25, 28,
/* 8x */   27, 27, 27, 27, 27, 27, 27, 27, 27, 27, 27, 27, 27, 27, 27, 27,
/* 9x */   27, 27, 27, 27, 27, 27, 27, 27, 27, 27, 27, 27, 27, 27, 27, 27,
/* Ax */   27, 27, 27, 27, 27, 27, 27, 27, 27, 27, 27, 27, 27, 27, 27, 27,
/* Bx */   27, 27, 27, 27, 27, 27, 27, 27, 27, 27, 27, 27, 27, 27, 27, 27,
/* Cx */   27, 27, 27, 27, 27, 27, 27, 27, 27, 27, 27, 27, 27, 27, 27, 27,
/* Dx */   27, 27, 27, 27, 27, 27, 27, 27, 27, 27, 27, 27, 27, 27, 27, 27,
/* Ex */   27, 27, 27, 27, 27, 27, 27, 27, 27, 27, 27, 27, 27, 27, 27, 30,
/* Fx */   27, 27, 27, 27, 27, 27, 27, 27, 27, 27, 27, 27, 27, 27, 27, 27
#endif
#ifdef SQLITE_EBCDIC
/*         x0  x1  x2  x3  x4  x5  x6  x7  x8  x9  xa  xb  xc  xd  xe  xf */
/* 0x */   29, 28, 28, 28, 28,  7, 28, 28, 28, 28, 28, 28,  7,  7, 28, 28,
/* 1x */   28, 28, 28, 28, 28,  7, 28, 28, 28, 28, 28, 28, 28, 28, 28, 28,
/* 2x */   28, 28, 28, 28, 28,  7, 28, 28, 28, 28, 28, 28, 28, 28, 28, 28,
/* 3x */   28, 28, 28, 28, 28, 28, 28, 28, 28, 28, 28, 28, 28, 28, 28, 28,
/* 4x */    7, 28, 28, 28, 28, 28, 28, 28, 28, 28, 28, 26, 12, 17, 20, 10,
/* 5x */   24, 28, 28, 28, 28, 28, 28, 28, 28, 28, 15,  4, 21, 18, 19, 28,
/* 6x */   11, 16, 28, 28, 28, 28, 28, 28, 28, 28, 28, 23, 22,  2, 13,  6,
/* 7x */   28, 28, 28, 28, 28, 28, 28, 28, 28,  8,  5,  5,  5,  8, 14,  8,
/* 8x */   28,  1,  1,  1,  1,  1,  1,  1,  1,  1, 28, 28, 28, 28, 28, 28,
/* 9x */   28,  1,  1,  1,  1,  1,  1,  1,  1,  1, 28, 28, 28, 28, 28, 28,
/* Ax */   28, 25,  1,  1,  1,  1,  1,  0,  2,  2, 28, 28, 28, 28, 28, 28,
/* Bx */   28, 28, 28, 28, 28, 28, 28, 28, 28, 28,  9, 28, 28, 28, 28, 28,
/* Cx */   28,  1,  1,  1,  1,  1,  1,  1,  1,  1, 28, 28, 28, 28, 28, 28,
/* Dx */   28,  1,  1,  1,  1,  1,  1,  1,  1,  1, 28, 28, 28, 28, 28, 28,
/* Ex */   28, 28,  1,  1,  1,  1,  1,  0,  2,  2, 28, 28, 28, 28, 28, 28,
/* Fx */    3,  3,  3,  3,  3,  3,  3,  3,  3,  3, 28, 28, 28, 28, 28, 28,
#endif
};

/*
** The charMap() macro maps alphabetic characters (only) into their
** lower-case ASCII equivalent.  On ASCII machines, this is just
** an upper-to-lower case map.  On EBCDIC machines we also need
** to adjust the encoding.  The mapping is only valid for alphabetics
** which are the only characters for which this feature is used. 
**
** Used by keywordhash.h
*/
#ifdef SQLITE_ASCII
# define charMap(X) sqlite3UpperToLower[(unsigned char)X]
#endif
#ifdef SQLITE_EBCDIC
# define charMap(X) ebcdicToAscii[(unsigned char)X]
const unsigned char ebcdicToAscii[] = {
/* 0   1   2   3   4   5   6   7   8   9   A   B   C   D   E   F */
   0,  0,  0,  0,  0,  0,  0,  0,  0,  0,  0,  0,  0,  0,  0,  0,  /* 0x */
   0,  0,  0,  0,  0,  0,  0,  0,  0,  0,  0,  0,  0,  0,  0,  0,  /* 1x */
   0,  0,  0,  0,  0,  0,  0,  0,  0,  0,  0,  0,  0,  0,  0,  0,  /* 2x */
   0,  0,  0,  0,  0,  0,  0,  0,  0,  0,  0,  0,  0,  0,  0,  0,  /* 3x */
   0,  0,  0,  0,  0,  0,  0,  0,  0,  0,  0,  0,  0,  0,  0,  0,  /* 4x */
   0,  0,  0,  0,  0,  0,  0,  0,  0,  0,  0,  0,  0,  0,  0,  0,  /* 5x */
   0,  0,  0,  0,  0,  0,  0,  0,  0,  0,  0,  0,  0, 95,  0,  0,  /* 6x */
   0,  0,  0,  0,  0,  0,  0,  0,  0,  0,  0,  0,  0,  0,  0,  0,  /* 7x */
   0, 97, 98, 99,100,101,102,103,104,105,  0,  0,  0,  0,  0,  0,  /* 8x */
   0,106,107,108,109,110,111,112,113,114,  0,  0,  0,  0,  0,  0,  /* 9x */
   0,  0,115,116,117,118,119,120,121,122,  0,  0,  0,  0,  0,  0,  /* Ax */
   0,  0,  0,  0,  0,  0,  0,  0,  0,  0,  0,  0,  0,  0,  0,  0,  /* Bx */
   0, 97, 98, 99,100,101,102,103,104,105,  0,  0,  0,  0,  0,  0,  /* Cx */
   0,106,107,108,109,110,111,112,113,114,  0,  0,  0,  0,  0,  0,  /* Dx */
   0,  0,115,116,117,118,119,120,121,122,  0,  0,  0,  0,  0,  0,  /* Ex */
   0,  0,  0,  0,  0,  0,  0,  0,  0,  0,  0,  0,  0,  0,  0,  0,  /* Fx */
};
#endif

/*
** The sqlite3KeywordCode function looks up an identifier to determine if
** it is a keyword.  If it is a keyword, the token code of that keyword is 
** returned.  If the input is not a keyword, TK_ID is returned.
**
** The implementation of this routine was generated by a program,
** mkkeywordhash.c, located in the tool subdirectory of the distribution.
** The output of the mkkeywordhash.c program is written into a file
** named keywordhash.h and then included into this source file by
** the #include below.
*/
#include "keywordhash.h"


/*
** If X is a character that can be used in an identifier then
** IdChar(X) will be true.  Otherwise it is false.
**
** For ASCII, any character with the high-order bit set is
** allowed in an identifier.  For 7-bit characters, 
** sqlite3IsIdChar[X] must be 1.
**
** For EBCDIC, the rules are more complex but have the same
** end result.
**
** Ticket #1066.  the SQL standard does not allow '$' in the
** middle of identifiers.  But many SQL implementations do. 
** SQLite will allow '$' in identifiers for compatibility.
** But the feature is undocumented.
*/
#ifdef SQLITE_ASCII
#define IdChar(C)  ((sqlite3CtypeMap[(unsigned char)C]&0x46)!=0)
#endif
#ifdef SQLITE_EBCDIC
const char sqlite3IsEbcdicIdChar[] = {
/* x0 x1 x2 x3 x4 x5 x6 x7 x8 x9 xA xB xC xD xE xF */
    0, 0, 1, 1, 1, 1, 1, 1, 1, 1, 0, 0, 0, 0, 0, 0,  /* 4x */
    0, 1, 1, 1, 1, 1, 1, 1, 1, 1, 0, 1, 0, 0, 0, 0,  /* 5x */
    0, 0, 1, 1, 1, 1, 1, 1, 1, 1, 0, 0, 0, 1, 0, 0,  /* 6x */
    0, 1, 1, 1, 1, 1, 1, 1, 1, 0, 0, 0, 0, 0, 0, 0,  /* 7x */
    0, 1, 1, 1, 1, 1, 1, 1, 1, 1, 0, 0, 1, 1, 1, 0,  /* 8x */
    0, 1, 1, 1, 1, 1, 1, 1, 1, 1, 0, 0, 1, 0, 1, 0,  /* 9x */
    1, 0, 1, 1, 1, 1, 1, 1, 1, 1, 1, 0, 1, 1, 1, 0,  /* Ax */
    0, 0, 0, 0, 0, 0, 0, 0, 0, 0, 0, 0, 0, 0, 0, 0,  /* Bx */
    0, 1, 1, 1, 1, 1, 1, 1, 1, 1, 0, 1, 1, 1, 1, 1,  /* Cx */
    0, 1, 1, 1, 1, 1, 1, 1, 1, 1, 0, 1, 1, 1, 1, 1,  /* Dx */
    0, 0, 1, 1, 1, 1, 1, 1, 1, 1, 0, 1, 1, 1, 1, 1,  /* Ex */
    1, 1, 1, 1, 1, 1, 1, 1, 1, 1, 0, 1, 1, 1, 1, 0,  /* Fx */
};
#define IdChar(C)  (((c=C)>=0x42 && sqlite3IsEbcdicIdChar[c-0x40]))
#endif

/* Make the IdChar function accessible from ctime.c and alter.c */
int sqlite3IsIdChar(u8 c){ return IdChar(c); }

#ifndef SQLITE_OMIT_WINDOWFUNC
/*
** Return the id of the next token in string (*pz). Before returning, set
** (*pz) to point to the byte following the parsed token.
*/
static int getToken(const unsigned char **pz){
  const unsigned char *z = *pz;
  int t;                          /* Token type to return */
  do {
    z += sqlite3GetToken(z, &t);
  }while( t==TK_SPACE );
  if( t==TK_ID 
   || t==TK_STRING 
   || t==TK_JOIN_KW 
   || t==TK_WINDOW 
   || t==TK_OVER 
   || sqlite3ParserFallback(t)==TK_ID 
  ){
    t = TK_ID;
  }
  *pz = z;
  return t;
}

/*
** The following three functions are called immediately after the tokenizer
** reads the keywords WINDOW, OVER and FILTER, respectively, to determine
** whether the token should be treated as a keyword or an SQL identifier.
** This cannot be handled by the usual lemon %fallback method, due to
** the ambiguity in some constructions. e.g.
**
**   SELECT sum(x) OVER ...
**
** In the above, "OVER" might be a keyword, or it might be an alias for the 
** sum(x) expression. If a "%fallback ID OVER" directive were added to 
** grammar, then SQLite would always treat "OVER" as an alias, making it
** impossible to call a window-function without a FILTER clause.
**
** WINDOW is treated as a keyword if:
**
**   * the following token is an identifier, or a keyword that can fallback
**     to being an identifier, and
**   * the token after than one is TK_AS.
**
** OVER is a keyword if:
**
**   * the previous token was TK_RP, and
**   * the next token is either TK_LP or an identifier.
**
** FILTER is a keyword if:
**
**   * the previous token was TK_RP, and
**   * the next token is TK_LP.
*/
static int analyzeWindowKeyword(const unsigned char *z){
  int t;
  t = getToken(&z);
  if( t!=TK_ID ) return TK_ID;
  t = getToken(&z);
  if( t!=TK_AS ) return TK_ID;
  return TK_WINDOW;
}
static int analyzeOverKeyword(const unsigned char *z, int lastToken){
  if( lastToken==TK_RP ){
    int t = getToken(&z);
    if( t==TK_LP || t==TK_ID ) return TK_OVER;
  }
  return TK_ID;
}
static int analyzeFilterKeyword(const unsigned char *z, int lastToken){
  if( lastToken==TK_RP && getToken(&z)==TK_LP ){
    return TK_FILTER;
  }
  return TK_ID;
}
#endif /* SQLITE_OMIT_WINDOWFUNC */

/*
** Return the length (in bytes) of the token that begins at z[0]. 
** Store the token type in *tokenType before returning.
*/
int sqlite3GetToken(const unsigned char *z, int *tokenType){
  int i, c;
  switch( aiClass[*z] ){  /* Switch on the character-class of the first byte
                          ** of the token. See the comment on the CC_ defines
                          ** above. */
    case CC_SPACE: {
      testcase( z[0]==' ' );
      testcase( z[0]=='\t' );
      testcase( z[0]=='\n' );
      testcase( z[0]=='\f' );
      testcase( z[0]=='\r' );
      for(i=1; sqlite3Isspace(z[i]); i++){}
      *tokenType = TK_SPACE;
      return i;
    }
    case CC_MINUS: {
      if( z[1]=='-' ){
        for(i=2; (c=z[i])!=0 && c!='\n'; i++){}
        *tokenType = TK_SPACE;   /* IMP: R-22934-25134 */
        return i;
      }
      *tokenType = TK_MINUS;
      return 1;
    }
    case CC_LP: {
      *tokenType = TK_LP;
      return 1;
    }
    case CC_RP: {
      *tokenType = TK_RP;
      return 1;
    }
    case CC_SEMI: {
      *tokenType = TK_SEMI;
      return 1;
    }
    case CC_PLUS: {
      *tokenType = TK_PLUS;
      return 1;
    }
    case CC_STAR: {
      *tokenType = TK_STAR;
      return 1;
    }
    case CC_SLASH: {
      if( z[1]!='*' || z[2]==0 ){
        *tokenType = TK_SLASH;
        return 1;
      }
      for(i=3, c=z[2]; (c!='*' || z[i]!='/') && (c=z[i])!=0; i++){}
      if( c ) i++;
      *tokenType = TK_SPACE;   /* IMP: R-22934-25134 */
      return i;
    }
    case CC_PERCENT: {
      *tokenType = TK_REM;
      return 1;
    }
    case CC_EQ: {
      *tokenType = TK_EQ;
      return 1 + (z[1]=='=');
    }
    case CC_LT: {
      if( (c=z[1])=='=' ){
        *tokenType = TK_LE;
        return 2;
      }else if( c=='>' ){
        *tokenType = TK_NE;
        return 2;
      }else if( c=='<' ){
        *tokenType = TK_LSHIFT;
        return 2;
      }else{
        *tokenType = TK_LT;
        return 1;
      }
    }
    case CC_GT: {
      if( (c=z[1])=='=' ){
        *tokenType = TK_GE;
        return 2;
      }else if( c=='>' ){
        *tokenType = TK_RSHIFT;
        return 2;
      }else{
        *tokenType = TK_GT;
        return 1;
      }
    }
    case CC_BANG: {
      if( z[1]!='=' ){
        *tokenType = TK_ILLEGAL;
        return 1;
      }else{
        *tokenType = TK_NE;
        return 2;
      }
    }
    case CC_PIPE: {
      if( z[1]!='|' ){
        *tokenType = TK_BITOR;
        return 1;
      }else{
        *tokenType = TK_CONCAT;
        return 2;
      }
    }
    case CC_COMMA: {
      *tokenType = TK_COMMA;
      return 1;
    }
    case CC_AND: {
      *tokenType = TK_BITAND;
      return 1;
    }
    case CC_TILDA: {
      *tokenType = TK_BITNOT;
      return 1;
    }
    case CC_QUOTE: {
      int delim = z[0];
      testcase( delim=='`' );
      testcase( delim=='\'' );
      testcase( delim=='"' );
      for(i=1; (c=z[i])!=0; i++){
        if( c==delim ){
          if( z[i+1]==delim ){
            i++;
          }else{
            break;
          }
        }
      }
      if( c=='\'' ){
        *tokenType = TK_STRING;
        return i+1;
      }else if( c!=0 ){
        *tokenType = TK_ID;
        return i+1;
      }else{
        *tokenType = TK_ILLEGAL;
        return i;
      }
    }
    case CC_DOT: {
#ifndef SQLITE_OMIT_FLOATING_POINT
      if( !sqlite3Isdigit(z[1]) )
#endif
      {
        *tokenType = TK_DOT;
        return 1;
      }
      /* If the next character is a digit, this is a floating point
      ** number that begins with ".".  Fall thru into the next case */
      /* no break */ deliberate_fall_through
    }
    case CC_DIGIT: {
      testcase( z[0]=='0' );  testcase( z[0]=='1' );  testcase( z[0]=='2' );
      testcase( z[0]=='3' );  testcase( z[0]=='4' );  testcase( z[0]=='5' );
      testcase( z[0]=='6' );  testcase( z[0]=='7' );  testcase( z[0]=='8' );
      testcase( z[0]=='9' );
      *tokenType = TK_INTEGER;
#ifndef SQLITE_OMIT_HEX_INTEGER
      if( z[0]=='0' && (z[1]=='x' || z[1]=='X') && sqlite3Isxdigit(z[2]) ){
        for(i=3; sqlite3Isxdigit(z[i]); i++){}
        return i;
      }
#endif
      for(i=0; sqlite3Isdigit(z[i]); i++){}
#ifndef SQLITE_OMIT_FLOATING_POINT
      if( z[i]=='.' ){
        i++;
        while( sqlite3Isdigit(z[i]) ){ i++; }
        *tokenType = TK_FLOAT;
      }
      if( (z[i]=='e' || z[i]=='E') &&
           ( sqlite3Isdigit(z[i+1]) 
            || ((z[i+1]=='+' || z[i+1]=='-') && sqlite3Isdigit(z[i+2]))
           )
      ){
        i += 2;
        while( sqlite3Isdigit(z[i]) ){ i++; }
        *tokenType = TK_FLOAT;
      }
#endif
      while( IdChar(z[i]) ){
        *tokenType = TK_ILLEGAL;
        i++;
      }
      return i;
    }
    case CC_QUOTE2: {
      for(i=1, c=z[0]; c!=']' && (c=z[i])!=0; i++){}
      *tokenType = c==']' ? TK_ID : TK_ILLEGAL;
      return i;
    }
    case CC_VARNUM: {
      *tokenType = TK_VARIABLE;
      for(i=1; sqlite3Isdigit(z[i]); i++){}
      return i;
    }
    case CC_DOLLAR:
    case CC_VARALPHA: {
      int n = 0;
      testcase( z[0]=='$' );  testcase( z[0]=='@' );
      testcase( z[0]==':' );  testcase( z[0]=='#' );
      *tokenType = TK_VARIABLE;
      for(i=1; (c=z[i])!=0; i++){
        if( IdChar(c) ){
          n++;
#ifndef SQLITE_OMIT_TCL_VARIABLE
        }else if( c=='(' && n>0 ){
          do{
            i++;
          }while( (c=z[i])!=0 && !sqlite3Isspace(c) && c!=')' );
          if( c==')' ){
            i++;
          }else{
            *tokenType = TK_ILLEGAL;
          }
          break;
        }else if( c==':' && z[i+1]==':' ){
          i++;
#endif
        }else{
          break;
        }
      }
      if( n==0 ) *tokenType = TK_ILLEGAL;
      return i;
    }
    case CC_KYWD0: {
      for(i=1; aiClass[z[i]]<=CC_KYWD; i++){}
      if( IdChar(z[i]) ){
        /* This token started out using characters that can appear in keywords,
        ** but z[i] is a character not allowed within keywords, so this must
        ** be an identifier instead */
        i++;
        break;
      }
      *tokenType = TK_ID;
      return keywordCode((char*)z, i, tokenType);
    }
    case CC_X: {
#ifndef SQLITE_OMIT_BLOB_LITERAL
      testcase( z[0]=='x' ); testcase( z[0]=='X' );
      if( z[1]=='\'' ){
        *tokenType = TK_BLOB;
        for(i=2; sqlite3Isxdigit(z[i]); i++){}
        if( z[i]!='\'' || i%2 ){
          *tokenType = TK_ILLEGAL;
          while( z[i] && z[i]!='\'' ){ i++; }
        }
        if( z[i] ) i++;
        return i;
      }
#endif
      /* If it is not a BLOB literal, then it must be an ID, since no
      ** SQL keywords start with the letter 'x'.  Fall through */
      /* no break */ deliberate_fall_through
    }
    case CC_KYWD:
    case CC_ID: {
      i = 1;
      break;
    }
    case CC_BOM: {
      if( z[1]==0xbb && z[2]==0xbf ){
        *tokenType = TK_SPACE;
        return 3;
      }
      i = 1;
      break;
    }
    case CC_NUL: {
      *tokenType = TK_ILLEGAL;
      return 0;
    }
    default: {
      *tokenType = TK_ILLEGAL;
      return 1;
    }
  }
  while( IdChar(z[i]) ){ i++; }
  *tokenType = TK_ID;
  return i;
}

/*
** Run the parser on the given SQL string.  The parser structure is
** passed in.  An SQLITE_ status code is returned.  If an error occurs
** then an and attempt is made to write an error message into 
** memory obtained from sqlite3_malloc() and to make *pzErrMsg point to that
** error message.
*/
int sqlite3RunParser(Parse *pParse, const char *zSql, char **pzErrMsg){
  int nErr = 0;                   /* Number of errors encountered */
  void *pEngine;                  /* The LEMON-generated LALR(1) parser */
  int n = 0;                      /* Length of the next token token */
  int tokenType;                  /* type of the next token */
  int lastTokenParsed = -1;       /* type of the previous token */
  sqlite3 *db = pParse->db;       /* The database connection */
  int mxSqlLen;                   /* Max length of an SQL string */
<<<<<<< HEAD
  Parse *pParentParse = db->pParse;
=======
  Parse *pParentParse = 0;        /* Outer parse context, if any */
>>>>>>> fcd6aca6
#ifdef sqlite3Parser_ENGINEALWAYSONSTACK
  yyParser sEngine;    /* Space to hold the Lemon-generated Parser object */
#endif
  VVA_ONLY( u8 startedWithOom = db->mallocFailed );

  assert( zSql!=0 );
  mxSqlLen = db->aLimit[SQLITE_LIMIT_SQL_LENGTH];
  if( db->nVdbeActive==0 ){
    AtomicStore(&db->u1.isInterrupted, 0);
  }
  pParse->rc = SQLITE_OK;
  pParse->zTail = zSql;
  assert( pzErrMsg!=0 );
#ifdef SQLITE_DEBUG
  if( db->flags & SQLITE_ParserTrace ){
    printf("parser: [[[%s]]]\n", zSql);
    sqlite3ParserTrace(stdout, "parser: ");
  }else{
    sqlite3ParserTrace(0, 0);
  }
#endif
#ifdef sqlite3Parser_ENGINEALWAYSONSTACK
  pEngine = &sEngine;
  sqlite3ParserInit(pEngine, pParse);
#else
  pEngine = sqlite3ParserAlloc(sqlite3Malloc, pParse);
  if( pEngine==0 ){
    sqlite3OomFault(db);
    return SQLITE_NOMEM_BKPT;
  }
#endif
  assert( pParse->pNewTable==0 );
  assert( pParse->pNewTrigger==0 );
  assert( pParse->nVar==0 );
  assert( pParse->pVList==0 );
<<<<<<< HEAD
=======
  pParentParse = db->pParse;
>>>>>>> fcd6aca6
  db->pParse = pParse;
  while( 1 ){
    n = sqlite3GetToken((u8*)zSql, &tokenType);
    mxSqlLen -= n;
    if( mxSqlLen<0 ){
      pParse->rc = SQLITE_TOOBIG;
      break;
    }
#ifndef SQLITE_OMIT_WINDOWFUNC
    if( tokenType>=TK_WINDOW ){
      assert( tokenType==TK_SPACE || tokenType==TK_OVER || tokenType==TK_FILTER
           || tokenType==TK_ILLEGAL || tokenType==TK_WINDOW 
      );
#else
    if( tokenType>=TK_SPACE ){
      assert( tokenType==TK_SPACE || tokenType==TK_ILLEGAL );
#endif /* SQLITE_OMIT_WINDOWFUNC */
      if( AtomicLoad(&db->u1.isInterrupted) ){
        pParse->rc = SQLITE_INTERRUPT;
        break;
      }
      if( tokenType==TK_SPACE ){
        zSql += n;
        continue;
      }
      if( zSql[0]==0 ){
        /* Upon reaching the end of input, call the parser two more times
        ** with tokens TK_SEMI and 0, in that order. */
        if( lastTokenParsed==TK_SEMI ){
          tokenType = 0;
        }else if( lastTokenParsed==0 ){
          break;
        }else{
          tokenType = TK_SEMI;
        }
        n = 0;
#ifndef SQLITE_OMIT_WINDOWFUNC
      }else if( tokenType==TK_WINDOW ){
        assert( n==6 );
        tokenType = analyzeWindowKeyword((const u8*)&zSql[6]);
      }else if( tokenType==TK_OVER ){
        assert( n==4 );
        tokenType = analyzeOverKeyword((const u8*)&zSql[4], lastTokenParsed);
      }else if( tokenType==TK_FILTER ){
        assert( n==6 );
        tokenType = analyzeFilterKeyword((const u8*)&zSql[6], lastTokenParsed);
#endif /* SQLITE_OMIT_WINDOWFUNC */
      }else{
        sqlite3ErrorMsg(pParse, "unrecognized token: \"%.*s\"", n, zSql);
        break;
      }
    }
    pParse->sLastToken.z = zSql;
    pParse->sLastToken.n = n;
    sqlite3Parser(pEngine, tokenType, pParse->sLastToken);
    lastTokenParsed = tokenType;
    zSql += n;
    assert( db->mallocFailed==0 || pParse->rc!=SQLITE_OK || startedWithOom );
    if( pParse->rc!=SQLITE_OK ) break;
  }
  assert( nErr==0 );
#ifdef YYTRACKMAXSTACKDEPTH
  sqlite3_mutex_enter(sqlite3MallocMutex());
  sqlite3StatusHighwater(SQLITE_STATUS_PARSER_STACK,
      sqlite3ParserStackPeak(pEngine)
  );
  sqlite3_mutex_leave(sqlite3MallocMutex());
#endif /* YYDEBUG */
#ifdef sqlite3Parser_ENGINEALWAYSONSTACK
  sqlite3ParserFinalize(pEngine);
#else
  sqlite3ParserFree(pEngine, sqlite3_free);
#endif
  if( db->mallocFailed ){
    pParse->rc = SQLITE_NOMEM_BKPT;
  }
  if( pParse->rc!=SQLITE_OK && pParse->rc!=SQLITE_DONE && pParse->zErrMsg==0 ){
    pParse->zErrMsg = sqlite3MPrintf(db, "%s", sqlite3ErrStr(pParse->rc));
  }
  assert( pzErrMsg!=0 );
  if( pParse->zErrMsg ){
    *pzErrMsg = pParse->zErrMsg;
    sqlite3_log(pParse->rc, "%s in \"%s\"", 
                *pzErrMsg, pParse->zTail);
    pParse->zErrMsg = 0;
    nErr++;
  }
  pParse->zTail = zSql;
  if( pParse->pVdbe && pParse->nErr>0 && pParse->nested==0 ){
    sqlite3VdbeDelete(pParse->pVdbe);
    pParse->pVdbe = 0;
  }
#ifndef SQLITE_OMIT_SHARED_CACHE
  if( pParse->nested==0 ){
    sqlite3DbFree(db, pParse->aTableLock);
    pParse->aTableLock = 0;
    pParse->nTableLock = 0;
  }
#endif
#ifndef SQLITE_OMIT_VIRTUALTABLE
  sqlite3_free(pParse->apVtabLock);
#endif

  if( !IN_SPECIAL_PARSE ){
    /* If the pParse->declareVtab flag is set, do not delete any table 
    ** structure built up in pParse->pNewTable. The calling code (see vtab.c)
    ** will take responsibility for freeing the Table structure.
    */
    sqlite3DeleteTable(db, pParse->pNewTable);
  }
  if( !IN_RENAME_OBJECT ){
    sqlite3DeleteTrigger(db, pParse->pNewTrigger);
  }
  sqlite3DbFree(db, pParse->pVList);
  db->pParse = pParentParse;
  assert( nErr==0 || pParse->rc!=SQLITE_OK );
  return nErr;
}


#ifdef SQLITE_ENABLE_NORMALIZE
/*
** Insert a single space character into pStr if the current string
** ends with an identifier
*/
static void addSpaceSeparator(sqlite3_str *pStr){
  if( pStr->nChar && sqlite3IsIdChar(pStr->zText[pStr->nChar-1]) ){
    sqlite3_str_append(pStr, " ", 1);
  }
}

/*
** Compute a normalization of the SQL given by zSql[0..nSql-1].  Return
** the normalization in space obtained from sqlite3DbMalloc().  Or return
** NULL if anything goes wrong or if zSql is NULL.
*/
char *sqlite3Normalize(
  Vdbe *pVdbe,       /* VM being reprepared */
  const char *zSql   /* The original SQL string */
){
  sqlite3 *db;       /* The database connection */
  int i;             /* Next unread byte of zSql[] */
  int n;             /* length of current token */
  int tokenType;     /* type of current token */
  int prevType = 0;  /* Previous non-whitespace token */
  int nParen;        /* Number of nested levels of parentheses */
  int iStartIN;      /* Start of RHS of IN operator in z[] */
  int nParenAtIN;    /* Value of nParent at start of RHS of IN operator */
  u32 j;             /* Bytes of normalized SQL generated so far */
  sqlite3_str *pStr; /* The normalized SQL string under construction */

  db = sqlite3VdbeDb(pVdbe);
  tokenType = -1;
  nParen = iStartIN = nParenAtIN = 0;
  pStr = sqlite3_str_new(db);
  assert( pStr!=0 );  /* sqlite3_str_new() never returns NULL */
  for(i=0; zSql[i] && pStr->accError==0; i+=n){
    if( tokenType!=TK_SPACE ){
      prevType = tokenType;
    }
    n = sqlite3GetToken((unsigned char*)zSql+i, &tokenType);
    if( NEVER(n<=0) ) break;
    switch( tokenType ){
      case TK_SPACE: {
        break;
      }
      case TK_NULL: {
        if( prevType==TK_IS || prevType==TK_NOT ){
          sqlite3_str_append(pStr, " NULL", 5);
          break;
        }
        /* Fall through */
      }
      case TK_STRING:
      case TK_INTEGER:
      case TK_FLOAT:
      case TK_VARIABLE:
      case TK_BLOB: {
        sqlite3_str_append(pStr, "?", 1);
        break;
      }
      case TK_LP: {
        nParen++;
        if( prevType==TK_IN ){
          iStartIN = pStr->nChar;
          nParenAtIN = nParen;
        }
        sqlite3_str_append(pStr, "(", 1);
        break;
      }
      case TK_RP: {
        if( iStartIN>0 && nParen==nParenAtIN ){
          assert( pStr->nChar>=(u32)iStartIN );
          pStr->nChar = iStartIN+1;
          sqlite3_str_append(pStr, "?,?,?", 5);
          iStartIN = 0;
        }
        nParen--;
        sqlite3_str_append(pStr, ")", 1);
        break;
      }
      case TK_ID: {
        iStartIN = 0;
        j = pStr->nChar;
        if( sqlite3Isquote(zSql[i]) ){
          char *zId = sqlite3DbStrNDup(db, zSql+i, n);
          int nId;
          int eType = 0;
          if( zId==0 ) break;
          sqlite3Dequote(zId);
          if( zSql[i]=='"' && sqlite3VdbeUsesDoubleQuotedString(pVdbe, zId) ){
            sqlite3_str_append(pStr, "?", 1);
            sqlite3DbFree(db, zId);
            break;
          }
          nId = sqlite3Strlen30(zId);
          if( sqlite3GetToken((u8*)zId, &eType)==nId && eType==TK_ID ){
            addSpaceSeparator(pStr);
            sqlite3_str_append(pStr, zId, nId);
          }else{
            sqlite3_str_appendf(pStr, "\"%w\"", zId);
          }
          sqlite3DbFree(db, zId);
        }else{
          addSpaceSeparator(pStr);
          sqlite3_str_append(pStr, zSql+i, n);
        }
        while( j<pStr->nChar ){
          pStr->zText[j] = sqlite3Tolower(pStr->zText[j]);
          j++;
        }
        break;
      }
      case TK_SELECT: {
        iStartIN = 0;
        /* fall through */
      }
      default: {
        if( sqlite3IsIdChar(zSql[i]) ) addSpaceSeparator(pStr);
        j = pStr->nChar;
        sqlite3_str_append(pStr, zSql+i, n);
        while( j<pStr->nChar ){
          pStr->zText[j] = sqlite3Toupper(pStr->zText[j]);
          j++;
        }
        break;
      }
    }
  }
  if( tokenType!=TK_SEMI ) sqlite3_str_append(pStr, ";", 1);
  return sqlite3_str_finish(pStr);
}
#endif /* SQLITE_ENABLE_NORMALIZE */<|MERGE_RESOLUTION|>--- conflicted
+++ resolved
@@ -573,11 +573,7 @@
   int lastTokenParsed = -1;       /* type of the previous token */
   sqlite3 *db = pParse->db;       /* The database connection */
   int mxSqlLen;                   /* Max length of an SQL string */
-<<<<<<< HEAD
-  Parse *pParentParse = db->pParse;
-=======
   Parse *pParentParse = 0;        /* Outer parse context, if any */
->>>>>>> fcd6aca6
 #ifdef sqlite3Parser_ENGINEALWAYSONSTACK
   yyParser sEngine;    /* Space to hold the Lemon-generated Parser object */
 #endif
@@ -613,10 +609,7 @@
   assert( pParse->pNewTrigger==0 );
   assert( pParse->nVar==0 );
   assert( pParse->pVList==0 );
-<<<<<<< HEAD
-=======
   pParentParse = db->pParse;
->>>>>>> fcd6aca6
   db->pParse = pParse;
   while( 1 ){
     n = sqlite3GetToken((u8*)zSql, &tokenType);
