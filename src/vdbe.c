--- conflicted
+++ resolved
@@ -7748,7 +7748,6 @@
           (eNew==PAGER_JOURNALMODE_WAL ? "into" : "out of")
       );
       goto abort_due_to_error;
-<<<<<<< HEAD
     }
  
     if( isWalMode(eOld) ){
@@ -7756,28 +7755,6 @@
       ** to PagerCloseWal() checkpoints and deletes the write-ahead-log 
       ** file. An EXCLUSIVE lock may still be held on the database file 
       ** after a successful return. 
-=======
-    }else{
-
-      if( eOld==PAGER_JOURNALMODE_WAL ){
-        /* If leaving WAL mode, close the log file. If successful, the call
-        ** to PagerCloseWal() checkpoints and deletes the write-ahead-log
-        ** file. An EXCLUSIVE lock may still be held on the database file
-        ** after a successful return.
-        */
-        rc = sqlite3PagerCloseWal(pPager, db);
-        if( rc==SQLITE_OK ){
-          sqlite3PagerSetJournalMode(pPager, eNew);
-        }
-      }else if( eOld==PAGER_JOURNALMODE_MEMORY ){
-        /* Cannot transition directly from MEMORY to WAL.  Use mode OFF
-        ** as an intermediate */
-        sqlite3PagerSetJournalMode(pPager, PAGER_JOURNALMODE_OFF);
-      }
- 
-      /* Open a transaction on the database file. Regardless of the journal
-      ** mode, this transaction always uses a rollback journal.
->>>>>>> fa2318e6
       */
       rc = sqlite3PagerCloseWal(pPager, db);
       if( rc==SQLITE_OK ){
@@ -7798,6 +7775,7 @@
       rc = sqlite3BtreeSetVersion(pBt, 
           1 + isWalMode(eNew) + (eNew==PAGER_JOURNALMODE_WAL2)
       );
+
     }
   }
 #endif /* ifndef SQLITE_OMIT_WAL */
