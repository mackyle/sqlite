/*
** 2001 September 15
**
** The author disclaims copyright to this source code.  In place of
** a legal notice, here is a blessing:
**
**    May you do good and not evil.
**    May you find forgiveness for yourself and forgive others.
**    May you share freely, never taking more than you give.
**
*************************************************************************
** Header file for the Virtual DataBase Engine (VDBE)
**
** This header defines the interface to the virtual database engine
** or VDBE.  The VDBE implements an abstract machine that runs a
** simple program to access and modify the underlying database.
*/
#ifndef _SQLITE_VDBE_H_
#define _SQLITE_VDBE_H_
#include <stdio.h>

/*
** A single VDBE is an opaque structure named "Vdbe".  Only routines
** in the source file sqliteVdbe.c are allowed to see the insides
** of this structure.
*/
typedef struct Vdbe Vdbe;

/*
** The names of the following types declared in vdbeInt.h are required
** for the VdbeOp definition.
*/
typedef struct Mem Mem;
typedef struct SubProgram SubProgram;

/*
** A single instruction of the virtual machine has an opcode
** and as many as three operands.  The instruction is recorded
** as an instance of the following structure:
*/
struct VdbeOp {
  u8 opcode;          /* What operation to perform */
  signed char p4type; /* One of the P4_xxx constants for p4 */
  u8 opflags;         /* Mask of the OPFLG_* flags in opcodes.h */
  u8 p5;              /* Fifth parameter is an unsigned character */
  int p1;             /* First operand */
  int p2;             /* Second parameter (often the jump destination) */
  int p3;             /* The third parameter */
  union p4union {     /* fourth parameter */
    int i;                 /* Integer value if p4type==P4_INT32 */
    void *p;               /* Generic pointer */
    char *z;               /* Pointer to data for string (char array) types */
    i64 *pI64;             /* Used when p4type is P4_INT64 */
    double *pReal;         /* Used when p4type is P4_REAL */
    FuncDef *pFunc;        /* Used when p4type is P4_FUNCDEF */
    sqlite3_context *pCtx; /* Used when p4type is P4_FUNCCTX */
    CollSeq *pColl;        /* Used when p4type is P4_COLLSEQ */
    Mem *pMem;             /* Used when p4type is P4_MEM */
    VTable *pVtab;         /* Used when p4type is P4_VTAB */
    KeyInfo *pKeyInfo;     /* Used when p4type is P4_KEYINFO */
    int *ai;               /* Used when p4type is P4_INTARRAY */
    SubProgram *pProgram;  /* Used when p4type is P4_SUBPROGRAM */
<<<<<<< HEAD
    Table *pTab;           /* Used when p4type is P4_TABLE */
=======
#ifdef SQLITE_ENABLE_CURSOR_HINTS
    Expr *pExpr;           /* Used when p4type is P4_EXPR */
#endif
>>>>>>> 4daa787d
    int (*xAdvance)(BtCursor *, int *);
  } p4;
#ifdef SQLITE_ENABLE_EXPLAIN_COMMENTS
  char *zComment;          /* Comment to improve readability */
#endif
#ifdef VDBE_PROFILE
  u32 cnt;                 /* Number of times this instruction was executed */
  u64 cycles;              /* Total time spent executing this instruction */
#endif
#ifdef SQLITE_VDBE_COVERAGE
  int iSrcLine;            /* Source-code line that generated this opcode */
#endif
};
typedef struct VdbeOp VdbeOp;


/*
** A sub-routine used to implement a trigger program.
*/
struct SubProgram {
  VdbeOp *aOp;                  /* Array of opcodes for sub-program */
  int nOp;                      /* Elements in aOp[] */
  int nMem;                     /* Number of memory cells required */
  int nCsr;                     /* Number of cursors required */
  int nOnce;                    /* Number of OP_Once instructions */
  void *token;                  /* id that may be used to recursive triggers */
  SubProgram *pNext;            /* Next sub-program already visited */
};

/*
** A smaller version of VdbeOp used for the VdbeAddOpList() function because
** it takes up less space.
*/
struct VdbeOpList {
  u8 opcode;          /* What operation to perform */
  signed char p1;     /* First operand */
  signed char p2;     /* Second parameter (often the jump destination) */
  signed char p3;     /* Third parameter */
};
typedef struct VdbeOpList VdbeOpList;

/*
** Allowed values of VdbeOp.p4type
*/
#define P4_NOTUSED    0   /* The P4 parameter is not used */
#define P4_DYNAMIC  (-1)  /* Pointer to a string obtained from sqliteMalloc() */
#define P4_STATIC   (-2)  /* Pointer to a static string */
#define P4_COLLSEQ  (-4)  /* P4 is a pointer to a CollSeq structure */
#define P4_FUNCDEF  (-5)  /* P4 is a pointer to a FuncDef structure */
#define P4_KEYINFO  (-6)  /* P4 is a pointer to a KeyInfo structure */
#define P4_EXPR     (-7)  /* P4 is a pointer to an Expr tree */
#define P4_MEM      (-8)  /* P4 is a pointer to a Mem*    structure */
#define P4_TRANSIENT  0   /* P4 is a pointer to a transient string */
#define P4_VTAB     (-10) /* P4 is a pointer to an sqlite3_vtab structure */
#define P4_MPRINTF  (-11) /* P4 is a string obtained from sqlite3_mprintf() */
#define P4_REAL     (-12) /* P4 is a 64-bit floating point value */
#define P4_INT64    (-13) /* P4 is a 64-bit signed integer */
#define P4_INT32    (-14) /* P4 is a 32-bit signed integer */
#define P4_INTARRAY (-15) /* P4 is a vector of 32-bit integers */
#define P4_SUBPROGRAM  (-18) /* P4 is a pointer to a SubProgram structure */
#define P4_ADVANCE  (-19) /* P4 is a pointer to BtreeNext() or BtreePrev() */
#define P4_TABLE    (-20) /* P4 is a pointer to a Table structure */
#define P4_FUNCCTX  (-21) /* P4 is a pointer to an sqlite3_context object */

/* Error message codes for OP_Halt */
#define P5_ConstraintNotNull 1
#define P5_ConstraintUnique  2
#define P5_ConstraintCheck   3
#define P5_ConstraintFK      4

/*
** The Vdbe.aColName array contains 5n Mem structures, where n is the 
** number of columns of data returned by the statement.
*/
#define COLNAME_NAME     0
#define COLNAME_DECLTYPE 1
#define COLNAME_DATABASE 2
#define COLNAME_TABLE    3
#define COLNAME_COLUMN   4
#ifdef SQLITE_ENABLE_COLUMN_METADATA
# define COLNAME_N        5      /* Number of COLNAME_xxx symbols */
#else
# ifdef SQLITE_OMIT_DECLTYPE
#   define COLNAME_N      1      /* Store only the name */
# else
#   define COLNAME_N      2      /* Store the name and decltype */
# endif
#endif

/*
** The following macro converts a relative address in the p2 field
** of a VdbeOp structure into a negative number so that 
** sqlite3VdbeAddOpList() knows that the address is relative.  Calling
** the macro again restores the address.
*/
#define ADDR(X)  (-1-(X))

/*
** The makefile scans the vdbe.c source file and creates the "opcodes.h"
** header file that defines a number for each opcode used by the VDBE.
*/
#include "opcodes.h"

/*
** Prototypes for the VDBE interface.  See comments on the implementation
** for a description of what each of these routines does.
*/
Vdbe *sqlite3VdbeCreate(Parse*);
int sqlite3VdbeAddOp0(Vdbe*,int);
int sqlite3VdbeAddOp1(Vdbe*,int,int);
int sqlite3VdbeAddOp2(Vdbe*,int,int,int);
int sqlite3VdbeGoto(Vdbe*,int);
int sqlite3VdbeLoadString(Vdbe*,int,const char*);
void sqlite3VdbeMultiLoad(Vdbe*,int,const char*,...);
int sqlite3VdbeAddOp3(Vdbe*,int,int,int,int);
int sqlite3VdbeAddOp4(Vdbe*,int,int,int,int,const char *zP4,int);
int sqlite3VdbeAddOp4Dup8(Vdbe*,int,int,int,int,const u8*,int);
int sqlite3VdbeAddOp4Int(Vdbe*,int,int,int,int,int);
int sqlite3VdbeAddOpList(Vdbe*, int nOp, VdbeOpList const *aOp, int iLineno);
void sqlite3VdbeAddParseSchemaOp(Vdbe*,int,char*);
void sqlite3VdbeChangeOpcode(Vdbe*, u32 addr, u8);
void sqlite3VdbeChangeP1(Vdbe*, u32 addr, int P1);
void sqlite3VdbeChangeP2(Vdbe*, u32 addr, int P2);
void sqlite3VdbeChangeP3(Vdbe*, u32 addr, int P3);
void sqlite3VdbeChangeP5(Vdbe*, u8 P5);
void sqlite3VdbeJumpHere(Vdbe*, int addr);
void sqlite3VdbeChangeToNoop(Vdbe*, int addr);
int sqlite3VdbeDeletePriorOpcode(Vdbe*, u8 op);
void sqlite3VdbeChangeP4(Vdbe*, int addr, const char *zP4, int N);
void sqlite3VdbeSetP4KeyInfo(Parse*, Index*);
void sqlite3VdbeUsesBtree(Vdbe*, int);
VdbeOp *sqlite3VdbeGetOp(Vdbe*, int);
int sqlite3VdbeMakeLabel(Vdbe*);
void sqlite3VdbeRunOnlyOnce(Vdbe*);
void sqlite3VdbeDelete(Vdbe*);
void sqlite3VdbeClearObject(sqlite3*,Vdbe*);
void sqlite3VdbeMakeReady(Vdbe*,Parse*);
int sqlite3VdbeFinalize(Vdbe*);
void sqlite3VdbeResolveLabel(Vdbe*, int);
int sqlite3VdbeCurrentAddr(Vdbe*);
#ifdef SQLITE_DEBUG
  int sqlite3VdbeAssertMayAbort(Vdbe *, int);
#endif
void sqlite3VdbeResetStepResult(Vdbe*);
void sqlite3VdbeRewind(Vdbe*);
int sqlite3VdbeReset(Vdbe*);
void sqlite3VdbeSetNumCols(Vdbe*,int);
int sqlite3VdbeSetColName(Vdbe*, int, int, const char *, void(*)(void*));
void sqlite3VdbeCountChanges(Vdbe*);
sqlite3 *sqlite3VdbeDb(Vdbe*);
void sqlite3VdbeSetSql(Vdbe*, const char *z, int n, int);
void sqlite3VdbeSwap(Vdbe*,Vdbe*);
VdbeOp *sqlite3VdbeTakeOpArray(Vdbe*, int*, int*);
sqlite3_value *sqlite3VdbeGetBoundValue(Vdbe*, int, u8);
void sqlite3VdbeSetVarmask(Vdbe*, int);
#ifndef SQLITE_OMIT_TRACE
  char *sqlite3VdbeExpandSql(Vdbe*, const char*);
#endif
int sqlite3MemCompare(const Mem*, const Mem*, const CollSeq*);

void sqlite3VdbeRecordUnpack(KeyInfo*,int,const void*,UnpackedRecord*);
int sqlite3VdbeRecordCompare(int,const void*,UnpackedRecord*);
int sqlite3VdbeRecordCompareWithSkip(int, const void *, UnpackedRecord *, int);
UnpackedRecord *sqlite3VdbeAllocUnpackedRecord(KeyInfo *, char *, int, char **);

typedef int (*RecordCompare)(int,const void*,UnpackedRecord*);
RecordCompare sqlite3VdbeFindCompare(UnpackedRecord*);

#ifndef SQLITE_OMIT_TRIGGER
void sqlite3VdbeLinkSubProgram(Vdbe *, SubProgram *);
#endif

/* Use SQLITE_ENABLE_COMMENTS to enable generation of extra comments on
** each VDBE opcode.
**
** Use the SQLITE_ENABLE_MODULE_COMMENTS macro to see some extra no-op
** comments in VDBE programs that show key decision points in the code
** generator.
*/
#ifdef SQLITE_ENABLE_EXPLAIN_COMMENTS
  void sqlite3VdbeComment(Vdbe*, const char*, ...);
# define VdbeComment(X)  sqlite3VdbeComment X
  void sqlite3VdbeNoopComment(Vdbe*, const char*, ...);
# define VdbeNoopComment(X)  sqlite3VdbeNoopComment X
# ifdef SQLITE_ENABLE_MODULE_COMMENTS
#   define VdbeModuleComment(X)  sqlite3VdbeNoopComment X
# else
#   define VdbeModuleComment(X)
# endif
#else
# define VdbeComment(X)
# define VdbeNoopComment(X)
# define VdbeModuleComment(X)
#endif

/*
** The VdbeCoverage macros are used to set a coverage testing point
** for VDBE branch instructions.  The coverage testing points are line
** numbers in the sqlite3.c source file.  VDBE branch coverage testing
** only works with an amalagmation build.  That's ok since a VDBE branch
** coverage build designed for testing the test suite only.  No application
** should ever ship with VDBE branch coverage measuring turned on.
**
**    VdbeCoverage(v)                  // Mark the previously coded instruction
**                                     // as a branch
**
**    VdbeCoverageIf(v, conditional)   // Mark previous if conditional true
**
**    VdbeCoverageAlwaysTaken(v)       // Previous branch is always taken
**
**    VdbeCoverageNeverTaken(v)        // Previous branch is never taken
**
** Every VDBE branch operation must be tagged with one of the macros above.
** If not, then when "make test" is run with -DSQLITE_VDBE_COVERAGE and
** -DSQLITE_DEBUG then an ALWAYS() will fail in the vdbeTakeBranch()
** routine in vdbe.c, alerting the developer to the missed tag.
*/
#ifdef SQLITE_VDBE_COVERAGE
  void sqlite3VdbeSetLineNumber(Vdbe*,int);
# define VdbeCoverage(v) sqlite3VdbeSetLineNumber(v,__LINE__)
# define VdbeCoverageIf(v,x) if(x)sqlite3VdbeSetLineNumber(v,__LINE__)
# define VdbeCoverageAlwaysTaken(v) sqlite3VdbeSetLineNumber(v,2);
# define VdbeCoverageNeverTaken(v) sqlite3VdbeSetLineNumber(v,1);
# define VDBE_OFFSET_LINENO(x) (__LINE__+x)
#else
# define VdbeCoverage(v)
# define VdbeCoverageIf(v,x)
# define VdbeCoverageAlwaysTaken(v)
# define VdbeCoverageNeverTaken(v)
# define VDBE_OFFSET_LINENO(x) 0
#endif

#ifdef SQLITE_ENABLE_STMT_SCANSTATUS
void sqlite3VdbeScanStatus(Vdbe*, int, int, int, LogEst, const char*);
#else
# define sqlite3VdbeScanStatus(a,b,c,d,e)
#endif

#endif<|MERGE_RESOLUTION|>--- conflicted
+++ resolved
@@ -60,13 +60,10 @@
     KeyInfo *pKeyInfo;     /* Used when p4type is P4_KEYINFO */
     int *ai;               /* Used when p4type is P4_INTARRAY */
     SubProgram *pProgram;  /* Used when p4type is P4_SUBPROGRAM */
-<<<<<<< HEAD
     Table *pTab;           /* Used when p4type is P4_TABLE */
-=======
 #ifdef SQLITE_ENABLE_CURSOR_HINTS
     Expr *pExpr;           /* Used when p4type is P4_EXPR */
 #endif
->>>>>>> 4daa787d
     int (*xAdvance)(BtCursor *, int *);
   } p4;
 #ifdef SQLITE_ENABLE_EXPLAIN_COMMENTS
