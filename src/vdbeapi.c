--- conflicted
+++ resolved
@@ -78,13 +78,7 @@
 #if SQLITE_THREADSAFE
     sqlite3_mutex *mutex;
 #endif
-<<<<<<< HEAD
-    if (!sqlite3SafetyCheckOk(db)) {
-      return SQLITE_MISUSE;
-    }
-=======
     if( vdbeSafety(v) ) return SQLITE_MISUSE_BKPT;
->>>>>>> 5a65f2d2
 #if SQLITE_THREADSAFE
     mutex = v->db->mutex;
 #endif
@@ -438,47 +432,6 @@
 ** call sqlite3Reprepare() and try again.
 */
 int sqlite3_step(sqlite3_stmt *pStmt){
-<<<<<<< HEAD
-  int rc = SQLITE_MISUSE;
-  Vdbe *v = (Vdbe*)pStmt;
-  sqlite3 *db;
-	
-  if( v && (sqlite3SafetyCheckOk(db = v->db))){
-    int cnt = 0;
-#ifdef SQLITE_ENABLE_SQLRR
-    SRRecStep(pStmt);
-#endif
-    sqlite3_mutex_enter(db->mutex);
-    while( (rc = sqlite3Step(v))==SQLITE_SCHEMA
-           && cnt++ < 5
-           && (rc = sqlite3Reprepare(v))==SQLITE_OK ){
-      sqlite3_reset(pStmt);
-      v->expired = 0;
-    }
-    if( rc==SQLITE_SCHEMA && ALWAYS(v->isPrepareV2) && ALWAYS(db->pErr) ){
-      /* This case occurs after failing to recompile an sql statement. 
-      ** The error message from the SQL compiler has already been loaded 
-      ** into the database handle. This block copies the error message 
-      ** from the database handle into the statement and sets the statement
-      ** program counter to 0 to ensure that when the statement is 
-      ** finalized or reset the parser error message is available via
-      ** sqlite3_errmsg() and sqlite3_errcode().
-      */
-      const char *zErr = (const char *)sqlite3_value_text(db->pErr); 
-      sqlite3DbFree(db, v->zErrMsg);
-      if( !db->mallocFailed ){
-        v->zErrMsg = sqlite3DbStrDup(db, zErr);
-      } else {
-        v->zErrMsg = 0;
-        v->rc = SQLITE_NOMEM;
-      }
-    }
-    rc = sqlite3ApiExit(db, rc);
-    sqlite3_mutex_leave(db->mutex);
-#ifdef SQLITE_ENABLE_SQLRR
-    SRRecStepEnd(pStmt);
-#endif
-=======
   int rc = SQLITE_OK;      /* Result from sqlite3Step() */
   int rc2 = SQLITE_OK;     /* Result from sqlite3Reprepare() */
   Vdbe *v = (Vdbe*)pStmt;  /* the prepared statement */
@@ -514,7 +467,6 @@
       v->zErrMsg = 0;
       v->rc = rc = SQLITE_NOMEM;
     }
->>>>>>> 5a65f2d2
   }
   rc = sqlite3ApiExit(db, rc);
   sqlite3_mutex_leave(db->mutex);
