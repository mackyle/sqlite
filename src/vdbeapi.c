/*
** 2004 May 26
**
** The author disclaims copyright to this source code.  In place of
** a legal notice, here is a blessing:
**
**    May you do good and not evil.
**    May you find forgiveness for yourself and forgive others.
**    May you share freely, never taking more than you give.
**
*************************************************************************
**
** This file contains code use to implement APIs that are part of the
** VDBE.
*/
#include "sqliteInt.h"
#include "vdbeInt.h"

#ifndef SQLITE_OMIT_DEPRECATED
/*
** Return TRUE (non-zero) of the statement supplied as an argument needs
** to be recompiled.  A statement needs to be recompiled whenever the
** execution environment changes in a way that would alter the program
** that sqlite3_prepare() generates.  For example, if new functions or
** collating sequences are registered or if an authorizer function is
** added or changed.
*/
int sqlite3_expired(sqlite3_stmt *pStmt){
  Vdbe *p = (Vdbe*)pStmt;
  return p==0 || p->expired;
}
#endif

/*
** Check on a Vdbe to make sure it has not been finalized.  Log
** an error and return true if it has been finalized (or is otherwise
** invalid).  Return false if it is ok.
*/
static int vdbeSafety(Vdbe *p){
  if( p->db==0 ){
    sqlite3_log(SQLITE_MISUSE, "API called with finalized prepared statement");
    return 1;
  }else{
    return 0;
  }
}
static int vdbeSafetyNotNull(Vdbe *p){
  if( p==0 ){
    sqlite3_log(SQLITE_MISUSE, "API called with NULL prepared statement");
    return 1;
  }else{
    return vdbeSafety(p);
  }
}

/*
** The following routine destroys a virtual machine that is created by
** the sqlite3_compile() routine. The integer returned is an SQLITE_
** success/failure code that describes the result of executing the virtual
** machine.
**
** This routine sets the error code and string returned by
** sqlite3_errcode(), sqlite3_errmsg() and sqlite3_errmsg16().
*/
int sqlite3_finalize(sqlite3_stmt *pStmt){
  int rc;
  if( pStmt==0 ){
    /* IMPLEMENTATION-OF: R-57228-12904 Invoking sqlite3_finalize() on a NULL
    ** pointer is a harmless no-op. */
    rc = SQLITE_OK;
  }else{
    Vdbe *v = (Vdbe*)pStmt;
    sqlite3 *db = v->db;
#if SQLITE_THREADSAFE
    sqlite3_mutex *mutex;
#endif
    if( vdbeSafety(v) ) return SQLITE_MISUSE_BKPT;
#if SQLITE_THREADSAFE
    mutex = v->db->mutex;
#endif
    sqlite3_mutex_enter(mutex);
    rc = sqlite3VdbeFinalize(v);
    rc = sqlite3ApiExit(db, rc);
    sqlite3_mutex_leave(mutex);
  }
  return rc;
}

/*
** Terminate the current execution of an SQL statement and reset it
** back to its starting state so that it can be reused. A success code from
** the prior execution is returned.
**
** This routine sets the error code and string returned by
** sqlite3_errcode(), sqlite3_errmsg() and sqlite3_errmsg16().
*/
int sqlite3_reset(sqlite3_stmt *pStmt){
  int rc;
  if( pStmt==0 ){
    rc = SQLITE_OK;
  }else{
    Vdbe *v = (Vdbe*)pStmt;
    sqlite3_mutex_enter(v->db->mutex);
    rc = sqlite3VdbeReset(v);
    sqlite3VdbeMakeReady(v, -1, 0, 0, 0, 0, 0);
    assert( (rc & (v->db->errMask))==rc );
    rc = sqlite3ApiExit(v->db, rc);
    sqlite3_mutex_leave(v->db->mutex);
  }
  return rc;
}

/*
** Set all the parameters in the compiled SQL statement to NULL.
*/
int sqlite3_clear_bindings(sqlite3_stmt *pStmt){
  int i;
  int rc = SQLITE_OK;
  Vdbe *p = (Vdbe*)pStmt;
#if SQLITE_THREADSAFE
  sqlite3_mutex *mutex = ((Vdbe*)pStmt)->db->mutex;
#endif
  sqlite3_mutex_enter(mutex);
  for(i=0; i<p->nVar; i++){
    sqlite3VdbeMemRelease(&p->aVar[i]);
    p->aVar[i].flags = MEM_Null;
  }
  if( p->isPrepareV2 && p->expmask ){
    p->expired = 1;
  }
  sqlite3_mutex_leave(mutex);
  return rc;
}


/**************************** sqlite3_value_  *******************************
** The following routines extract information from a Mem or sqlite3_value
** structure.
*/
const void *sqlite3_value_blob(sqlite3_value *pVal){
  Mem *p = (Mem*)pVal;
  if( p->flags & (MEM_Blob|MEM_Str) ){
    sqlite3VdbeMemExpandBlob(p);
    p->flags &= ~MEM_Str;
    p->flags |= MEM_Blob;
    return p->n ? p->z : 0;
  }else{
    return sqlite3_value_text(pVal);
  }
}
int sqlite3_value_bytes(sqlite3_value *pVal){
  return sqlite3ValueBytes(pVal, SQLITE_UTF8);
}
int sqlite3_value_bytes16(sqlite3_value *pVal){
  return sqlite3ValueBytes(pVal, SQLITE_UTF16NATIVE);
}
double sqlite3_value_double(sqlite3_value *pVal){
  return sqlite3VdbeRealValue((Mem*)pVal);
}
int sqlite3_value_int(sqlite3_value *pVal){
  return (int)sqlite3VdbeIntValue((Mem*)pVal);
}
sqlite_int64 sqlite3_value_int64(sqlite3_value *pVal){
  return sqlite3VdbeIntValue((Mem*)pVal);
}
const unsigned char *sqlite3_value_text(sqlite3_value *pVal){
  return (const unsigned char *)sqlite3ValueText(pVal, SQLITE_UTF8);
}
#ifndef SQLITE_OMIT_UTF16
const void *sqlite3_value_text16(sqlite3_value* pVal){
  return sqlite3ValueText(pVal, SQLITE_UTF16NATIVE);
}
const void *sqlite3_value_text16be(sqlite3_value *pVal){
  return sqlite3ValueText(pVal, SQLITE_UTF16BE);
}
const void *sqlite3_value_text16le(sqlite3_value *pVal){
  return sqlite3ValueText(pVal, SQLITE_UTF16LE);
}
#endif /* SQLITE_OMIT_UTF16 */
int sqlite3_value_type(sqlite3_value* pVal){
  return pVal->type;
}

/**************************** sqlite3_result_  *******************************
** The following routines are used by user-defined functions to specify
** the function result.
**
** The setStrOrError() funtion calls sqlite3VdbeMemSetStr() to store the
** result as a string or blob but if the string or blob is too large, it
** then sets the error code to SQLITE_TOOBIG
*/
static void setResultStrOrError(
  sqlite3_context *pCtx,  /* Function context */
  const char *z,          /* String pointer */
  int n,                  /* Bytes in string, or negative */
  u8 enc,                 /* Encoding of z.  0 for BLOBs */
  void (*xDel)(void*)     /* Destructor function */
){
  if( sqlite3VdbeMemSetStr(&pCtx->s, z, n, enc, xDel)==SQLITE_TOOBIG ){
    sqlite3_result_error_toobig(pCtx);
  }
}
void sqlite3_result_blob(
  sqlite3_context *pCtx, 
  const void *z, 
  int n, 
  void (*xDel)(void *)
){
  assert( n>=0 );
  assert( sqlite3_mutex_held(pCtx->s.db->mutex) );
  setResultStrOrError(pCtx, z, n, 0, xDel);
}
void sqlite3_result_double(sqlite3_context *pCtx, double rVal){
  assert( sqlite3_mutex_held(pCtx->s.db->mutex) );
  sqlite3VdbeMemSetDouble(&pCtx->s, rVal);
}
void sqlite3_result_error(sqlite3_context *pCtx, const char *z, int n){
  assert( sqlite3_mutex_held(pCtx->s.db->mutex) );
  pCtx->isError = SQLITE_ERROR;
  sqlite3VdbeMemSetStr(&pCtx->s, z, n, SQLITE_UTF8, SQLITE_TRANSIENT);
}
#ifndef SQLITE_OMIT_UTF16
void sqlite3_result_error16(sqlite3_context *pCtx, const void *z, int n){
  assert( sqlite3_mutex_held(pCtx->s.db->mutex) );
  pCtx->isError = SQLITE_ERROR;
  sqlite3VdbeMemSetStr(&pCtx->s, z, n, SQLITE_UTF16NATIVE, SQLITE_TRANSIENT);
}
#endif
void sqlite3_result_int(sqlite3_context *pCtx, int iVal){
  assert( sqlite3_mutex_held(pCtx->s.db->mutex) );
  sqlite3VdbeMemSetInt64(&pCtx->s, (i64)iVal);
}
void sqlite3_result_int64(sqlite3_context *pCtx, i64 iVal){
  assert( sqlite3_mutex_held(pCtx->s.db->mutex) );
  sqlite3VdbeMemSetInt64(&pCtx->s, iVal);
}
void sqlite3_result_null(sqlite3_context *pCtx){
  assert( sqlite3_mutex_held(pCtx->s.db->mutex) );
  sqlite3VdbeMemSetNull(&pCtx->s);
}
void sqlite3_result_text(
  sqlite3_context *pCtx, 
  const char *z, 
  int n,
  void (*xDel)(void *)
){
  assert( sqlite3_mutex_held(pCtx->s.db->mutex) );
  setResultStrOrError(pCtx, z, n, SQLITE_UTF8, xDel);
}
#ifndef SQLITE_OMIT_UTF16
void sqlite3_result_text16(
  sqlite3_context *pCtx, 
  const void *z, 
  int n, 
  void (*xDel)(void *)
){
  assert( sqlite3_mutex_held(pCtx->s.db->mutex) );
  setResultStrOrError(pCtx, z, n, SQLITE_UTF16NATIVE, xDel);
}
void sqlite3_result_text16be(
  sqlite3_context *pCtx, 
  const void *z, 
  int n, 
  void (*xDel)(void *)
){
  assert( sqlite3_mutex_held(pCtx->s.db->mutex) );
  setResultStrOrError(pCtx, z, n, SQLITE_UTF16BE, xDel);
}
void sqlite3_result_text16le(
  sqlite3_context *pCtx, 
  const void *z, 
  int n, 
  void (*xDel)(void *)
){
  assert( sqlite3_mutex_held(pCtx->s.db->mutex) );
  setResultStrOrError(pCtx, z, n, SQLITE_UTF16LE, xDel);
}
#endif /* SQLITE_OMIT_UTF16 */
void sqlite3_result_value(sqlite3_context *pCtx, sqlite3_value *pValue){
  assert( sqlite3_mutex_held(pCtx->s.db->mutex) );
  sqlite3VdbeMemCopy(&pCtx->s, pValue);
}
void sqlite3_result_zeroblob(sqlite3_context *pCtx, int n){
  assert( sqlite3_mutex_held(pCtx->s.db->mutex) );
  sqlite3VdbeMemSetZeroBlob(&pCtx->s, n);
}
void sqlite3_result_error_code(sqlite3_context *pCtx, int errCode){
  pCtx->isError = errCode;
  if( pCtx->s.flags & MEM_Null ){
    sqlite3VdbeMemSetStr(&pCtx->s, sqlite3ErrStr(errCode), -1, 
                         SQLITE_UTF8, SQLITE_STATIC);
  }
}

/* Force an SQLITE_TOOBIG error. */
void sqlite3_result_error_toobig(sqlite3_context *pCtx){
  assert( sqlite3_mutex_held(pCtx->s.db->mutex) );
  pCtx->isError = SQLITE_TOOBIG;
  sqlite3VdbeMemSetStr(&pCtx->s, "string or blob too big", -1, 
                       SQLITE_UTF8, SQLITE_STATIC);
}

/* An SQLITE_NOMEM error. */
void sqlite3_result_error_nomem(sqlite3_context *pCtx){
  assert( sqlite3_mutex_held(pCtx->s.db->mutex) );
  sqlite3VdbeMemSetNull(&pCtx->s);
  pCtx->isError = SQLITE_NOMEM;
  pCtx->s.db->mallocFailed = 1;
}

/*
** This function is called after a transaction has been committed. It 
** invokes callbacks registered with sqlite3_wal_hook() as required.
*/
static int doWalCallbacks(sqlite3 *db){
  int rc = SQLITE_OK;
#ifndef SQLITE_OMIT_WAL
  int i;
  for(i=0; i<db->nDb; i++){
    Btree *pBt = db->aDb[i].pBt;
    if( pBt ){
      int nEntry = sqlite3PagerWalCallback(sqlite3BtreePager(pBt));
      if( db->xWalCallback && nEntry>0 && rc==SQLITE_OK ){
        rc = db->xWalCallback(db->pWalArg, db, db->aDb[i].zName, nEntry);
      }
    }
  }
#endif
  return rc;
}

/*
** Execute the statement pStmt, either until a row of data is ready, the
** statement is completely executed or an error occurs.
**
** This routine implements the bulk of the logic behind the sqlite_step()
** API.  The only thing omitted is the automatic recompile if a 
** schema change has occurred.  That detail is handled by the
** outer sqlite3_step() wrapper procedure.
*/
static int sqlite3Step(Vdbe *p){
  sqlite3 *db;
  int rc;

  assert(p);
  if( p->magic!=VDBE_MAGIC_RUN ){
    /* We used to require that sqlite3_reset() be called before retrying
    ** sqlite3_step() after any error or after SQLITE_DONE.  But beginning
    ** with version 3.7.0, we changed this so that sqlite3_reset() would
    ** be called automatically instead of throwing the SQLITE_MISUSE error.
    ** This "automatic-reset" change is not technically an incompatibility, 
    ** since any application that receives an SQLITE_MISUSE is broken by
    ** definition.
    **
    ** Nevertheless, some published applications that were originally written
    ** for version 3.6.23 or earlier do in fact depend on SQLITE_MISUSE 
    ** returns, and the so were broken by the automatic-reset change.  As a
    ** a work-around, the SQLITE_OMIT_AUTORESET compile-time restores the
    ** legacy behavior of returning SQLITE_MISUSE for cases where the 
    ** previous sqlite3_step() returned something other than a SQLITE_LOCKED
    ** or SQLITE_BUSY error.
    */
#ifdef SQLITE_OMIT_AUTORESET
    if( p->rc==SQLITE_BUSY || p->rc==SQLITE_LOCKED ){
      sqlite3_reset((sqlite3_stmt*)p);
    }else{
      return SQLITE_MISUSE_BKPT;
    }
#else
    sqlite3_reset((sqlite3_stmt*)p);
#endif
  }

  /* Check that malloc() has not failed. If it has, return early. */
  db = p->db;
  if( db->mallocFailed ){
    p->rc = SQLITE_NOMEM;
    return SQLITE_NOMEM;
  }

  if( p->pc<=0 && p->expired ){
    p->rc = SQLITE_SCHEMA;
    rc = SQLITE_ERROR;
    goto end_of_step;
  }
  if( p->pc<0 ){
    /* If there are no other statements currently running, then
    ** reset the interrupt flag.  This prevents a call to sqlite3_interrupt
    ** from interrupting a statement that has not yet started.
    */
    if( db->activeVdbeCnt==0 ){
      db->u1.isInterrupted = 0;
    }

    assert( db->writeVdbeCnt>0 || db->autoCommit==0 || db->nDeferredCons==0 );

#ifndef SQLITE_OMIT_TRACE
    if( db->xProfile && !db->init.busy ){
      sqlite3OsCurrentTimeInt64(db->pVfs, &p->startTime);
    }
#endif

    db->activeVdbeCnt++;
    if( p->readOnly==0 ) db->writeVdbeCnt++;
    p->pc = 0;
  }
#ifndef SQLITE_OMIT_EXPLAIN
  if( p->explain ){
    rc = sqlite3VdbeList(p);
  }else
#endif /* SQLITE_OMIT_EXPLAIN */
  {
    db->vdbeExecCnt++;
    rc = sqlite3VdbeExec(p);
    db->vdbeExecCnt--;
  }

#ifndef SQLITE_OMIT_TRACE
  /* Invoke the profile callback if there is one
  */
  if( rc!=SQLITE_ROW && db->xProfile && !db->init.busy && p->zSql ){
    sqlite3_int64 iNow;
    sqlite3OsCurrentTimeInt64(db->pVfs, &iNow);
    db->xProfile(db->pProfileArg, p->zSql, (iNow - p->startTime)*1000000);
  }
#endif

  if( rc==SQLITE_DONE ){
    assert( p->rc==SQLITE_OK );
    p->rc = doWalCallbacks(db);
    if( p->rc!=SQLITE_OK ){
      rc = SQLITE_ERROR;
    }
  }

  db->errCode = rc;
  if( SQLITE_NOMEM==sqlite3ApiExit(p->db, p->rc) ){
    p->rc = SQLITE_NOMEM;
  }
end_of_step:
  /* At this point local variable rc holds the value that should be 
  ** returned if this statement was compiled using the legacy 
  ** sqlite3_prepare() interface. According to the docs, this can only
  ** be one of the values in the first assert() below. Variable p->rc 
  ** contains the value that would be returned if sqlite3_finalize() 
  ** were called on statement p.
  */
  assert( rc==SQLITE_ROW  || rc==SQLITE_DONE   || rc==SQLITE_ERROR 
       || rc==SQLITE_BUSY || rc==SQLITE_MISUSE
  );
  assert( p->rc!=SQLITE_ROW && p->rc!=SQLITE_DONE );
  if( p->isPrepareV2 && rc!=SQLITE_ROW && rc!=SQLITE_DONE ){
    /* If this statement was prepared using sqlite3_prepare_v2(), and an
    ** error has occured, then return the error code in p->rc to the
    ** caller. Set the error code in the database handle to the same value.
    */ 
    rc = db->errCode = p->rc;
  }
  return (rc&db->errMask);
}

/*
** This is the top-level implementation of sqlite3_step().  Call
** sqlite3Step() to do most of the work.  If a schema error occurs,
** call sqlite3Reprepare() and try again.
*/
int sqlite3_step(sqlite3_stmt *pStmt){
  int rc = SQLITE_OK;      /* Result from sqlite3Step() */
  int rc2 = SQLITE_OK;     /* Result from sqlite3Reprepare() */
  Vdbe *v = (Vdbe*)pStmt;  /* the prepared statement */
  int cnt = 0;             /* Counter to prevent infinite loop of reprepares */
  sqlite3 *db;             /* The database connection */

  if( vdbeSafetyNotNull(v) ){
    return SQLITE_MISUSE_BKPT;
  }
  db = v->db;
  sqlite3_mutex_enter(db->mutex);
  while( (rc = sqlite3Step(v))==SQLITE_SCHEMA
         && cnt++ < 5
         && (rc2 = rc = sqlite3Reprepare(v))==SQLITE_OK ){
    sqlite3_reset(pStmt);
    v->expired = 0;
  }
  if( rc2!=SQLITE_OK && ALWAYS(v->isPrepareV2) && ALWAYS(db->pErr) ){
    /* This case occurs after failing to recompile an sql statement. 
    ** The error message from the SQL compiler has already been loaded 
    ** into the database handle. This block copies the error message 
    ** from the database handle into the statement and sets the statement
    ** program counter to 0 to ensure that when the statement is 
    ** finalized or reset the parser error message is available via
    ** sqlite3_errmsg() and sqlite3_errcode().
    */
    const char *zErr = (const char *)sqlite3_value_text(db->pErr); 
    sqlite3DbFree(db, v->zErrMsg);
    if( !db->mallocFailed ){
      v->zErrMsg = sqlite3DbStrDup(db, zErr);
      v->rc = rc2;
    } else {
      v->zErrMsg = 0;
      v->rc = rc = SQLITE_NOMEM;
    }
  }
  rc = sqlite3ApiExit(db, rc);
  sqlite3_mutex_leave(db->mutex);
  return rc;
}

/*
** Extract the user data from a sqlite3_context structure and return a
** pointer to it.
*/
void *sqlite3_user_data(sqlite3_context *p){
  assert( p && p->pFunc );
  return p->pFunc->pUserData;
}

/*
** Extract the user data from a sqlite3_context structure and return a
** pointer to it.
**
** IMPLEMENTATION-OF: R-46798-50301 The sqlite3_context_db_handle() interface
** returns a copy of the pointer to the database connection (the 1st
** parameter) of the sqlite3_create_function() and
** sqlite3_create_function16() routines that originally registered the
** application defined function.
*/
sqlite3 *sqlite3_context_db_handle(sqlite3_context *p){
  assert( p && p->pFunc );
  return p->s.db;
}

/*
** The following is the implementation of an SQL function that always
** fails with an error message stating that the function is used in the
** wrong context.  The sqlite3_overload_function() API might construct
** SQL function that use this routine so that the functions will exist
** for name resolution but are actually overloaded by the xFindFunction
** method of virtual tables.
*/
void sqlite3InvalidFunction(
  sqlite3_context *context,  /* The function calling context */
  int NotUsed,               /* Number of arguments to the function */
  sqlite3_value **NotUsed2   /* Value of each argument */
){
  const char *zName = context->pFunc->zName;
  char *zErr;
  UNUSED_PARAMETER2(NotUsed, NotUsed2);
  zErr = sqlite3_mprintf(
      "unable to use function %s in the requested context", zName);
  sqlite3_result_error(context, zErr, -1);
  sqlite3_free(zErr);
}

/*
** Allocate or return the aggregate context for a user function.  A new
** context is allocated on the first call.  Subsequent calls return the
** same context that was returned on prior calls.
*/
void *sqlite3_aggregate_context(sqlite3_context *p, int nByte){
  Mem *pMem;
  assert( p && p->pFunc && p->pFunc->xStep );
  assert( sqlite3_mutex_held(p->s.db->mutex) );
  pMem = p->pMem;
  testcase( nByte<0 );
  if( (pMem->flags & MEM_Agg)==0 ){
    if( nByte<=0 ){
      sqlite3VdbeMemReleaseExternal(pMem);
      pMem->flags = MEM_Null;
      pMem->z = 0;
    }else{
      sqlite3VdbeMemGrow(pMem, nByte, 0);
      pMem->flags = MEM_Agg;
      pMem->u.pDef = p->pFunc;
      if( pMem->z ){
        memset(pMem->z, 0, nByte);
      }
    }
  }
  return (void*)pMem->z;
}

/*
** Return the auxilary data pointer, if any, for the iArg'th argument to
** the user-function defined by pCtx.
*/
void *sqlite3_get_auxdata(sqlite3_context *pCtx, int iArg){
  VdbeFunc *pVdbeFunc;

  assert( sqlite3_mutex_held(pCtx->s.db->mutex) );
  pVdbeFunc = pCtx->pVdbeFunc;
  if( !pVdbeFunc || iArg>=pVdbeFunc->nAux || iArg<0 ){
    return 0;
  }
  return pVdbeFunc->apAux[iArg].pAux;
}

/*
** Set the auxilary data pointer and delete function, for the iArg'th
** argument to the user-function defined by pCtx. Any previous value is
** deleted by calling the delete function specified when it was set.
*/
void sqlite3_set_auxdata(
  sqlite3_context *pCtx, 
  int iArg, 
  void *pAux, 
  void (*xDelete)(void*)
){
  struct AuxData *pAuxData;
  VdbeFunc *pVdbeFunc;
  if( iArg<0 ) goto failed;

  assert( sqlite3_mutex_held(pCtx->s.db->mutex) );
  pVdbeFunc = pCtx->pVdbeFunc;
  if( !pVdbeFunc || pVdbeFunc->nAux<=iArg ){
    int nAux = (pVdbeFunc ? pVdbeFunc->nAux : 0);
    int nMalloc = sizeof(VdbeFunc) + sizeof(struct AuxData)*iArg;
    pVdbeFunc = sqlite3DbRealloc(pCtx->s.db, pVdbeFunc, nMalloc);
    if( !pVdbeFunc ){
      goto failed;
    }
    pCtx->pVdbeFunc = pVdbeFunc;
    memset(&pVdbeFunc->apAux[nAux], 0, sizeof(struct AuxData)*(iArg+1-nAux));
    pVdbeFunc->nAux = iArg+1;
    pVdbeFunc->pFunc = pCtx->pFunc;
  }

  pAuxData = &pVdbeFunc->apAux[iArg];
  if( pAuxData->pAux && pAuxData->xDelete ){
    pAuxData->xDelete(pAuxData->pAux);
  }
  pAuxData->pAux = pAux;
  pAuxData->xDelete = xDelete;
  return;

failed:
  if( xDelete ){
    xDelete(pAux);
  }
}

#ifndef SQLITE_OMIT_DEPRECATED
/*
** Return the number of times the Step function of a aggregate has been 
** called.
**
** This function is deprecated.  Do not use it for new code.  It is
** provide only to avoid breaking legacy code.  New aggregate function
** implementations should keep their own counts within their aggregate
** context.
*/
int sqlite3_aggregate_count(sqlite3_context *p){
  assert( p && p->pMem && p->pFunc && p->pFunc->xStep );
  return p->pMem->n;
}
#endif

/*
** Return the number of columns in the result set for the statement pStmt.
*/
int sqlite3_column_count(sqlite3_stmt *pStmt){
  Vdbe *pVm = (Vdbe *)pStmt;
  return pVm ? pVm->nResColumn : 0;
}

/*
** Return the number of values available from the current row of the
** currently executing statement pStmt.
*/
int sqlite3_data_count(sqlite3_stmt *pStmt){
  Vdbe *pVm = (Vdbe *)pStmt;
  if( pVm==0 || pVm->pResultSet==0 ) return 0;
  return pVm->nResColumn;
}

/*
** Return a pointer to static memory containing an SQL NULL value.
*/
static const Mem *columnNullValue(void){
  /* Even though the Mem structure contains an element
  ** of type i64, on certain architecture (x86) with certain compiler
  ** switches (-Os), gcc may align this Mem object on a 4-byte boundary
  ** instead of an 8-byte one. This all works fine, except that when
  ** running with SQLITE_DEBUG defined the SQLite code sometimes assert()s
  ** that a Mem structure is located on an 8-byte boundary. To prevent
  ** this assert() from failing, when building with SQLITE_DEBUG defined
  ** using gcc, force nullMem to be 8-byte aligned using the magical
  ** __attribute__((aligned(8))) macro.  */
  static const Mem nullMem 
#if defined(SQLITE_DEBUG) && defined(__GNUC__)
  __attribute__((aligned(8))) 
#endif
    = {0, "", (double)0, {0}, 0, MEM_Null, SQLITE_NULL, 0, 0, 0 };
  return &nullMem;
}

/*
** Check to see if column iCol of the given statement is valid.  If
** it is, return a pointer to the Mem for the value of that column.
** If iCol is not valid, return a pointer to a Mem which has a value
** of NULL.
*/
static Mem *columnMem(sqlite3_stmt *pStmt, int i){
  Vdbe *pVm;
  Mem *pOut;

  pVm = (Vdbe *)pStmt;
  if( pVm && pVm->pResultSet!=0 && i<pVm->nResColumn && i>=0 ){
    sqlite3_mutex_enter(pVm->db->mutex);
    pOut = &pVm->pResultSet[i];
  }else{
    /* If the value passed as the second argument is out of range, return
<<<<<<< HEAD
    ** a pointer to a static Mem object that contains the value SQL NULL. 
    */
=======
    ** a pointer to the following static Mem object which contains the
    ** value SQL NULL. Even though the Mem structure contains an element
    ** of type i64, on certain architecture (x86) with certain compiler
    ** switches (-Os), gcc may align this Mem object on a 4-byte boundary
    ** instead of an 8-byte one. This all works fine, except that when
    ** running with SQLITE_DEBUG defined the SQLite code sometimes assert()s
    ** that a Mem structure is located on an 8-byte boundary. To prevent
    ** this assert() from failing, when building with SQLITE_DEBUG defined
    ** using gcc, force nullMem to be 8-byte aligned using the magical
    ** __attribute__((aligned(8))) macro.  */
    static const Mem nullMem 
#if defined(SQLITE_DEBUG) && defined(__GNUC__)
      __attribute__((aligned(8))) 
#endif
      = {0, "", (double)0, {0}, 0, MEM_Null, SQLITE_NULL, 0,
#ifdef SQLITE_DEBUG
         0, 0,  /* pScopyFrom, pFiller */
#endif
         0, 0 };

>>>>>>> 9de84ed6
    if( pVm && ALWAYS(pVm->db) ){
      sqlite3_mutex_enter(pVm->db->mutex);
      sqlite3Error(pVm->db, SQLITE_RANGE, 0);
    }
    pOut = (Mem*)columnNullValue();
  }
  return pOut;
}

/*
** This function is called after invoking an sqlite3_value_XXX function on a 
** column value (i.e. a value returned by evaluating an SQL expression in the
** select list of a SELECT statement) that may cause a malloc() failure. If 
** malloc() has failed, the threads mallocFailed flag is cleared and the result
** code of statement pStmt set to SQLITE_NOMEM.
**
** Specifically, this is called from within:
**
**     sqlite3_column_int()
**     sqlite3_column_int64()
**     sqlite3_column_text()
**     sqlite3_column_text16()
**     sqlite3_column_real()
**     sqlite3_column_bytes()
**     sqlite3_column_bytes16()
**     sqiite3_column_blob()
*/
static void columnMallocFailure(sqlite3_stmt *pStmt)
{
  /* If malloc() failed during an encoding conversion within an
  ** sqlite3_column_XXX API, then set the return code of the statement to
  ** SQLITE_NOMEM. The next call to _step() (if any) will return SQLITE_ERROR
  ** and _finalize() will return NOMEM.
  */
  Vdbe *p = (Vdbe *)pStmt;
  if( p ){
    p->rc = sqlite3ApiExit(p->db, p->rc);
    sqlite3_mutex_leave(p->db->mutex);
  }
}

/**************************** sqlite3_column_  *******************************
** The following routines are used to access elements of the current row
** in the result set.
*/
const void *sqlite3_column_blob(sqlite3_stmt *pStmt, int i){
  const void *val;
  val = sqlite3_value_blob( columnMem(pStmt,i) );
  /* Even though there is no encoding conversion, value_blob() might
  ** need to call malloc() to expand the result of a zeroblob() 
  ** expression. 
  */
  columnMallocFailure(pStmt);
  return val;
}
int sqlite3_column_bytes(sqlite3_stmt *pStmt, int i){
  int val = sqlite3_value_bytes( columnMem(pStmt,i) );
  columnMallocFailure(pStmt);
  return val;
}
int sqlite3_column_bytes16(sqlite3_stmt *pStmt, int i){
  int val = sqlite3_value_bytes16( columnMem(pStmt,i) );
  columnMallocFailure(pStmt);
  return val;
}
double sqlite3_column_double(sqlite3_stmt *pStmt, int i){
  double val = sqlite3_value_double( columnMem(pStmt,i) );
  columnMallocFailure(pStmt);
  return val;
}
int sqlite3_column_int(sqlite3_stmt *pStmt, int i){
  int val = sqlite3_value_int( columnMem(pStmt,i) );
  columnMallocFailure(pStmt);
  return val;
}
sqlite_int64 sqlite3_column_int64(sqlite3_stmt *pStmt, int i){
  sqlite_int64 val = sqlite3_value_int64( columnMem(pStmt,i) );
  columnMallocFailure(pStmt);
  return val;
}
const unsigned char *sqlite3_column_text(sqlite3_stmt *pStmt, int i){
  const unsigned char *val = sqlite3_value_text( columnMem(pStmt,i) );
  columnMallocFailure(pStmt);
  return val;
}
sqlite3_value *sqlite3_column_value(sqlite3_stmt *pStmt, int i){
  Mem *pOut = columnMem(pStmt, i);
  if( pOut->flags&MEM_Static ){
    pOut->flags &= ~MEM_Static;
    pOut->flags |= MEM_Ephem;
  }
  columnMallocFailure(pStmt);
  return (sqlite3_value *)pOut;
}
#ifndef SQLITE_OMIT_UTF16
const void *sqlite3_column_text16(sqlite3_stmt *pStmt, int i){
  const void *val = sqlite3_value_text16( columnMem(pStmt,i) );
  columnMallocFailure(pStmt);
  return val;
}
#endif /* SQLITE_OMIT_UTF16 */
int sqlite3_column_type(sqlite3_stmt *pStmt, int i){
  int iType = sqlite3_value_type( columnMem(pStmt,i) );
  columnMallocFailure(pStmt);
  return iType;
}

/* The following function is experimental and subject to change or
** removal */
/*int sqlite3_column_numeric_type(sqlite3_stmt *pStmt, int i){
**  return sqlite3_value_numeric_type( columnMem(pStmt,i) );
**}
*/

/*
** Convert the N-th element of pStmt->pColName[] into a string using
** xFunc() then return that string.  If N is out of range, return 0.
**
** There are up to 5 names for each column.  useType determines which
** name is returned.  Here are the names:
**
**    0      The column name as it should be displayed for output
**    1      The datatype name for the column
**    2      The name of the database that the column derives from
**    3      The name of the table that the column derives from
**    4      The name of the table column that the result column derives from
**
** If the result is not a simple column reference (if it is an expression
** or a constant) then useTypes 2, 3, and 4 return NULL.
*/
static const void *columnName(
  sqlite3_stmt *pStmt,
  int N,
  const void *(*xFunc)(Mem*),
  int useType
){
  const void *ret = 0;
  Vdbe *p = (Vdbe *)pStmt;
  int n;
  sqlite3 *db = p->db;
  
  assert( db!=0 );
  n = sqlite3_column_count(pStmt);
  if( N<n && N>=0 ){
    N += useType*n;
    sqlite3_mutex_enter(db->mutex);
    assert( db->mallocFailed==0 );
    ret = xFunc(&p->aColName[N]);
     /* A malloc may have failed inside of the xFunc() call. If this
    ** is the case, clear the mallocFailed flag and return NULL.
    */
    if( db->mallocFailed ){
      db->mallocFailed = 0;
      ret = 0;
    }
    sqlite3_mutex_leave(db->mutex);
  }
  return ret;
}

/*
** Return the name of the Nth column of the result set returned by SQL
** statement pStmt.
*/
const char *sqlite3_column_name(sqlite3_stmt *pStmt, int N){
  return columnName(
      pStmt, N, (const void*(*)(Mem*))sqlite3_value_text, COLNAME_NAME);
}
#ifndef SQLITE_OMIT_UTF16
const void *sqlite3_column_name16(sqlite3_stmt *pStmt, int N){
  return columnName(
      pStmt, N, (const void*(*)(Mem*))sqlite3_value_text16, COLNAME_NAME);
}
#endif

/*
** Constraint:  If you have ENABLE_COLUMN_METADATA then you must
** not define OMIT_DECLTYPE.
*/
#if defined(SQLITE_OMIT_DECLTYPE) && defined(SQLITE_ENABLE_COLUMN_METADATA)
# error "Must not define both SQLITE_OMIT_DECLTYPE \
         and SQLITE_ENABLE_COLUMN_METADATA"
#endif

#ifndef SQLITE_OMIT_DECLTYPE
/*
** Return the column declaration type (if applicable) of the 'i'th column
** of the result set of SQL statement pStmt.
*/
const char *sqlite3_column_decltype(sqlite3_stmt *pStmt, int N){
  return columnName(
      pStmt, N, (const void*(*)(Mem*))sqlite3_value_text, COLNAME_DECLTYPE);
}
#ifndef SQLITE_OMIT_UTF16
const void *sqlite3_column_decltype16(sqlite3_stmt *pStmt, int N){
  return columnName(
      pStmt, N, (const void*(*)(Mem*))sqlite3_value_text16, COLNAME_DECLTYPE);
}
#endif /* SQLITE_OMIT_UTF16 */
#endif /* SQLITE_OMIT_DECLTYPE */

#ifdef SQLITE_ENABLE_COLUMN_METADATA
/*
** Return the name of the database from which a result column derives.
** NULL is returned if the result column is an expression or constant or
** anything else which is not an unabiguous reference to a database column.
*/
const char *sqlite3_column_database_name(sqlite3_stmt *pStmt, int N){
  return columnName(
      pStmt, N, (const void*(*)(Mem*))sqlite3_value_text, COLNAME_DATABASE);
}
#ifndef SQLITE_OMIT_UTF16
const void *sqlite3_column_database_name16(sqlite3_stmt *pStmt, int N){
  return columnName(
      pStmt, N, (const void*(*)(Mem*))sqlite3_value_text16, COLNAME_DATABASE);
}
#endif /* SQLITE_OMIT_UTF16 */

/*
** Return the name of the table from which a result column derives.
** NULL is returned if the result column is an expression or constant or
** anything else which is not an unabiguous reference to a database column.
*/
const char *sqlite3_column_table_name(sqlite3_stmt *pStmt, int N){
  return columnName(
      pStmt, N, (const void*(*)(Mem*))sqlite3_value_text, COLNAME_TABLE);
}
#ifndef SQLITE_OMIT_UTF16
const void *sqlite3_column_table_name16(sqlite3_stmt *pStmt, int N){
  return columnName(
      pStmt, N, (const void*(*)(Mem*))sqlite3_value_text16, COLNAME_TABLE);
}
#endif /* SQLITE_OMIT_UTF16 */

/*
** Return the name of the table column from which a result column derives.
** NULL is returned if the result column is an expression or constant or
** anything else which is not an unabiguous reference to a database column.
*/
const char *sqlite3_column_origin_name(sqlite3_stmt *pStmt, int N){
  return columnName(
      pStmt, N, (const void*(*)(Mem*))sqlite3_value_text, COLNAME_COLUMN);
}
#ifndef SQLITE_OMIT_UTF16
const void *sqlite3_column_origin_name16(sqlite3_stmt *pStmt, int N){
  return columnName(
      pStmt, N, (const void*(*)(Mem*))sqlite3_value_text16, COLNAME_COLUMN);
}
#endif /* SQLITE_OMIT_UTF16 */
#endif /* SQLITE_ENABLE_COLUMN_METADATA */


/******************************* sqlite3_bind_  ***************************
** 
** Routines used to attach values to wildcards in a compiled SQL statement.
*/
/*
** Unbind the value bound to variable i in virtual machine p. This is the 
** the same as binding a NULL value to the column. If the "i" parameter is
** out of range, then SQLITE_RANGE is returned. Othewise SQLITE_OK.
**
** A successful evaluation of this routine acquires the mutex on p.
** the mutex is released if any kind of error occurs.
**
** The error code stored in database p->db is overwritten with the return
** value in any case.
*/
static int vdbeUnbind(Vdbe *p, int i){
  Mem *pVar;
  if( vdbeSafetyNotNull(p) ){
    return SQLITE_MISUSE_BKPT;
  }
  sqlite3_mutex_enter(p->db->mutex);
  if( p->magic!=VDBE_MAGIC_RUN || p->pc>=0 ){
    sqlite3Error(p->db, SQLITE_MISUSE, 0);
    sqlite3_mutex_leave(p->db->mutex);
    sqlite3_log(SQLITE_MISUSE, 
        "bind on a busy prepared statement: [%s]", p->zSql);
    return SQLITE_MISUSE_BKPT;
  }
  if( i<1 || i>p->nVar ){
    sqlite3Error(p->db, SQLITE_RANGE, 0);
    sqlite3_mutex_leave(p->db->mutex);
    return SQLITE_RANGE;
  }
  i--;
  pVar = &p->aVar[i];
  sqlite3VdbeMemRelease(pVar);
  pVar->flags = MEM_Null;
  sqlite3Error(p->db, SQLITE_OK, 0);

  /* If the bit corresponding to this variable in Vdbe.expmask is set, then 
  ** binding a new value to this variable invalidates the current query plan.
  **
  ** IMPLEMENTATION-OF: R-48440-37595 If the specific value bound to host
  ** parameter in the WHERE clause might influence the choice of query plan
  ** for a statement, then the statement will be automatically recompiled,
  ** as if there had been a schema change, on the first sqlite3_step() call
  ** following any change to the bindings of that parameter.
  */
  if( p->isPrepareV2 &&
     ((i<32 && p->expmask & ((u32)1 << i)) || p->expmask==0xffffffff)
  ){
    p->expired = 1;
  }
  return SQLITE_OK;
}

/*
** Bind a text or BLOB value.
*/
static int bindText(
  sqlite3_stmt *pStmt,   /* The statement to bind against */
  int i,                 /* Index of the parameter to bind */
  const void *zData,     /* Pointer to the data to be bound */
  int nData,             /* Number of bytes of data to be bound */
  void (*xDel)(void*),   /* Destructor for the data */
  u8 encoding            /* Encoding for the data */
){
  Vdbe *p = (Vdbe *)pStmt;
  Mem *pVar;
  int rc;

  rc = vdbeUnbind(p, i);
  if( rc==SQLITE_OK ){
    if( zData!=0 ){
      pVar = &p->aVar[i-1];
      rc = sqlite3VdbeMemSetStr(pVar, zData, nData, encoding, xDel);
      if( rc==SQLITE_OK && encoding!=0 ){
        rc = sqlite3VdbeChangeEncoding(pVar, ENC(p->db));
      }
      sqlite3Error(p->db, rc, 0);
      rc = sqlite3ApiExit(p->db, rc);
    }
    sqlite3_mutex_leave(p->db->mutex);
  }else if( xDel!=SQLITE_STATIC && xDel!=SQLITE_TRANSIENT ){
    xDel((void*)zData);
  }
  return rc;
}


/*
** Bind a blob value to an SQL statement variable.
*/
int sqlite3_bind_blob(
  sqlite3_stmt *pStmt, 
  int i, 
  const void *zData, 
  int nData, 
  void (*xDel)(void*)
){
  return bindText(pStmt, i, zData, nData, xDel, 0);
}
int sqlite3_bind_double(sqlite3_stmt *pStmt, int i, double rValue){
  int rc;
  Vdbe *p = (Vdbe *)pStmt;
  rc = vdbeUnbind(p, i);
  if( rc==SQLITE_OK ){
    sqlite3VdbeMemSetDouble(&p->aVar[i-1], rValue);
    sqlite3_mutex_leave(p->db->mutex);
  }
  return rc;
}
int sqlite3_bind_int(sqlite3_stmt *p, int i, int iValue){
  return sqlite3_bind_int64(p, i, (i64)iValue);
}
int sqlite3_bind_int64(sqlite3_stmt *pStmt, int i, sqlite_int64 iValue){
  int rc;
  Vdbe *p = (Vdbe *)pStmt;
  rc = vdbeUnbind(p, i);
  if( rc==SQLITE_OK ){
    sqlite3VdbeMemSetInt64(&p->aVar[i-1], iValue);
    sqlite3_mutex_leave(p->db->mutex);
  }
  return rc;
}
int sqlite3_bind_null(sqlite3_stmt *pStmt, int i){
  int rc;
  Vdbe *p = (Vdbe*)pStmt;
  rc = vdbeUnbind(p, i);
  if( rc==SQLITE_OK ){
    sqlite3_mutex_leave(p->db->mutex);
  }
  return rc;
}
int sqlite3_bind_text( 
  sqlite3_stmt *pStmt, 
  int i, 
  const char *zData, 
  int nData, 
  void (*xDel)(void*)
){
  return bindText(pStmt, i, zData, nData, xDel, SQLITE_UTF8);
}
#ifndef SQLITE_OMIT_UTF16
int sqlite3_bind_text16(
  sqlite3_stmt *pStmt, 
  int i, 
  const void *zData, 
  int nData, 
  void (*xDel)(void*)
){
  return bindText(pStmt, i, zData, nData, xDel, SQLITE_UTF16NATIVE);
}
#endif /* SQLITE_OMIT_UTF16 */
int sqlite3_bind_value(sqlite3_stmt *pStmt, int i, const sqlite3_value *pValue){
  int rc;
  switch( pValue->type ){
    case SQLITE_INTEGER: {
      rc = sqlite3_bind_int64(pStmt, i, pValue->u.i);
      break;
    }
    case SQLITE_FLOAT: {
      rc = sqlite3_bind_double(pStmt, i, pValue->r);
      break;
    }
    case SQLITE_BLOB: {
      if( pValue->flags & MEM_Zero ){
        rc = sqlite3_bind_zeroblob(pStmt, i, pValue->u.nZero);
      }else{
        rc = sqlite3_bind_blob(pStmt, i, pValue->z, pValue->n,SQLITE_TRANSIENT);
      }
      break;
    }
    case SQLITE_TEXT: {
      rc = bindText(pStmt,i,  pValue->z, pValue->n, SQLITE_TRANSIENT,
                              pValue->enc);
      break;
    }
    default: {
      rc = sqlite3_bind_null(pStmt, i);
      break;
    }
  }
  return rc;
}
int sqlite3_bind_zeroblob(sqlite3_stmt *pStmt, int i, int n){
  int rc;
  Vdbe *p = (Vdbe *)pStmt;
  rc = vdbeUnbind(p, i);
  if( rc==SQLITE_OK ){
    sqlite3VdbeMemSetZeroBlob(&p->aVar[i-1], n);
    sqlite3_mutex_leave(p->db->mutex);
  }
  return rc;
}

/*
** Return the number of wildcards that can be potentially bound to.
** This routine is added to support DBD::SQLite.  
*/
int sqlite3_bind_parameter_count(sqlite3_stmt *pStmt){
  Vdbe *p = (Vdbe*)pStmt;
  return p ? p->nVar : 0;
}

/*
** Create a mapping from variable numbers to variable names
** in the Vdbe.azVar[] array, if such a mapping does not already
** exist.
*/
static void createVarMap(Vdbe *p){
  if( !p->okVar ){
    int j;
    Op *pOp;
    sqlite3_mutex_enter(p->db->mutex);
    /* The race condition here is harmless.  If two threads call this
    ** routine on the same Vdbe at the same time, they both might end
    ** up initializing the Vdbe.azVar[] array.  That is a little extra
    ** work but it results in the same answer.
    */
    for(j=0, pOp=p->aOp; j<p->nOp; j++, pOp++){
      if( pOp->opcode==OP_Variable ){
        assert( pOp->p1>0 && pOp->p1<=p->nVar );
        p->azVar[pOp->p1-1] = pOp->p4.z;
      }
    }
    p->okVar = 1;
    sqlite3_mutex_leave(p->db->mutex);
  }
}

/*
** Return the name of a wildcard parameter.  Return NULL if the index
** is out of range or if the wildcard is unnamed.
**
** The result is always UTF-8.
*/
const char *sqlite3_bind_parameter_name(sqlite3_stmt *pStmt, int i){
  Vdbe *p = (Vdbe*)pStmt;
  if( p==0 || i<1 || i>p->nVar ){
    return 0;
  }
  createVarMap(p);
  return p->azVar[i-1];
}

/*
** Given a wildcard parameter name, return the index of the variable
** with that name.  If there is no variable with the given name,
** return 0.
*/
int sqlite3VdbeParameterIndex(Vdbe *p, const char *zName, int nName){
  int i;
  if( p==0 ){
    return 0;
  }
  createVarMap(p); 
  if( zName ){
    for(i=0; i<p->nVar; i++){
      const char *z = p->azVar[i];
      if( z && memcmp(z,zName,nName)==0 && z[nName]==0 ){
        return i+1;
      }
    }
  }
  return 0;
}
int sqlite3_bind_parameter_index(sqlite3_stmt *pStmt, const char *zName){
  return sqlite3VdbeParameterIndex((Vdbe*)pStmt, zName, sqlite3Strlen30(zName));
}

/*
** Transfer all bindings from the first statement over to the second.
*/
int sqlite3TransferBindings(sqlite3_stmt *pFromStmt, sqlite3_stmt *pToStmt){
  Vdbe *pFrom = (Vdbe*)pFromStmt;
  Vdbe *pTo = (Vdbe*)pToStmt;
  int i;
  assert( pTo->db==pFrom->db );
  assert( pTo->nVar==pFrom->nVar );
  sqlite3_mutex_enter(pTo->db->mutex);
  for(i=0; i<pFrom->nVar; i++){
    sqlite3VdbeMemMove(&pTo->aVar[i], &pFrom->aVar[i]);
  }
  sqlite3_mutex_leave(pTo->db->mutex);
  return SQLITE_OK;
}

#ifndef SQLITE_OMIT_DEPRECATED
/*
** Deprecated external interface.  Internal/core SQLite code
** should call sqlite3TransferBindings.
**
** Is is misuse to call this routine with statements from different
** database connections.  But as this is a deprecated interface, we
** will not bother to check for that condition.
**
** If the two statements contain a different number of bindings, then
** an SQLITE_ERROR is returned.  Nothing else can go wrong, so otherwise
** SQLITE_OK is returned.
*/
int sqlite3_transfer_bindings(sqlite3_stmt *pFromStmt, sqlite3_stmt *pToStmt){
  Vdbe *pFrom = (Vdbe*)pFromStmt;
  Vdbe *pTo = (Vdbe*)pToStmt;
  if( pFrom->nVar!=pTo->nVar ){
    return SQLITE_ERROR;
  }
  if( pTo->isPrepareV2 && pTo->expmask ){
    pTo->expired = 1;
  }
  if( pFrom->isPrepareV2 && pFrom->expmask ){
    pFrom->expired = 1;
  }
  return sqlite3TransferBindings(pFromStmt, pToStmt);
}
#endif

/*
** Return the sqlite3* database handle to which the prepared statement given
** in the argument belongs.  This is the same database handle that was
** the first argument to the sqlite3_prepare() that was used to create
** the statement in the first place.
*/
sqlite3 *sqlite3_db_handle(sqlite3_stmt *pStmt){
  return pStmt ? ((Vdbe*)pStmt)->db : 0;
}

/*
** Return true if the prepared statement is guaranteed to not modify the
** database.
*/
int sqlite3_stmt_readonly(sqlite3_stmt *pStmt){
  return pStmt ? ((Vdbe*)pStmt)->readOnly : 1;
}

/*
** Return a pointer to the next prepared statement after pStmt associated
** with database connection pDb.  If pStmt is NULL, return the first
** prepared statement for the database connection.  Return NULL if there
** are no more.
*/
sqlite3_stmt *sqlite3_next_stmt(sqlite3 *pDb, sqlite3_stmt *pStmt){
  sqlite3_stmt *pNext;
  sqlite3_mutex_enter(pDb->mutex);
  if( pStmt==0 ){
    pNext = (sqlite3_stmt*)pDb->pVdbe;
  }else{
    pNext = (sqlite3_stmt*)((Vdbe*)pStmt)->pNext;
  }
  sqlite3_mutex_leave(pDb->mutex);
  return pNext;
}

/*
** Return the value of a status counter for a prepared statement
*/
int sqlite3_stmt_status(sqlite3_stmt *pStmt, int op, int resetFlag){
  Vdbe *pVdbe = (Vdbe*)pStmt;
  int v = pVdbe->aCounter[op-1];
  if( resetFlag ) pVdbe->aCounter[op-1] = 0;
  return v;
}

#ifdef SQLITE_ENABLE_PREUPDATE_HOOK
/*
** This function is called from within a pre-update callback to retrieve
** a field of the row currently being updated or deleted.
*/
int sqlite3_preupdate_old(sqlite3 *db, int iIdx, sqlite3_value **ppValue){
  PreUpdate *p = db->pPreUpdate;
  int rc = SQLITE_OK;

  /* Test that this call is being made from within an SQLITE_DELETE or
  ** SQLITE_UPDATE pre-update callback, and that iIdx is within range. */
  if( !p || p->op==SQLITE_INSERT ){
    rc = SQLITE_MISUSE_BKPT;
    goto preupdate_old_out;
  }
  if( iIdx>=p->pCsr->nField || iIdx<0 ){
    rc = SQLITE_RANGE;
    goto preupdate_old_out;
  }

  /* If the old.* record has not yet been loaded into memory, do so now. */
  if( p->pUnpacked==0 ){
    u32 nRec;
    u8 *aRec;

    rc = sqlite3BtreeDataSize(p->pCsr->pCursor, &nRec);
    if( rc!=SQLITE_OK ) goto preupdate_old_out;
    aRec = sqlite3DbMallocRaw(db, nRec);
    if( !aRec ) goto preupdate_old_out;
    rc = sqlite3BtreeData(p->pCsr->pCursor, 0, nRec, aRec);
    if( rc==SQLITE_OK ){
      p->pUnpacked = sqlite3VdbeRecordUnpack(&p->keyinfo, nRec, aRec, 0, 0);
      if( !p->pUnpacked ) rc = SQLITE_NOMEM;
    }
    if( rc!=SQLITE_OK ){
      sqlite3DbFree(db, aRec);
      goto preupdate_old_out;
    }
    p->aRecord = aRec;
  }

  if( iIdx>=p->pUnpacked->nField ){
    *ppValue = (sqlite3_value *)columnNullValue();
  }else{
    *ppValue = &p->pUnpacked->aMem[iIdx];
    if( iIdx==p->iPKey ){
      sqlite3VdbeMemSetInt64(*ppValue, p->iKey1);
    }
    sqlite3VdbeMemStoreType(*ppValue);
  }

 preupdate_old_out:
  sqlite3Error(db, rc, 0);
  return sqlite3ApiExit(db, rc);
}
#endif /* SQLITE_ENABLE_PREUPDATE_HOOK */

#ifdef SQLITE_ENABLE_PREUPDATE_HOOK
/*
** This function is called from within a pre-update callback to retrieve
** the number of columns in the row being updated, deleted or inserted.
*/
int sqlite3_preupdate_count(sqlite3 *db){
  PreUpdate *p = db->pPreUpdate;
  return (p ? p->pCsr->nField : 0);
}
#endif /* SQLITE_ENABLE_PREUPDATE_HOOK */

#ifdef SQLITE_ENABLE_PREUPDATE_HOOK
/*
** This function is designed to be called from within a pre-update callback
** only. It returns zero if the change that caused the callback was made
** immediately by a user SQL statement. Or, if the change was made by a
** trigger program, it returns the number of trigger programs currently
** on the stack (1 for a top-level trigger, 2 for a trigger fired by a 
** top-level trigger etc.).
**
** For the purposes of the previous paragraph, a foreign key CASCADE, SET NULL
** or SET DEFAULT action is considered a trigger.
*/
int sqlite3_preupdate_depth(sqlite3 *db){
  PreUpdate *p = db->pPreUpdate;
  return (p ? p->v->nFrame : 0);
}
#endif /* SQLITE_ENABLE_PREUPDATE_HOOK */

#ifdef SQLITE_ENABLE_PREUPDATE_HOOK
/*
** This function is called from within a pre-update callback to retrieve
** a field of the row currently being updated or inserted.
*/
int sqlite3_preupdate_new(sqlite3 *db, int iIdx, sqlite3_value **ppValue){
  PreUpdate *p = db->pPreUpdate;
  int rc = SQLITE_OK;
  Mem *pMem;

  if( !p || p->op==SQLITE_DELETE ){
    rc = SQLITE_MISUSE_BKPT;
    goto preupdate_new_out;
  }
  if( iIdx>=p->pCsr->nField || iIdx<0 ){
    rc = SQLITE_RANGE;
    goto preupdate_new_out;
  }

  if( p->op==SQLITE_INSERT ){
    /* For an INSERT, memory cell p->iNewReg contains the serialized record
    ** that is being inserted. Deserialize it. */
    UnpackedRecord *pUnpack = p->pNewUnpacked;
    if( !pUnpack ){
      Mem *pData = &p->v->aMem[p->iNewReg];
      rc = sqlite3VdbeMemExpandBlob(pData);
      if( rc!=SQLITE_OK ) goto preupdate_new_out;
      pUnpack = sqlite3VdbeRecordUnpack(&p->keyinfo, pData->n, pData->z, 0, 0);
      if( !pUnpack ){
        rc = SQLITE_NOMEM;
        goto preupdate_new_out;
      }
      p->pNewUnpacked = pUnpack;
    }
    if( iIdx>=pUnpack->nField ){
      pMem = (sqlite3_value *)columnNullValue();
    }else{
      pMem = &pUnpack->aMem[iIdx];
      if( iIdx==p->iPKey ){
        sqlite3VdbeMemSetInt64(pMem, p->iKey2);
      }
      sqlite3VdbeMemStoreType(pMem);
    }
  }else{
    /* For an UPDATE, memory cell (p->iNewReg+1+iIdx) contains the required
    ** value. Make a copy of the cell contents and return a pointer to it.
    ** It is not safe to return a pointer to the memory cell itself as the
    ** caller may modify the value text encoding.
    */
    assert( p->op==SQLITE_UPDATE );
    if( !p->aNew ){
      p->aNew = (Mem *)sqlite3DbMallocZero(db, sizeof(Mem) * p->pCsr->nField);
      if( !p->aNew ){
        rc = SQLITE_NOMEM;
        goto preupdate_new_out;
      }
    }
    assert( iIdx>=0 && iIdx<p->pCsr->nField );
    pMem = &p->aNew[iIdx];
    if( pMem->flags==0 ){
      if( iIdx==p->iPKey ){
        sqlite3VdbeMemSetInt64(pMem, p->iKey2);
      }else{
        rc = sqlite3VdbeMemCopy(pMem, &p->v->aMem[p->iNewReg+1+iIdx]);
        if( rc!=SQLITE_OK ) goto preupdate_new_out;
      }
      sqlite3VdbeMemStoreType(pMem);
    }
  }
  *ppValue = pMem;

 preupdate_new_out:
  sqlite3Error(db, rc, 0);
  return sqlite3ApiExit(db, rc);
}
#endif /* SQLITE_ENABLE_PREUPDATE_HOOK */<|MERGE_RESOLUTION|>--- conflicted
+++ resolved
@@ -710,10 +710,6 @@
     pOut = &pVm->pResultSet[i];
   }else{
     /* If the value passed as the second argument is out of range, return
-<<<<<<< HEAD
-    ** a pointer to a static Mem object that contains the value SQL NULL. 
-    */
-=======
     ** a pointer to the following static Mem object which contains the
     ** value SQL NULL. Even though the Mem structure contains an element
     ** of type i64, on certain architecture (x86) with certain compiler
@@ -734,7 +730,6 @@
 #endif
          0, 0 };
 
->>>>>>> 9de84ed6
     if( pVm && ALWAYS(pVm->db) ){
       sqlite3_mutex_enter(pVm->db->mutex);
       sqlite3Error(pVm->db, SQLITE_RANGE, 0);
