/*
** 2010 February 1
**
** The author disclaims copyright to this source code.  In place of
** a legal notice, here is a blessing:
**
**    May you do good and not evil.
**    May you find forgiveness for yourself and forgive others.
**    May you share freely, never taking more than you give.
**
*************************************************************************
**
** This file contains the implementation of a write-ahead log (WAL) used in
** "journal_mode=WAL" mode.
**
** WRITE-AHEAD LOG (WAL) FILE FORMAT
**
** A WAL file consists of a header followed by zero or more "frames".
** Each frame records the revised content of a single page from the
** database file.  All changes to the database are recorded by writing
** frames into the WAL.  Transactions commit when a frame is written that
** contains a commit marker.  A single WAL can and usually does record
** multiple transactions.  Periodically, the content of the WAL is
** transferred back into the database file in an operation called a
** "checkpoint".
**
** A single WAL file can be used multiple times.  In other words, the
** WAL can fill up with frames and then be checkpointed and then new
** frames can overwrite the old ones.  A WAL always grows from beginning
** toward the end.  Checksums and counters attached to each frame are
** used to determine which frames within the WAL are valid and which
** are leftovers from prior checkpoints.
**
** The WAL header is 32 bytes in size and consists of the following eight
** big-endian 32-bit unsigned integer values:
**
**     0: Magic number.  0x377f0682 or 0x377f0683
**     4: File format version.  Currently 3007000
**     8: Database page size.  Example: 1024
**    12: Checkpoint sequence number
**    16: Salt-1, random integer incremented with each checkpoint
**    20: Salt-2, a different random integer changing with each ckpt
**    24: Checksum-1 (first part of checksum for first 24 bytes of header).
**    28: Checksum-2 (second part of checksum for first 24 bytes of header).
**
** Immediately following the wal-header are zero or more frames. Each
** frame consists of a 24-byte frame-header followed by a <page-size> bytes
** of page data. The frame-header is six big-endian 32-bit unsigned
** integer values, as follows:
**
**     0: Page number.
**     4: For commit records, the size of the database image in pages
**        after the commit. For all other records, zero.
**     8: Salt-1 (copied from the header)
**    12: Salt-2 (copied from the header)
**    16: Checksum-1.
**    20: Checksum-2.
**
** A frame is considered valid if and only if the following conditions are
** true:
**
**    (1) The salt-1 and salt-2 values in the frame-header match
**        salt values in the wal-header
**
**    (2) The checksum values in the final 8 bytes of the frame-header
**        exactly match the checksum computed consecutively on the
**        WAL header and the first 8 bytes and the content of all frames
**        up to and including the current frame.
**
** The checksum is computed using 32-bit big-endian integers if the
** magic number in the first 4 bytes of the WAL is 0x377f0683 and it
** is computed using little-endian if the magic number is 0x377f0682.
** The checksum values are always stored in the frame header in a
** big-endian format regardless of which byte order is used to compute
** the checksum.  The checksum is computed by interpreting the input as
** an even number of unsigned 32-bit integers: x[0] through x[N].  The
** algorithm used for the checksum is as follows:
**
**   for i from 0 to n-1 step 2:
**     s0 += x[i] + s1;
**     s1 += x[i+1] + s0;
**   endfor
**
** Note that s0 and s1 are both weighted checksums using fibonacci weights
** in reverse order (the largest fibonacci weight occurs on the first element
** of the sequence being summed.)  The s1 value spans all 32-bit
** terms of the sequence whereas s0 omits the final term.
**
** On a checkpoint, the WAL is first VFS.xSync-ed, then valid content of the
** WAL is transferred into the database, then the database is VFS.xSync-ed.
** The VFS.xSync operations serve as write barriers - all writes launched
** before the xSync must complete before any write that launches after the
** xSync begins.
**
** After each checkpoint, the salt-1 value is incremented and the salt-2
** value is randomized.  This prevents old and new frames in the WAL from
** being considered valid at the same time and being checkpointing together
** following a crash.
**
** READER ALGORITHM
**
** To read a page from the database (call it page number P), a reader
** first checks the WAL to see if it contains page P.  If so, then the
** last valid instance of page P that is a followed by a commit frame
** or is a commit frame itself becomes the value read.  If the WAL
** contains no copies of page P that are valid and which are a commit
** frame or are followed by a commit frame, then page P is read from
** the database file.
**
** To start a read transaction, the reader records the index of the last
** valid frame in the WAL.  The reader uses this recorded "mxFrame" value
** for all subsequent read operations.  New transactions can be appended
** to the WAL, but as long as the reader uses its original mxFrame value
** and ignores the newly appended content, it will see a consistent snapshot
** of the database from a single point in time.  This technique allows
** multiple concurrent readers to view different versions of the database
** content simultaneously.
**
** The reader algorithm in the previous paragraphs works correctly, but
** because frames for page P can appear anywhere within the WAL, the
** reader has to scan the entire WAL looking for page P frames.  If the
** WAL is large (multiple megabytes is typical) that scan can be slow,
** and read performance suffers.  To overcome this problem, a separate
** data structure called the wal-index is maintained to expedite the
** search for frames of a particular page.
**
** WAL-INDEX FORMAT
**
** Conceptually, the wal-index is shared memory, though VFS implementations
** might choose to implement the wal-index using a mmapped file.  Because
** the wal-index is shared memory, SQLite does not support journal_mode=WAL
** on a network filesystem.  All users of the database must be able to
** share memory.
**
** In the default unix and windows implementation, the wal-index is a mmapped
** file whose name is the database name with a "-shm" suffix added.  For that
** reason, the wal-index is sometimes called the "shm" file.
**
** The wal-index is transient.  After a crash, the wal-index can (and should
** be) reconstructed from the original WAL file.  In fact, the VFS is required
** to either truncate or zero the header of the wal-index when the last
** connection to it closes.  Because the wal-index is transient, it can
** use an architecture-specific format; it does not have to be cross-platform.
** Hence, unlike the database and WAL file formats which store all values
** as big endian, the wal-index can store multi-byte values in the native
** byte order of the host computer.
**
** The purpose of the wal-index is to answer this question quickly:  Given
** a page number P and a maximum frame index M, return the index of the
** last frame in the wal before frame M for page P in the WAL, or return
** NULL if there are no frames for page P in the WAL prior to M.
**
** The wal-index consists of a header region, followed by an one or
** more index blocks.
**
** The wal-index header contains the total number of frames within the WAL
** in the mxFrame field.
**
** Each index block except for the first contains information on
** HASHTABLE_NPAGE frames. The first index block contains information on
** HASHTABLE_NPAGE_ONE frames. The values of HASHTABLE_NPAGE_ONE and
** HASHTABLE_NPAGE are selected so that together the wal-index header and
** first index block are the same size as all other index blocks in the
** wal-index.  The values are:
**
**   HASHTABLE_NPAGE      4096
**   HASHTABLE_NPAGE_ONE  4062
**
** Each index block contains two sections, a page-mapping that contains the
** database page number associated with each wal frame, and a hash-table
** that allows readers to query an index block for a specific page number.
** The page-mapping is an array of HASHTABLE_NPAGE (or HASHTABLE_NPAGE_ONE
** for the first index block) 32-bit page numbers. The first entry in the
** first index-block contains the database page number corresponding to the
** first frame in the WAL file. The first entry in the second index block
** in the WAL file corresponds to the (HASHTABLE_NPAGE_ONE+1)th frame in
** the log, and so on.
**
** The last index block in a wal-index usually contains less than the full
** complement of HASHTABLE_NPAGE (or HASHTABLE_NPAGE_ONE) page-numbers,
** depending on the contents of the WAL file. This does not change the
** allocated size of the page-mapping array - the page-mapping array merely
** contains unused entries.
**
** Even without using the hash table, the last frame for page P
** can be found by scanning the page-mapping sections of each index block
** starting with the last index block and moving toward the first, and
** within each index block, starting at the end and moving toward the
** beginning.  The first entry that equals P corresponds to the frame
** holding the content for that page.
**
** The hash table consists of HASHTABLE_NSLOT 16-bit unsigned integers.
** HASHTABLE_NSLOT = 2*HASHTABLE_NPAGE, and there is one entry in the
** hash table for each page number in the mapping section, so the hash
** table is never more than half full.  The expected number of collisions
** prior to finding a match is 1.  Each entry of the hash table is an
** 1-based index of an entry in the mapping section of the same
** index block.   Let K be the 1-based index of the largest entry in
** the mapping section.  (For index blocks other than the last, K will
** always be exactly HASHTABLE_NPAGE (4096) and for the last index block
** K will be (mxFrame%HASHTABLE_NPAGE).)  Unused slots of the hash table
** contain a value of 0.
**
** To look for page P in the hash table, first compute a hash iKey on
** P as follows:
**
**      iKey = (P * 383) % HASHTABLE_NSLOT
**
** Then start scanning entries of the hash table, starting with iKey
** (wrapping around to the beginning when the end of the hash table is
** reached) until an unused hash slot is found. Let the first unused slot
** be at index iUnused.  (iUnused might be less than iKey if there was
** wrap-around.) Because the hash table is never more than half full,
** the search is guaranteed to eventually hit an unused entry.  Let
** iMax be the value between iKey and iUnused, closest to iUnused,
** where aHash[iMax]==P.  If there is no iMax entry (if there exists
** no hash slot such that aHash[i]==p) then page P is not in the
** current index block.  Otherwise the iMax-th mapping entry of the
** current index block corresponds to the last entry that references
** page P.
**
** A hash search begins with the last index block and moves toward the
** first index block, looking for entries corresponding to page P.  On
** average, only two or three slots in each index block need to be
** examined in order to either find the last entry for page P, or to
** establish that no such entry exists in the block.  Each index block
** holds over 4000 entries.  So two or three index blocks are sufficient
** to cover a typical 10 megabyte WAL file, assuming 1K pages.  8 or 10
** comparisons (on average) suffice to either locate a frame in the
** WAL or to establish that the frame does not exist in the WAL.  This
** is much faster than scanning the entire 10MB WAL.
**
** Note that entries are added in order of increasing K.  Hence, one
** reader might be using some value K0 and a second reader that started
** at a later time (after additional transactions were added to the WAL
** and to the wal-index) might be using a different value K1, where K1>K0.
** Both readers can use the same hash table and mapping section to get
** the correct result.  There may be entries in the hash table with
** K>K0 but to the first reader, those entries will appear to be unused
** slots in the hash table and so the first reader will get an answer as
** if no values greater than K0 had ever been inserted into the hash table
** in the first place - which is what reader one wants.  Meanwhile, the
** second reader using K1 will see additional values that were inserted
** later, which is exactly what reader two wants.
**
** When a rollback occurs, the value of K is decreased. Hash table entries
** that correspond to frames greater than the new K value are removed
** from the hash table at this point.
*/
#ifndef SQLITE_OMIT_WAL

#include "wal.h"

/*
** Trace output macros
*/
#if defined(SQLITE_TEST) && defined(SQLITE_DEBUG)
int sqlite3WalTrace = 0;
# define WALTRACE(X)  if(sqlite3WalTrace) sqlite3DebugPrintf X
#else
# define WALTRACE(X)
#endif

/*
** The maximum (and only) versions of the wal and wal-index formats
** that may be interpreted by this version of SQLite.
**
** If a client begins recovering a WAL file and finds that (a) the checksum
** values in the wal-header are correct and (b) the version field is not
** WAL_MAX_VERSION, recovery fails and SQLite returns SQLITE_CANTOPEN.
**
** Similarly, if a client successfully reads a wal-index header (i.e. the
** checksum test is successful) and finds that the version field is not
** WALINDEX_MAX_VERSION, then no read-transaction is opened and SQLite
** returns SQLITE_CANTOPEN.
*/
#define WAL_MAX_VERSION      3007000
#define WALINDEX_MAX_VERSION 3007000

/*
** Index numbers for various locking bytes.   WAL_NREADER is the number
** of available reader locks and should be at least 3.  The default
** is SQLITE_SHM_NLOCK==8 and  WAL_NREADER==5.
**
** Technically, the various VFSes are free to implement these locks however
** they see fit.  However, compatibility is encouraged so that VFSes can
** interoperate.  The standard implementation used on both unix and windows
** is for the index number to indicate a byte offset into the
** WalCkptInfo.aLock[] array in the wal-index header.  In other words, all
** locks are on the shm file.  The WALINDEX_LOCK_OFFSET constant (which
** should be 120) is the location in the shm file for the first locking
** byte.
*/
#define WAL_WRITE_LOCK         0
#define WAL_ALL_BUT_WRITE      1
#define WAL_CKPT_LOCK          1
#define WAL_RECOVER_LOCK       2
#define WAL_READ_LOCK(I)       (3+(I))
#define WAL_NREADER            (SQLITE_SHM_NLOCK-3)


/* Object declarations */
typedef struct WalIndexHdr WalIndexHdr;
typedef struct WalIterator WalIterator;
typedef struct WalCkptInfo WalCkptInfo;


/*
** The following object holds a copy of the wal-index header content.
**
** The actual header in the wal-index consists of two copies of this
** object followed by one instance of the WalCkptInfo object.
** For all versions of SQLite through 3.10.0 and probably beyond,
** the locking bytes (WalCkptInfo.aLock) start at offset 120 and
** the total header size is 136 bytes.
**
** The szPage value can be any power of 2 between 512 and 32768, inclusive.
** Or it can be 1 to represent a 65536-byte page.  The latter case was
** added in 3.7.1 when support for 64K pages was added.
*/
struct WalIndexHdr {
  u32 iVersion;                   /* Wal-index version */
  u32 unused;                     /* Unused (padding) field */
  u32 iChange;                    /* Counter incremented each transaction */
  u8 isInit;                      /* 1 when initialized */
  u8 bigEndCksum;                 /* True if checksums in WAL are big-endian */
  u16 szPage;                     /* Database page size in bytes. 1==64K */
  u32 mxFrame;                    /* Index of last valid frame in the WAL */
  u32 nPage;                      /* Size of database in pages */
  u32 aFrameCksum[2];             /* Checksum of last frame in log */
  u32 aSalt[2];                   /* Two salt values copied from WAL header */
  u32 aCksum[2];                  /* Checksum over all prior fields */
};

/*
** A copy of the following object occurs in the wal-index immediately
** following the second copy of the WalIndexHdr.  This object stores
** information used by checkpoint.
**
** nBackfill is the number of frames in the WAL that have been written
** back into the database. (We call the act of moving content from WAL to
** database "backfilling".)  The nBackfill number is never greater than
** WalIndexHdr.mxFrame.  nBackfill can only be increased by threads
** holding the WAL_CKPT_LOCK lock (which includes a recovery thread).
** However, a WAL_WRITE_LOCK thread can move the value of nBackfill from
** mxFrame back to zero when the WAL is reset.
**
** nBackfillAttempted is the largest value of nBackfill that a checkpoint
** has attempted to achieve.  Normally nBackfill==nBackfillAtempted, however
** the nBackfillAttempted is set before any backfilling is done and the
** nBackfill is only set after all backfilling completes.  So if a checkpoint
** crashes, nBackfillAttempted might be larger than nBackfill.  The
** WalIndexHdr.mxFrame must never be less than nBackfillAttempted.
**
** The aLock[] field is a set of bytes used for locking.  These bytes should
** never be read or written.
**
** There is one entry in aReadMark[] for each reader lock.  If a reader
** holds read-lock K, then the value in aReadMark[K] is no greater than
** the mxFrame for that reader.  The value READMARK_NOT_USED (0xffffffff)
** for any aReadMark[] means that entry is unused.  aReadMark[0] is
** a special case; its value is never used and it exists as a place-holder
** to avoid having to offset aReadMark[] indexes by one.  Readers holding
** WAL_READ_LOCK(0) always ignore the entire WAL and read all content
** directly from the database.
**
** The value of aReadMark[K] may only be changed by a thread that
** is holding an exclusive lock on WAL_READ_LOCK(K).  Thus, the value of
** aReadMark[K] cannot changed while there is a reader is using that mark
** since the reader will be holding a shared lock on WAL_READ_LOCK(K).
**
** The checkpointer may only transfer frames from WAL to database where
** the frame numbers are less than or equal to every aReadMark[] that is
** in use (that is, every aReadMark[j] for which there is a corresponding
** WAL_READ_LOCK(j)).  New readers (usually) pick the aReadMark[] with the
** largest value and will increase an unused aReadMark[] to mxFrame if there
** is not already an aReadMark[] equal to mxFrame.  The exception to the
** previous sentence is when nBackfill equals mxFrame (meaning that everything
** in the WAL has been backfilled into the database) then new readers
** will choose aReadMark[0] which has value 0 and hence such reader will
** get all their all content directly from the database file and ignore
** the WAL.
**
** Writers normally append new frames to the end of the WAL.  However,
** if nBackfill equals mxFrame (meaning that all WAL content has been
** written back into the database) and if no readers are using the WAL
** (in other words, if there are no WAL_READ_LOCK(i) where i>0) then
** the writer will first "reset" the WAL back to the beginning and start
** writing new content beginning at frame 1.
**
** We assume that 32-bit loads are atomic and so no locks are needed in
** order to read from any aReadMark[] entries.
*/
struct WalCkptInfo {
  u32 nBackfill;                  /* Number of WAL frames backfilled into DB */
  u32 aReadMark[WAL_NREADER];     /* Reader marks */
  u8 aLock[SQLITE_SHM_NLOCK];     /* Reserved space for locks */
  u32 nBackfillAttempted;         /* WAL frames perhaps written, or maybe not */
  u32 notUsed0;                   /* Available for future enhancements */
};
#define READMARK_NOT_USED  0xffffffff

/*
** This is a schematic view of the complete 136-byte header of the
** wal-index file (also known as the -shm file):
**
**      +-----------------------------+
**   0: | iVersion                    | \
**      +-----------------------------+  |
**   4: | (unused padding)            |  |
**      +-----------------------------+  |
**   8: | iChange                     |  |
**      +-------+-------+-------------+  |
**  12: | bInit |  bBig |   szPage    |  |
**      +-------+-------+-------------+  |
**  16: | mxFrame                     |  |  First copy of the
**      +-----------------------------+  |  WalIndexHdr object
**  20: | nPage                       |  |
**      +-----------------------------+  |
**  24: | aFrameCksum                 |  |
**      |                             |  |
**      +-----------------------------+  |
**  32: | aSalt                       |  |
**      |                             |  |
**      +-----------------------------+  |
**  40: | aCksum                      |  |
**      |                             | /
**      +-----------------------------+
**  48: | iVersion                    | \
**      +-----------------------------+  |
**  52: | (unused padding)            |  |
**      +-----------------------------+  |
**  56: | iChange                     |  |
**      +-------+-------+-------------+  |
**  60: | bInit |  bBig |   szPage    |  |
**      +-------+-------+-------------+  |  Second copy of the
**  64: | mxFrame                     |  |  WalIndexHdr
**      +-----------------------------+  |
**  68: | nPage                       |  |
**      +-----------------------------+  |
**  72: | aFrameCksum                 |  |
**      |                             |  |
**      +-----------------------------+  |
**  80: | aSalt                       |  |
**      |                             |  |
**      +-----------------------------+  |
**  88: | aCksum                      |  |
**      |                             | /
**      +-----------------------------+
**  96: | nBackfill                   |
**      +-----------------------------+
** 100: | 5 read marks                |
**      |                             |
**      |                             |
**      |                             |
**      |                             |
**      +-------+-------+------+------+
** 120: | Write | Ckpt  | Rcvr | Rd0  | \
**      +-------+-------+------+------+  ) 8 lock bytes
**      | Read1 | Read2 | Rd3  | Rd4  | /
**      +-------+-------+------+------+
** 128: | nBackfillAttempted          |
**      +-----------------------------+
** 132: | (unused padding)            |
**      +-----------------------------+
*/

/* A block of WALINDEX_LOCK_RESERVED bytes beginning at
** WALINDEX_LOCK_OFFSET is reserved for locks. Since some systems
** only support mandatory file-locks, we do not read or write data
** from the region of the file on which locks are applied.
*/
#define WALINDEX_LOCK_OFFSET (sizeof(WalIndexHdr)*2+offsetof(WalCkptInfo,aLock))
#define WALINDEX_HDR_SIZE    (sizeof(WalIndexHdr)*2+sizeof(WalCkptInfo))

/* Size of header before each frame in wal */
#define WAL_FRAME_HDRSIZE 24

/* Size of write ahead log header, including checksum. */
#define WAL_HDRSIZE 32

/* WAL magic value. Either this value, or the same value with the least
** significant bit also set (WAL_MAGIC | 0x00000001) is stored in 32-bit
** big-endian format in the first 4 bytes of a WAL file.
**
** If the LSB is set, then the checksums for each frame within the WAL
** file are calculated by treating all data as an array of 32-bit
** big-endian words. Otherwise, they are calculated by interpreting
** all data as 32-bit little-endian words.
*/
#define WAL_MAGIC 0x377f0682

/*
** Return the offset of frame iFrame in the write-ahead log file,
** assuming a database page size of szPage bytes. The offset returned
** is to the start of the write-ahead log frame-header.
*/
#define walFrameOffset(iFrame, szPage) (                               \
  WAL_HDRSIZE + ((iFrame)-1)*(i64)((szPage)+WAL_FRAME_HDRSIZE)         \
)

/*
** An open write-ahead log file is represented by an instance of the
** following object.
*/
struct Wal {
  sqlite3_vfs *pVfs;         /* The VFS used to create pDbFd */
  sqlite3_file *pDbFd;       /* File handle for the database file */
  sqlite3_file *pWalFd;      /* File handle for WAL file */
  u32 iCallback;             /* Value to pass to log callback (or 0) */
  i64 mxWalSize;             /* Truncate WAL to this size upon reset */
  int nWiData;               /* Size of array apWiData */
  int szFirstBlock;          /* Size of first block written to WAL file */
  volatile u32 **apWiData;   /* Pointer to wal-index content in memory */
  u32 szPage;                /* Database page size */
  i16 readLock;              /* Which read lock is being held.  -1 for none */
  u8 syncFlags;              /* Flags to use to sync header writes */
  u8 exclusiveMode;          /* Non-zero if connection is in exclusive mode */
  u8 writeLock;              /* True if in a write transaction */
  u8 ckptLock;               /* True if holding a checkpoint lock */
  u8 readOnly;               /* WAL_RDWR, WAL_RDONLY, or WAL_SHM_RDONLY */
  u8 truncateOnCommit;       /* True to truncate WAL file on commit */
  u8 syncHeader;             /* Fsync the WAL header if true */
  u8 padToSectorBoundary;    /* Pad transactions out to the next sector */
  u8 bShmUnreliable;         /* SHM content is read-only and unreliable */
  WalIndexHdr hdr;           /* Wal-index header for current transaction */
  u32 minFrame;              /* Ignore wal frames before this one */
  u32 iReCksum;              /* On commit, recalculate checksums from here */
  u32 nPriorFrame;           /* For sqlite3WalInfo() */
  const char *zWalName;      /* Name of WAL file */
  u32 nCkpt;                 /* Checkpoint sequence counter in the wal-header */
  FastPrng sPrng;            /* Random number generator */
#ifdef SQLITE_DEBUG
  u8 lockError;              /* True if a locking error has occurred */
#endif
#ifdef SQLITE_ENABLE_SNAPSHOT
  WalIndexHdr *pSnapshot;    /* Start transaction here if not NULL */
#endif
#ifdef SQLITE_ENABLE_SETLK_TIMEOUT
  sqlite3 *db;
#endif
};

/*
** Candidate values for Wal.exclusiveMode.
*/
#define WAL_NORMAL_MODE     0
#define WAL_EXCLUSIVE_MODE  1
#define WAL_HEAPMEMORY_MODE 2

/*
** Possible values for WAL.readOnly
*/
#define WAL_RDWR        0    /* Normal read/write connection */
#define WAL_RDONLY      1    /* The WAL file is readonly */
#define WAL_SHM_RDONLY  2    /* The SHM file is readonly */

/*
** Each page of the wal-index mapping contains a hash-table made up of
** an array of HASHTABLE_NSLOT elements of the following type.
*/
typedef u16 ht_slot;

/*
** This structure is used to implement an iterator that loops through
** all frames in the WAL in database page order. Where two or more frames
** correspond to the same database page, the iterator visits only the
** frame most recently written to the WAL (in other words, the frame with
** the largest index).
**
** The internals of this structure are only accessed by:
**
**   walIteratorInit() - Create a new iterator,
**   walIteratorNext() - Step an iterator,
**   walIteratorFree() - Free an iterator.
**
** This functionality is used by the checkpoint code (see walCheckpoint()).
*/
struct WalIterator {
  u32 iPrior;                     /* Last result returned from the iterator */
  int nSegment;                   /* Number of entries in aSegment[] */
  struct WalSegment {
    int iNext;                    /* Next slot in aIndex[] not yet returned */
    ht_slot *aIndex;              /* i0, i1, i2... such that aPgno[iN] ascend */
    u32 *aPgno;                   /* Array of page numbers. */
    int nEntry;                   /* Nr. of entries in aPgno[] and aIndex[] */
    int iZero;                    /* Frame number associated with aPgno[0] */
  } aSegment[1];                  /* One for every 32KB page in the wal-index */
};

/*
** Define the parameters of the hash tables in the wal-index file. There
** is a hash-table following every HASHTABLE_NPAGE page numbers in the
** wal-index.
**
** Changing any of these constants will alter the wal-index format and
** create incompatibilities.
*/
#define HASHTABLE_NPAGE      4096                 /* Must be power of 2 */
#define HASHTABLE_HASH_1     383                  /* Should be prime */
#define HASHTABLE_NSLOT      (HASHTABLE_NPAGE*2)  /* Must be a power of 2 */

/*
** The block of page numbers associated with the first hash-table in a
** wal-index is smaller than usual. This is so that there is a complete
** hash-table on each aligned 32KB page of the wal-index.
*/
#define HASHTABLE_NPAGE_ONE  (HASHTABLE_NPAGE - (WALINDEX_HDR_SIZE/sizeof(u32)))

/* The wal-index is divided into pages of WALINDEX_PGSZ bytes each. */
#define WALINDEX_PGSZ   (                                         \
    sizeof(ht_slot)*HASHTABLE_NSLOT + HASHTABLE_NPAGE*sizeof(u32) \
)

/*
** Obtain a pointer to the iPage'th page of the wal-index. The wal-index
** is broken into pages of WALINDEX_PGSZ bytes. Wal-index pages are
** numbered from zero.
**
** If the wal-index is currently smaller the iPage pages then the size
** of the wal-index might be increased, but only if it is safe to do
** so.  It is safe to enlarge the wal-index if pWal->writeLock is true
** or pWal->exclusiveMode==WAL_HEAPMEMORY_MODE.
**
** Three possible result scenarios:
**
**   (1)  rc==SQLITE_OK    and *ppPage==Requested-Wal-Index-Page
**   (2)  rc>=SQLITE_ERROR and *ppPage==NULL
**   (3)  rc==SQLITE_OK    and *ppPage==NULL  // only if iPage==0
**
** Scenario (3) can only occur when pWal->writeLock is false and iPage==0
*/
static SQLITE_NOINLINE int walIndexPageRealloc(
  Wal *pWal,               /* The WAL context */
  int iPage,               /* The page we seek */
  volatile u32 **ppPage    /* Write the page pointer here */
){
  int rc = SQLITE_OK;

  /* Enlarge the pWal->apWiData[] array if required */
  if( pWal->nWiData<=iPage ){
    sqlite3_int64 nByte = sizeof(u32*)*(iPage+1);
    volatile u32 **apNew;
    apNew = (volatile u32 **)sqlite3Realloc((void *)pWal->apWiData, nByte);
    if( !apNew ){
      *ppPage = 0;
      return SQLITE_NOMEM_BKPT;
    }
    memset((void*)&apNew[pWal->nWiData], 0,
           sizeof(u32*)*(iPage+1-pWal->nWiData));
    pWal->apWiData = apNew;
    pWal->nWiData = iPage+1;
  }

  /* Request a pointer to the required page from the VFS */
  assert( pWal->apWiData[iPage]==0 );
  if( pWal->exclusiveMode==WAL_HEAPMEMORY_MODE ){
    pWal->apWiData[iPage] = (u32 volatile *)sqlite3MallocZero(WALINDEX_PGSZ);
    if( !pWal->apWiData[iPage] ) rc = SQLITE_NOMEM_BKPT;
  }else{
    rc = sqlite3OsShmMap(pWal->pDbFd, iPage, WALINDEX_PGSZ,
        pWal->writeLock, (void volatile **)&pWal->apWiData[iPage]
    );
    assert( pWal->apWiData[iPage]!=0
         || rc!=SQLITE_OK
         || (pWal->writeLock==0 && iPage==0) );
    testcase( pWal->apWiData[iPage]==0 && rc==SQLITE_OK );
    if( rc==SQLITE_OK ){
      if( iPage>0 && sqlite3FaultSim(600) ) rc = SQLITE_NOMEM;
    }else if( (rc&0xff)==SQLITE_READONLY ){
      pWal->readOnly |= WAL_SHM_RDONLY;
      if( rc==SQLITE_READONLY ){
        rc = SQLITE_OK;
      }
    }
  }

  *ppPage = pWal->apWiData[iPage];
  assert( iPage==0 || *ppPage || rc!=SQLITE_OK );
  return rc;
}
static int walIndexPage(
  Wal *pWal,               /* The WAL context */
  int iPage,               /* The page we seek */
  volatile u32 **ppPage    /* Write the page pointer here */
){
  if( pWal->nWiData<=iPage || (*ppPage = pWal->apWiData[iPage])==0 ){
    return walIndexPageRealloc(pWal, iPage, ppPage);
  }
  return SQLITE_OK;
}

/*
** Return a pointer to the WalCkptInfo structure in the wal-index.
*/
static volatile WalCkptInfo *walCkptInfo(Wal *pWal){
  assert( pWal->nWiData>0 && pWal->apWiData[0] );
  return (volatile WalCkptInfo*)&(pWal->apWiData[0][sizeof(WalIndexHdr)/2]);
}

/*
** Return a pointer to the WalIndexHdr structure in the wal-index.
*/
static volatile WalIndexHdr *walIndexHdr(Wal *pWal){
  assert( pWal->nWiData>0 && pWal->apWiData[0] );
  return (volatile WalIndexHdr*)pWal->apWiData[0];
}

/*
** The argument to this macro must be of type u32. On a little-endian
** architecture, it returns the u32 value that results from interpreting
** the 4 bytes as a big-endian value. On a big-endian architecture, it
** returns the value that would be produced by interpreting the 4 bytes
** of the input value as a little-endian integer.
*/
#define BYTESWAP32(x) ( \
    (((x)&0x000000FF)<<24) + (((x)&0x0000FF00)<<8)  \
  + (((x)&0x00FF0000)>>8)  + (((x)&0xFF000000)>>24) \
)

/*
** Generate or extend an 8 byte checksum based on the data in
** array aByte[] and the initial values of aIn[0] and aIn[1] (or
** initial values of 0 and 0 if aIn==NULL).
**
** The checksum is written back into aOut[] before returning.
**
** nByte must be a positive multiple of 8.
*/
static void walChecksumBytes(
  int nativeCksum, /* True for native byte-order, false for non-native */
  u8 *a,           /* Content to be checksummed */
  int nByte,       /* Bytes of content in a[].  Must be a multiple of 8. */
  const u32 *aIn,  /* Initial checksum value input */
  u32 *aOut        /* OUT: Final checksum value output */
){
  u32 s1, s2;
  u32 *aData = (u32 *)a;
  u32 *aEnd = (u32 *)&a[nByte];

  if( aIn ){
    s1 = aIn[0];
    s2 = aIn[1];
  }else{
    s1 = s2 = 0;
  }

  assert( nByte>=8 );
  assert( (nByte&0x00000007)==0 );
  assert( nByte<=65536 );
  assert( nByte%4==0 );

  if( !nativeCksum ){
    do {
      s1 += BYTESWAP32(aData[0]) + s2;
      s2 += BYTESWAP32(aData[1]) + s1;
      aData += 2;
    }while( aData<aEnd );
  }else if( nByte%64==0 ){
    do {
      s1 += *aData++ + s2;
      s2 += *aData++ + s1;
      s1 += *aData++ + s2;
      s2 += *aData++ + s1;
      s1 += *aData++ + s2;
      s2 += *aData++ + s1;
      s1 += *aData++ + s2;
      s2 += *aData++ + s1;
      s1 += *aData++ + s2;
      s2 += *aData++ + s1;
      s1 += *aData++ + s2;
      s2 += *aData++ + s1;
      s1 += *aData++ + s2;
      s2 += *aData++ + s1;
      s1 += *aData++ + s2;
      s2 += *aData++ + s1;
    }while( aData<aEnd );
  }else{
    do {
      s1 += *aData++ + s2;
      s2 += *aData++ + s1;
    }while( aData<aEnd );
  }
  assert( aData==aEnd );

  aOut[0] = s1;
  aOut[1] = s2;
}

/*
** If there is the possibility of concurrent access to the SHM file
** from multiple threads and/or processes, then do a memory barrier.
*/
static void walShmBarrier(Wal *pWal){
  if( pWal->exclusiveMode!=WAL_HEAPMEMORY_MODE ){
    sqlite3OsShmBarrier(pWal->pDbFd);
  }
}

/*
** Add the SQLITE_NO_TSAN as part of the return-type of a function
** definition as a hint that the function contains constructs that
** might give false-positive TSAN warnings.
**
** See tag-20200519-1.
*/
#if defined(__clang__) && !defined(SQLITE_NO_TSAN)
# define SQLITE_NO_TSAN __attribute__((no_sanitize_thread))
#else
# define SQLITE_NO_TSAN
#endif

/*
** Write the header information in pWal->hdr into the wal-index.
**
** The checksum on pWal->hdr is updated before it is written.
*/
static SQLITE_NO_TSAN void walIndexWriteHdr(Wal *pWal){
  volatile WalIndexHdr *aHdr = walIndexHdr(pWal);
  const int nCksum = offsetof(WalIndexHdr, aCksum);

  assert( pWal->writeLock );
  pWal->hdr.isInit = 1;
  pWal->hdr.iVersion = WALINDEX_MAX_VERSION;
  walChecksumBytes(1, (u8*)&pWal->hdr, nCksum, 0, pWal->hdr.aCksum);
  /* Possible TSAN false-positive.  See tag-20200519-1 */
  memcpy((void*)&aHdr[1], (const void*)&pWal->hdr, sizeof(WalIndexHdr));
  walShmBarrier(pWal);
  memcpy((void*)&aHdr[0], (const void*)&pWal->hdr, sizeof(WalIndexHdr));
}

/*
** This function encodes a single frame header and writes it to a buffer
** supplied by the caller. A frame-header is made up of a series of
** 4-byte big-endian integers, as follows:
**
**     0: Page number.
**     4: For commit records, the size of the database image in pages
**        after the commit. For all other records, zero.
**     8: Salt-1 (copied from the wal-header)
**    12: Salt-2 (copied from the wal-header)
**    16: Checksum-1.
**    20: Checksum-2.
*/
static void walEncodeFrame(
  Wal *pWal,                      /* The write-ahead log */
  u32 iPage,                      /* Database page number for frame */
  u32 nTruncate,                  /* New db size (or 0 for non-commit frames) */
  u8 *aData,                      /* Pointer to page data */
  u8 *aFrame                      /* OUT: Write encoded frame here */
){
  int nativeCksum;                /* True for native byte-order checksums */
  u32 *aCksum = pWal->hdr.aFrameCksum;
  assert( WAL_FRAME_HDRSIZE==24 );
  sqlite3Put4byte(&aFrame[0], iPage);
  sqlite3Put4byte(&aFrame[4], nTruncate);
  if( pWal->iReCksum==0 ){
    memcpy(&aFrame[8], pWal->hdr.aSalt, 8);

    nativeCksum = (pWal->hdr.bigEndCksum==SQLITE_BIGENDIAN);
    walChecksumBytes(nativeCksum, aFrame, 8, aCksum, aCksum);
    walChecksumBytes(nativeCksum, aData, pWal->szPage, aCksum, aCksum);

    sqlite3Put4byte(&aFrame[16], aCksum[0]);
    sqlite3Put4byte(&aFrame[20], aCksum[1]);
  }else{
    memset(&aFrame[8], 0, 16);
  }
}

/*
** Check to see if the frame with header in aFrame[] and content
** in aData[] is valid.  If it is a valid frame, fill *piPage and
** *pnTruncate and return true.  Return if the frame is not valid.
*/
static int walDecodeFrame(
  Wal *pWal,                      /* The write-ahead log */
  u32 *piPage,                    /* OUT: Database page number for frame */
  u32 *pnTruncate,                /* OUT: New db size (or 0 if not commit) */
  u8 *aData,                      /* Pointer to page data (for checksum) */
  u8 *aFrame                      /* Frame data */
){
  int nativeCksum;                /* True for native byte-order checksums */
  u32 *aCksum = pWal->hdr.aFrameCksum;
  u32 pgno;                       /* Page number of the frame */
  assert( WAL_FRAME_HDRSIZE==24 );

  /* A frame is only valid if the salt values in the frame-header
  ** match the salt values in the wal-header.
  */
  if( memcmp(&pWal->hdr.aSalt, &aFrame[8], 8)!=0 ){
    return 0;
  }

  /* A frame is only valid if the page number is greater than zero.
  */
  pgno = sqlite3Get4byte(&aFrame[0]);
  if( pgno==0 ){
    return 0;
  }

  /* A frame is only valid if a checksum of the WAL header,
  ** all prior frames, the first 16 bytes of this frame-header,
  ** and the frame-data matches the checksum in the last 8
  ** bytes of this frame-header.
  */
  nativeCksum = (pWal->hdr.bigEndCksum==SQLITE_BIGENDIAN);
  walChecksumBytes(nativeCksum, aFrame, 8, aCksum, aCksum);
  walChecksumBytes(nativeCksum, aData, pWal->szPage, aCksum, aCksum);
  if( aCksum[0]!=sqlite3Get4byte(&aFrame[16])
   || aCksum[1]!=sqlite3Get4byte(&aFrame[20])
  ){
    /* Checksum failed. */
    return 0;
  }

  /* If we reach this point, the frame is valid.  Return the page number
  ** and the new database size.
  */
  *piPage = pgno;
  *pnTruncate = sqlite3Get4byte(&aFrame[4]);
  return 1;
}


#if defined(SQLITE_TEST) && defined(SQLITE_DEBUG)
/*
** Names of locks.  This routine is used to provide debugging output and is not
** a part of an ordinary build.
*/
static const char *walLockName(int lockIdx){
  if( lockIdx==WAL_WRITE_LOCK ){
    return "WRITE-LOCK";
  }else if( lockIdx==WAL_CKPT_LOCK ){
    return "CKPT-LOCK";
  }else if( lockIdx==WAL_RECOVER_LOCK ){
    return "RECOVER-LOCK";
  }else{
    static char zName[15];
    sqlite3_snprintf(sizeof(zName), zName, "READ-LOCK[%d]",
                     lockIdx-WAL_READ_LOCK(0));
    return zName;
  }
}
#endif /*defined(SQLITE_TEST) || defined(SQLITE_DEBUG) */


/*
** Set or release locks on the WAL.  Locks are either shared or exclusive.
** A lock cannot be moved directly between shared and exclusive - it must go
** through the concurrent state first.
**
** In locking_mode=EXCLUSIVE, all of these routines become no-ops.
*/
static int walLockShared(Wal *pWal, int lockIdx){
  int rc;
  if( pWal->exclusiveMode ) return SQLITE_OK;
  rc = sqlite3OsShmLock(pWal->pDbFd, lockIdx, 1,
                        SQLITE_SHM_LOCK | SQLITE_SHM_SHARED);
  WALTRACE(("WAL%p: acquire SHARED-%s %s\n", pWal,
            walLockName(lockIdx), rc ? "failed" : "ok"));
  VVA_ONLY( pWal->lockError = (u8)(rc!=SQLITE_OK && (rc&0xFF)!=SQLITE_BUSY); )
  return rc;
}
static void walUnlockShared(Wal *pWal, int lockIdx){
  if( pWal->exclusiveMode ) return;
  (void)sqlite3OsShmLock(pWal->pDbFd, lockIdx, 1,
                         SQLITE_SHM_UNLOCK | SQLITE_SHM_SHARED);
  WALTRACE(("WAL%p: release SHARED-%s\n", pWal, walLockName(lockIdx)));
}
static int walLockExclusive(Wal *pWal, int lockIdx, int n){
  int rc;
  if( pWal->exclusiveMode ) return SQLITE_OK;
  rc = sqlite3OsShmLock(pWal->pDbFd, lockIdx, n,
                        SQLITE_SHM_LOCK | SQLITE_SHM_EXCLUSIVE);
  WALTRACE(("WAL%p: acquire EXCLUSIVE-%s cnt=%d %s\n", pWal,
            walLockName(lockIdx), n, rc ? "failed" : "ok"));
  VVA_ONLY( pWal->lockError = (u8)(rc!=SQLITE_OK && (rc&0xFF)!=SQLITE_BUSY); )
  return rc;
}
static void walUnlockExclusive(Wal *pWal, int lockIdx, int n){
  if( pWal->exclusiveMode ) return;
  (void)sqlite3OsShmLock(pWal->pDbFd, lockIdx, n,
                         SQLITE_SHM_UNLOCK | SQLITE_SHM_EXCLUSIVE);
  WALTRACE(("WAL%p: release EXCLUSIVE-%s cnt=%d\n", pWal,
             walLockName(lockIdx), n));
}

/*
** Compute a hash on a page number.  The resulting hash value must land
** between 0 and (HASHTABLE_NSLOT-1).  The walHashNext() function advances
** the hash to the next value in the event of a collision.
*/
static int walHash(u32 iPage){
  assert( iPage>0 );
  assert( (HASHTABLE_NSLOT & (HASHTABLE_NSLOT-1))==0 );
  return (iPage*HASHTABLE_HASH_1) & (HASHTABLE_NSLOT-1);
}
static int walNextHash(int iPriorHash){
  return (iPriorHash+1)&(HASHTABLE_NSLOT-1);
}

/*
** An instance of the WalHashLoc object is used to describe the location
** of a page hash table in the wal-index.  This becomes the return value
** from walHashGet().
*/
typedef struct WalHashLoc WalHashLoc;
struct WalHashLoc {
  volatile ht_slot *aHash;  /* Start of the wal-index hash table */
  volatile u32 *aPgno;      /* aPgno[1] is the page of first frame indexed */
  u32 iZero;                /* One less than the frame number of first indexed*/
};

/*
** Return pointers to the hash table and page number array stored on
** page iHash of the wal-index. The wal-index is broken into 32KB pages
** numbered starting from 0.
**
** Set output variable pLoc->aHash to point to the start of the hash table
** in the wal-index file. Set pLoc->iZero to one less than the frame
** number of the first frame indexed by this hash table. If a
** slot in the hash table is set to N, it refers to frame number
** (pLoc->iZero+N) in the log.
**
** Finally, set pLoc->aPgno so that pLoc->aPgno[0] is the page number of the
** first frame indexed by the hash table, frame (pLoc->iZero).
*/
static int walHashGet(
  Wal *pWal,                      /* WAL handle */
  int iHash,                      /* Find the iHash'th table */
  WalHashLoc *pLoc                /* OUT: Hash table location */
){
  int rc;                         /* Return code */

  rc = walIndexPage(pWal, iHash, &pLoc->aPgno);
  assert( rc==SQLITE_OK || iHash>0 );

  if( pLoc->aPgno ){
    pLoc->aHash = (volatile ht_slot *)&pLoc->aPgno[HASHTABLE_NPAGE];
    if( iHash==0 ){
      pLoc->aPgno = &pLoc->aPgno[WALINDEX_HDR_SIZE/sizeof(u32)];
      pLoc->iZero = 0;
    }else{
      pLoc->iZero = HASHTABLE_NPAGE_ONE + (iHash-1)*HASHTABLE_NPAGE;
    }
  }else if( NEVER(rc==SQLITE_OK) ){
    rc = SQLITE_ERROR;
  }
  return rc;
}

/*
** Return the number of the wal-index page that contains the hash-table
** and page-number array that contain entries corresponding to WAL frame
** iFrame. The wal-index is broken up into 32KB pages. Wal-index pages
** are numbered starting from 0.
*/
static int walFramePage(u32 iFrame){
  int iHash = (iFrame+HASHTABLE_NPAGE-HASHTABLE_NPAGE_ONE-1) / HASHTABLE_NPAGE;
  assert( (iHash==0 || iFrame>HASHTABLE_NPAGE_ONE)
       && (iHash>=1 || iFrame<=HASHTABLE_NPAGE_ONE)
       && (iHash<=1 || iFrame>(HASHTABLE_NPAGE_ONE+HASHTABLE_NPAGE))
       && (iHash>=2 || iFrame<=HASHTABLE_NPAGE_ONE+HASHTABLE_NPAGE)
       && (iHash<=2 || iFrame>(HASHTABLE_NPAGE_ONE+2*HASHTABLE_NPAGE))
  );
  assert( iHash>=0 );
  return iHash;
}

/*
** Return the page number associated with frame iFrame in this WAL.
*/
static u32 walFramePgno(Wal *pWal, u32 iFrame){
  int iHash = walFramePage(iFrame);
  if( iHash==0 ){
    return pWal->apWiData[0][WALINDEX_HDR_SIZE/sizeof(u32) + iFrame - 1];
  }
  return pWal->apWiData[iHash][(iFrame-1-HASHTABLE_NPAGE_ONE)%HASHTABLE_NPAGE];
}

/*
** Remove entries from the hash table that point to WAL slots greater
** than pWal->hdr.mxFrame.
**
** This function is called whenever pWal->hdr.mxFrame is decreased due
** to a rollback or savepoint.
**
** At most only the hash table containing pWal->hdr.mxFrame needs to be
** updated.  Any later hash tables will be automatically cleared when
** pWal->hdr.mxFrame advances to the point where those hash tables are
** actually needed.
*/
static void walCleanupHash(Wal *pWal){
  WalHashLoc sLoc;                /* Hash table location */
  int iLimit = 0;                 /* Zero values greater than this */
  int nByte;                      /* Number of bytes to zero in aPgno[] */
  int i;                          /* Used to iterate through aHash[] */

  assert( pWal->writeLock );
  testcase( pWal->hdr.mxFrame==HASHTABLE_NPAGE_ONE-1 );
  testcase( pWal->hdr.mxFrame==HASHTABLE_NPAGE_ONE );
  testcase( pWal->hdr.mxFrame==HASHTABLE_NPAGE_ONE+1 );

  if( pWal->hdr.mxFrame==0 ) return;

  /* Obtain pointers to the hash-table and page-number array containing
  ** the entry that corresponds to frame pWal->hdr.mxFrame. It is guaranteed
  ** that the page said hash-table and array reside on is already mapped.(1)
  */
  assert( pWal->nWiData>walFramePage(pWal->hdr.mxFrame) );
  assert( pWal->apWiData[walFramePage(pWal->hdr.mxFrame)] );
  i = walHashGet(pWal, walFramePage(pWal->hdr.mxFrame), &sLoc);
  if( NEVER(i) ) return; /* Defense-in-depth, in case (1) above is wrong */

  /* Zero all hash-table entries that correspond to frame numbers greater
  ** than pWal->hdr.mxFrame.
  */
  iLimit = pWal->hdr.mxFrame - sLoc.iZero;
  assert( iLimit>0 );
  for(i=0; i<HASHTABLE_NSLOT; i++){
    if( sLoc.aHash[i]>iLimit ){
      sLoc.aHash[i] = 0;
    }
  }

  /* Zero the entries in the aPgno array that correspond to frames with
  ** frame numbers greater than pWal->hdr.mxFrame.
  */
  nByte = (int)((char *)sLoc.aHash - (char *)&sLoc.aPgno[iLimit]);
  assert( nByte>=0 );
  memset((void *)&sLoc.aPgno[iLimit], 0, nByte);

#ifdef SQLITE_ENABLE_EXPENSIVE_ASSERT
  /* Verify that the every entry in the mapping region is still reachable
  ** via the hash table even after the cleanup.
  */
  if( iLimit ){
    int j;           /* Loop counter */
    int iKey;        /* Hash key */
    for(j=0; j<iLimit; j++){
      for(iKey=walHash(sLoc.aPgno[j]);sLoc.aHash[iKey];iKey=walNextHash(iKey)){
        if( sLoc.aHash[iKey]==j+1 ) break;
      }
      assert( sLoc.aHash[iKey]==j+1 );
    }
  }
#endif /* SQLITE_ENABLE_EXPENSIVE_ASSERT */
}


/*
** Set an entry in the wal-index that will map database page number
** pPage into WAL frame iFrame.
*/
static int walIndexAppend(Wal *pWal, u32 iFrame, u32 iPage){
  int rc;                         /* Return code */
  WalHashLoc sLoc;                /* Wal-index hash table location */

  rc = walHashGet(pWal, walFramePage(iFrame), &sLoc);

  /* Assuming the wal-index file was successfully mapped, populate the
  ** page number array and hash table entry.
  */
  if( rc==SQLITE_OK ){
    int iKey;                     /* Hash table key */
    int idx;                      /* Value to write to hash-table slot */
    int nCollide;                 /* Number of hash collisions */

    idx = iFrame - sLoc.iZero;
    assert( idx <= HASHTABLE_NSLOT/2 + 1 );

    /* If this is the first entry to be added to this hash-table, zero the
    ** entire hash table and aPgno[] array before proceeding.
    */
    if( idx==1 ){
      int nByte = (int)((u8*)&sLoc.aHash[HASHTABLE_NSLOT] - (u8*)sLoc.aPgno);
      assert( nByte>=0 );
      memset((void*)sLoc.aPgno, 0, nByte);
    }

    /* If the entry in aPgno[] is already set, then the previous writer
    ** must have exited unexpectedly in the middle of a transaction (after
    ** writing one or more dirty pages to the WAL to free up memory).
    ** Remove the remnants of that writers uncommitted transaction from
    ** the hash-table before writing any new entries.
    */
    if( sLoc.aPgno[idx-1] ){
      walCleanupHash(pWal);
      assert( !sLoc.aPgno[idx-1] );
    }

    /* Write the aPgno[] array entry and the hash-table slot. */
    nCollide = idx;
    for(iKey=walHash(iPage); sLoc.aHash[iKey]; iKey=walNextHash(iKey)){
      if( (nCollide--)==0 ) return SQLITE_CORRUPT_BKPT;
    }
    sLoc.aPgno[idx-1] = iPage;
    AtomicStore(&sLoc.aHash[iKey], (ht_slot)idx);

#ifdef SQLITE_ENABLE_EXPENSIVE_ASSERT
    /* Verify that the number of entries in the hash table exactly equals
    ** the number of entries in the mapping region.
    */
    {
      int i;           /* Loop counter */
      int nEntry = 0;  /* Number of entries in the hash table */
      for(i=0; i<HASHTABLE_NSLOT; i++){ if( sLoc.aHash[i] ) nEntry++; }
      assert( nEntry==idx );
    }

    /* Verify that the every entry in the mapping region is reachable
    ** via the hash table.  This turns out to be a really, really expensive
    ** thing to check, so only do this occasionally - not on every
    ** iteration.
    */
    if( (idx&0x3ff)==0 ){
      int i;           /* Loop counter */
      for(i=0; i<idx; i++){
        for(iKey=walHash(sLoc.aPgno[i]);
            sLoc.aHash[iKey];
            iKey=walNextHash(iKey)){
          if( sLoc.aHash[iKey]==i+1 ) break;
        }
        assert( sLoc.aHash[iKey]==i+1 );
      }
    }
#endif /* SQLITE_ENABLE_EXPENSIVE_ASSERT */
  }

  return rc;
}


/*
** Recover the wal-index by reading the write-ahead log file.
**
** This routine first tries to establish an exclusive lock on the
** wal-index to prevent other threads/processes from doing anything
** with the WAL or wal-index while recovery is running.  The
** WAL_RECOVER_LOCK is also held so that other threads will know
** that this thread is running recovery.  If unable to establish
** the necessary locks, this routine returns SQLITE_BUSY.
*/
static int walIndexRecover(Wal *pWal){
  int rc;                         /* Return Code */
  i64 nSize;                      /* Size of log file */
  u32 aFrameCksum[2] = {0, 0};
  int iLock;                      /* Lock offset to lock for checkpoint */

  /* Obtain an exclusive lock on all byte in the locking range not already
  ** locked by the caller. The caller is guaranteed to have locked the
  ** WAL_WRITE_LOCK byte, and may have also locked the WAL_CKPT_LOCK byte.
  ** If successful, the same bytes that are locked here are concurrent before
  ** this function returns.
  */
  assert( pWal->ckptLock==1 || pWal->ckptLock==0 );
  assert( WAL_ALL_BUT_WRITE==WAL_WRITE_LOCK+1 );
  assert( WAL_CKPT_LOCK==WAL_ALL_BUT_WRITE );
  assert( pWal->writeLock );
  iLock = WAL_ALL_BUT_WRITE + pWal->ckptLock;
  rc = walLockExclusive(pWal, iLock, WAL_READ_LOCK(0)-iLock);
  if( rc ){
    return rc;
  }

  WALTRACE(("WAL%p: recovery begin...\n", pWal));

  memset(&pWal->hdr, 0, sizeof(WalIndexHdr));

  rc = sqlite3OsFileSize(pWal->pWalFd, &nSize);
  if( rc!=SQLITE_OK ){
    goto recovery_error;
  }

  if( nSize>WAL_HDRSIZE ){
    u8 aBuf[WAL_HDRSIZE];         /* Buffer to load WAL header into */
    u32 *aPrivate = 0;            /* Heap copy of *-shm hash being populated */
    u8 *aFrame = 0;               /* Malloc'd buffer to load entire frame */
    int szFrame;                  /* Number of bytes in buffer aFrame[] */
    u8 *aData;                    /* Pointer to data part of aFrame buffer */
    int szPage;                   /* Page size according to the log */
    u32 magic;                    /* Magic value read from WAL header */
    u32 version;                  /* Magic value read from WAL header */
    int isValid;                  /* True if this frame is valid */
    u32 iPg;                      /* Current 32KB wal-index page */
    u32 iLastFrame;               /* Last frame in wal, based on nSize alone */

    /* Read in the WAL header. */
    rc = sqlite3OsRead(pWal->pWalFd, aBuf, WAL_HDRSIZE, 0);
    if( rc!=SQLITE_OK ){
      goto recovery_error;
    }

    /* If the database page size is not a power of two, or is greater than
    ** SQLITE_MAX_PAGE_SIZE, conclude that the WAL file contains no valid
    ** data. Similarly, if the 'magic' value is invalid, ignore the whole
    ** WAL file.
    */
    magic = sqlite3Get4byte(&aBuf[0]);
    szPage = sqlite3Get4byte(&aBuf[8]);
    if( (magic&0xFFFFFFFE)!=WAL_MAGIC
     || szPage&(szPage-1)
     || szPage>SQLITE_MAX_PAGE_SIZE
     || szPage<512
    ){
      goto finished;
    }
    pWal->hdr.bigEndCksum = (u8)(magic&0x00000001);
    pWal->szPage = szPage;
    pWal->nCkpt = sqlite3Get4byte(&aBuf[12]);
    memcpy(&pWal->hdr.aSalt, &aBuf[16], 8);

    /* Verify that the WAL header checksum is correct */
    walChecksumBytes(pWal->hdr.bigEndCksum==SQLITE_BIGENDIAN,
        aBuf, WAL_HDRSIZE-2*4, 0, pWal->hdr.aFrameCksum
    );
    if( pWal->hdr.aFrameCksum[0]!=sqlite3Get4byte(&aBuf[24])
     || pWal->hdr.aFrameCksum[1]!=sqlite3Get4byte(&aBuf[28])
    ){
      goto finished;
    }

    /* Verify that the version number on the WAL format is one that
    ** are able to understand */
    version = sqlite3Get4byte(&aBuf[4]);
    if( version!=WAL_MAX_VERSION ){
      rc = SQLITE_CANTOPEN_BKPT;
      goto finished;
    }

    /* Malloc a buffer to read frames into. */
    szFrame = szPage + WAL_FRAME_HDRSIZE;
    aFrame = (u8 *)sqlite3_malloc64(szFrame + WALINDEX_PGSZ);
    if( !aFrame ){
      rc = SQLITE_NOMEM_BKPT;
      goto recovery_error;
    }
    aData = &aFrame[WAL_FRAME_HDRSIZE];
    aPrivate = (u32*)&aData[szPage];

    /* Read all frames from the log file. */
    iLastFrame = (nSize - WAL_HDRSIZE) / szFrame;
    for(iPg=0; iPg<=(u32)walFramePage(iLastFrame); iPg++){
      u32 *aShare;
      u32 iFrame;                 /* Index of last frame read */
      u32 iLast = MIN(iLastFrame, HASHTABLE_NPAGE_ONE+iPg*HASHTABLE_NPAGE);
      u32 iFirst = 1 + (iPg==0?0:HASHTABLE_NPAGE_ONE+(iPg-1)*HASHTABLE_NPAGE);
      u32 nHdr, nHdr32;
      rc = walIndexPage(pWal, iPg, (volatile u32**)&aShare);
      assert( aShare!=0 || rc!=SQLITE_OK );
      if( aShare==0 ) break;
      pWal->apWiData[iPg] = aPrivate;

      for(iFrame=iFirst; iFrame<=iLast; iFrame++){
        i64 iOffset = walFrameOffset(iFrame, szPage);
        u32 pgno;                 /* Database page number for frame */
        u32 nTruncate;            /* dbsize field from frame header */

        /* Read and decode the next log frame. */
        rc = sqlite3OsRead(pWal->pWalFd, aFrame, szFrame, iOffset);
        if( rc!=SQLITE_OK ) break;
        isValid = walDecodeFrame(pWal, &pgno, &nTruncate, aData, aFrame);
        if( !isValid ) break;
        rc = walIndexAppend(pWal, iFrame, pgno);
        if( NEVER(rc!=SQLITE_OK) ) break;

        /* If nTruncate is non-zero, this is a commit record. */
        if( nTruncate ){
          pWal->hdr.mxFrame = iFrame;
          pWal->hdr.nPage = nTruncate;
          pWal->hdr.szPage = (u16)((szPage&0xff00) | (szPage>>16));
          testcase( szPage<=32768 );
          testcase( szPage>=65536 );
          aFrameCksum[0] = pWal->hdr.aFrameCksum[0];
          aFrameCksum[1] = pWal->hdr.aFrameCksum[1];
        }
      }
      pWal->apWiData[iPg] = aShare;
      nHdr = (iPg==0 ? WALINDEX_HDR_SIZE : 0);
      nHdr32 = nHdr / sizeof(u32);
#ifndef SQLITE_SAFER_WALINDEX_RECOVERY
      /* Memcpy() should work fine here, on all reasonable implementations.
      ** Technically, memcpy() might change the destination to some
      ** intermediate value before setting to the final value, and that might
      ** cause a concurrent reader to malfunction.  Memcpy() is allowed to
      ** do that, according to the spec, but no memcpy() implementation that
      ** we know of actually does that, which is why we say that memcpy()
      ** is safe for this.  Memcpy() is certainly a lot faster.
      */
      memcpy(&aShare[nHdr32], &aPrivate[nHdr32], WALINDEX_PGSZ-nHdr);
#else
      /* In the event that some platform is found for which memcpy()
      ** changes the destination to some intermediate value before
      ** setting the final value, this alternative copy routine is
      ** provided.
      */
      {
        int i;
        for(i=nHdr32; i<WALINDEX_PGSZ/sizeof(u32); i++){
          if( aShare[i]!=aPrivate[i] ){
            /* Atomic memory operations are not required here because if
            ** the value needs to be changed, that means it is not being
            ** accessed concurrently. */
            aShare[i] = aPrivate[i];
          }
        }
      }
#endif
      if( iFrame<=iLast ) break;
    }

    sqlite3_free(aFrame);
  }

finished:
  if( rc==SQLITE_OK ){
    volatile WalCkptInfo *pInfo;
    int i;
    pWal->hdr.aFrameCksum[0] = aFrameCksum[0];
    pWal->hdr.aFrameCksum[1] = aFrameCksum[1];
    walIndexWriteHdr(pWal);

    /* Reset the checkpoint-header. This is safe because this thread is
    ** currently holding locks that exclude all other writers and
    ** checkpointers. Then set the values of read-mark slots 1 through N.
    */
    pInfo = walCkptInfo(pWal);
    pInfo->nBackfill = 0;
    pInfo->nBackfillAttempted = pWal->hdr.mxFrame;
    pInfo->aReadMark[0] = 0;
    for(i=1; i<WAL_NREADER; i++){
      rc = walLockExclusive(pWal, WAL_READ_LOCK(i), 1);
      if( rc==SQLITE_OK ){
        if( i==1 && pWal->hdr.mxFrame ){
          pInfo->aReadMark[i] = pWal->hdr.mxFrame;
        }else{
          pInfo->aReadMark[i] = READMARK_NOT_USED;
        }
        walUnlockExclusive(pWal, WAL_READ_LOCK(i), 1);
      }else if( rc!=SQLITE_BUSY ){
        goto recovery_error;
      }
    }

    /* If more than one frame was recovered from the log file, report an
    ** event via sqlite3_log(). This is to help with identifying performance
    ** problems caused by applications routinely shutting down without
    ** checkpointing the log file.
    */
    if( pWal->hdr.nPage ){
      sqlite3_log(SQLITE_NOTICE_RECOVER_WAL,
          "recovered %d frames from WAL file %s",
          pWal->hdr.mxFrame, pWal->zWalName
      );
    }
  }

recovery_error:
  WALTRACE(("WAL%p: recovery %s\n", pWal, rc ? "failed" : "ok"));
  walUnlockExclusive(pWal, iLock, WAL_READ_LOCK(0)-iLock);
  return rc;
}

/*
** Close an open wal-index.
*/
static void walIndexClose(Wal *pWal, int isDelete){
  if( pWal->exclusiveMode==WAL_HEAPMEMORY_MODE || pWal->bShmUnreliable ){
    int i;
    for(i=0; i<pWal->nWiData; i++){
      sqlite3_free((void *)pWal->apWiData[i]);
      pWal->apWiData[i] = 0;
    }
  }
  if( pWal->exclusiveMode!=WAL_HEAPMEMORY_MODE ){
    sqlite3OsShmUnmap(pWal->pDbFd, isDelete);
  }
}

/*
** Open a connection to the WAL file zWalName. The database file must
** already be opened on connection pDbFd. The buffer that zWalName points
** to must remain valid for the lifetime of the returned Wal* handle.
**
** A SHARED lock should be held on the database file when this function
** is called. The purpose of this SHARED lock is to prevent any other
** client from unlinking the WAL or wal-index file. If another process
** were to do this just after this client opened one of these files, the
** system would be badly broken.
**
** If the log file is successfully opened, SQLITE_OK is returned and
** *ppWal is set to point to a new WAL handle. If an error occurs,
** an SQLite error code is returned and *ppWal is left unmodified.
*/
int sqlite3WalOpen(
  sqlite3_vfs *pVfs,              /* vfs module to open wal and wal-index */
  sqlite3_file *pDbFd,            /* The open database file */
  const char *zWalName,           /* Name of the WAL file */
  int bNoShm,                     /* True to run in heap-memory mode */
  i64 mxWalSize,                  /* Truncate WAL to this size on reset */
  Wal **ppWal                     /* OUT: Allocated Wal handle */
){
  int rc;                         /* Return Code */
  Wal *pRet;                      /* Object to allocate and return */
  int flags;                      /* Flags passed to OsOpen() */

  assert( zWalName && zWalName[0] );
  assert( pDbFd );

  /* Verify the values of various constants.  Any changes to the values
  ** of these constants would result in an incompatible on-disk format
  ** for the -shm file.  Any change that causes one of these asserts to
  ** fail is a backward compatibility problem, even if the change otherwise
  ** works.
  **
  ** This table also serves as a helpful cross-reference when trying to
  ** interpret hex dumps of the -shm file.
  */
  assert(    48 ==  sizeof(WalIndexHdr)  );
  assert(    40 ==  sizeof(WalCkptInfo)  );
  assert(   120 ==  WALINDEX_LOCK_OFFSET );
  assert(   136 ==  WALINDEX_HDR_SIZE    );
  assert(  4096 ==  HASHTABLE_NPAGE      );
  assert(  4062 ==  HASHTABLE_NPAGE_ONE  );
  assert(  8192 ==  HASHTABLE_NSLOT      );
  assert(   383 ==  HASHTABLE_HASH_1     );
  assert( 32768 ==  WALINDEX_PGSZ        );
  assert(     8 ==  SQLITE_SHM_NLOCK     );
  assert(     5 ==  WAL_NREADER          );
  assert(    24 ==  WAL_FRAME_HDRSIZE    );
  assert(    32 ==  WAL_HDRSIZE          );
  assert(   120 ==  WALINDEX_LOCK_OFFSET + WAL_WRITE_LOCK   );
  assert(   121 ==  WALINDEX_LOCK_OFFSET + WAL_CKPT_LOCK    );
  assert(   122 ==  WALINDEX_LOCK_OFFSET + WAL_RECOVER_LOCK );
  assert(   123 ==  WALINDEX_LOCK_OFFSET + WAL_READ_LOCK(0) );
  assert(   124 ==  WALINDEX_LOCK_OFFSET + WAL_READ_LOCK(1) );
  assert(   125 ==  WALINDEX_LOCK_OFFSET + WAL_READ_LOCK(2) );
  assert(   126 ==  WALINDEX_LOCK_OFFSET + WAL_READ_LOCK(3) );
  assert(   127 ==  WALINDEX_LOCK_OFFSET + WAL_READ_LOCK(4) );

  /* In the amalgamation, the os_unix.c and os_win.c source files come before
  ** this source file.  Verify that the #defines of the locking byte offsets
  ** in os_unix.c and os_win.c agree with the WALINDEX_LOCK_OFFSET value.
  ** For that matter, if the lock offset ever changes from its initial design
  ** value of 120, we need to know that so there is an assert() to check it.
  */
#ifdef WIN_SHM_BASE
  assert( WIN_SHM_BASE==WALINDEX_LOCK_OFFSET );
#endif
#ifdef UNIX_SHM_BASE
  assert( UNIX_SHM_BASE==WALINDEX_LOCK_OFFSET );
#endif


  /* Allocate an instance of struct Wal to return. */
  *ppWal = 0;
  pRet = (Wal*)sqlite3MallocZero(sizeof(Wal) + pVfs->szOsFile);
  if( !pRet ){
    return SQLITE_NOMEM_BKPT;
  }

  pRet->pVfs = pVfs;
  pRet->pWalFd = (sqlite3_file *)&pRet[1];
  pRet->pDbFd = pDbFd;
  pRet->readLock = -1;
  pRet->mxWalSize = mxWalSize;
  pRet->zWalName = zWalName;
  pRet->syncHeader = 1;
  pRet->padToSectorBoundary = 1;
  pRet->exclusiveMode = (bNoShm ? WAL_HEAPMEMORY_MODE: WAL_NORMAL_MODE);
  sqlite3FastPrngInit(&pRet->sPrng);

  /* Open file handle on the write-ahead log file. */
  flags = (SQLITE_OPEN_READWRITE|SQLITE_OPEN_CREATE|SQLITE_OPEN_WAL);
  rc = sqlite3OsOpen(pVfs, zWalName, pRet->pWalFd, flags, &flags);
  if( rc==SQLITE_OK && flags&SQLITE_OPEN_READONLY ){
    pRet->readOnly = WAL_RDONLY;
  }

  if( rc!=SQLITE_OK ){
    walIndexClose(pRet, 0);
    sqlite3OsClose(pRet->pWalFd);
    sqlite3_free(pRet);
  }else{
    int iDC = sqlite3OsDeviceCharacteristics(pDbFd);
    if( iDC & SQLITE_IOCAP_SEQUENTIAL ){ pRet->syncHeader = 0; }
    if( iDC & SQLITE_IOCAP_POWERSAFE_OVERWRITE ){
      pRet->padToSectorBoundary = 0;
    }
    *ppWal = pRet;
    WALTRACE(("WAL%d: opened\n", pRet));
  }
  return rc;
}

/*
** Change the size to which the WAL file is truncated on each reset.
*/
void sqlite3WalLimit(Wal *pWal, i64 iLimit){
  if( pWal ) pWal->mxWalSize = iLimit;
}

/*
** Find the smallest page number out of all pages held in the WAL that
** has not been returned by any prior invocation of this method on the
** same WalIterator object.   Write into *piFrame the frame index where
** that page was last written into the WAL.  Write into *piPage the page
** number.
**
** Return 0 on success.  If there are no pages in the WAL with a page
** number larger than *piPage, then return 1.
*/
static int walIteratorNext(
  WalIterator *p,               /* Iterator */
  u32 *piPage,                  /* OUT: The page number of the next page */
  u32 *piFrame                  /* OUT: Wal frame index of next page */
){
  u32 iMin;                     /* Result pgno must be greater than iMin */
  u32 iRet = 0xFFFFFFFF;        /* 0xffffffff is never a valid page number */
  int i;                        /* For looping through segments */

  iMin = p->iPrior;
  assert( iMin<0xffffffff );
  for(i=p->nSegment-1; i>=0; i--){
    struct WalSegment *pSegment = &p->aSegment[i];
    while( pSegment->iNext<pSegment->nEntry ){
      u32 iPg = pSegment->aPgno[pSegment->aIndex[pSegment->iNext]];
      if( iPg>iMin ){
        if( iPg<iRet ){
          iRet = iPg;
          *piFrame = pSegment->iZero + pSegment->aIndex[pSegment->iNext];
        }
        break;
      }
      pSegment->iNext++;
    }
  }

  *piPage = p->iPrior = iRet;
  return (iRet==0xFFFFFFFF);
}

/*
** This function merges two sorted lists into a single sorted list.
**
** aLeft[] and aRight[] are arrays of indices.  The sort key is
** aContent[aLeft[]] and aContent[aRight[]].  Upon entry, the following
** is guaranteed for all J<K:
**
**        aContent[aLeft[J]] < aContent[aLeft[K]]
**        aContent[aRight[J]] < aContent[aRight[K]]
**
** This routine overwrites aRight[] with a new (probably longer) sequence
** of indices such that the aRight[] contains every index that appears in
** either aLeft[] or the old aRight[] and such that the second condition
** above is still met.
**
** The aContent[aLeft[X]] values will be unique for all X.  And the
** aContent[aRight[X]] values will be unique too.  But there might be
** one or more combinations of X and Y such that
**
**      aLeft[X]!=aRight[Y]  &&  aContent[aLeft[X]] == aContent[aRight[Y]]
**
** When that happens, omit the aLeft[X] and use the aRight[Y] index.
*/
static void walMerge(
  const u32 *aContent,            /* Pages in wal - keys for the sort */
  ht_slot *aLeft,                 /* IN: Left hand input list */
  int nLeft,                      /* IN: Elements in array *paLeft */
  ht_slot **paRight,              /* IN/OUT: Right hand input list */
  int *pnRight,                   /* IN/OUT: Elements in *paRight */
  ht_slot *aTmp                   /* Temporary buffer */
){
  int iLeft = 0;                  /* Current index in aLeft */
  int iRight = 0;                 /* Current index in aRight */
  int iOut = 0;                   /* Current index in output buffer */
  int nRight = *pnRight;
  ht_slot *aRight = *paRight;

  assert( nLeft>0 && nRight>0 );
  while( iRight<nRight || iLeft<nLeft ){
    ht_slot logpage;
    Pgno dbpage;

    if( (iLeft<nLeft)
     && (iRight>=nRight || aContent[aLeft[iLeft]]<aContent[aRight[iRight]])
    ){
      logpage = aLeft[iLeft++];
    }else{
      logpage = aRight[iRight++];
    }
    dbpage = aContent[logpage];

    aTmp[iOut++] = logpage;
    if( iLeft<nLeft && aContent[aLeft[iLeft]]==dbpage ) iLeft++;

    assert( iLeft>=nLeft || aContent[aLeft[iLeft]]>dbpage );
    assert( iRight>=nRight || aContent[aRight[iRight]]>dbpage );
  }

  *paRight = aLeft;
  *pnRight = iOut;
  memcpy(aLeft, aTmp, sizeof(aTmp[0])*iOut);
}

/*
** Sort the elements in list aList using aContent[] as the sort key.
** Remove elements with duplicate keys, preferring to keep the
** larger aList[] values.
**
** The aList[] entries are indices into aContent[].  The values in
** aList[] are to be sorted so that for all J<K:
**
**      aContent[aList[J]] < aContent[aList[K]]
**
** For any X and Y such that
**
**      aContent[aList[X]] == aContent[aList[Y]]
**
** Keep the larger of the two values aList[X] and aList[Y] and discard
** the smaller.
*/
static void walMergesort(
  const u32 *aContent,            /* Pages in wal */
  ht_slot *aBuffer,               /* Buffer of at least *pnList items to use */
  ht_slot *aList,                 /* IN/OUT: List to sort */
  int *pnList                     /* IN/OUT: Number of elements in aList[] */
){
  struct Sublist {
    int nList;                    /* Number of elements in aList */
    ht_slot *aList;               /* Pointer to sub-list content */
  };

  const int nList = *pnList;      /* Size of input list */
  int nMerge = 0;                 /* Number of elements in list aMerge */
  ht_slot *aMerge = 0;            /* List to be merged */
  int iList;                      /* Index into input list */
  u32 iSub = 0;                   /* Index into aSub array */
  struct Sublist aSub[13];        /* Array of sub-lists */

  memset(aSub, 0, sizeof(aSub));
  assert( nList<=HASHTABLE_NPAGE && nList>0 );
  assert( HASHTABLE_NPAGE==(1<<(ArraySize(aSub)-1)) );

  for(iList=0; iList<nList; iList++){
    nMerge = 1;
    aMerge = &aList[iList];
    for(iSub=0; iList & (1<<iSub); iSub++){
      struct Sublist *p;
      assert( iSub<ArraySize(aSub) );
      p = &aSub[iSub];
      assert( p->aList && p->nList<=(1<<iSub) );
      assert( p->aList==&aList[iList&~((2<<iSub)-1)] );
      walMerge(aContent, p->aList, p->nList, &aMerge, &nMerge, aBuffer);
    }
    aSub[iSub].aList = aMerge;
    aSub[iSub].nList = nMerge;
  }

  for(iSub++; iSub<ArraySize(aSub); iSub++){
    if( nList & (1<<iSub) ){
      struct Sublist *p;
      assert( iSub<ArraySize(aSub) );
      p = &aSub[iSub];
      assert( p->nList<=(1<<iSub) );
      assert( p->aList==&aList[nList&~((2<<iSub)-1)] );
      walMerge(aContent, p->aList, p->nList, &aMerge, &nMerge, aBuffer);
    }
  }
  assert( aMerge==aList );
  *pnList = nMerge;

#ifdef SQLITE_DEBUG
  {
    int i;
    for(i=1; i<*pnList; i++){
      assert( aContent[aList[i]] > aContent[aList[i-1]] );
    }
  }
#endif
}

/*
** Free an iterator allocated by walIteratorInit().
*/
static void walIteratorFree(WalIterator *p){
  sqlite3_free(p);
}

/*
** Construct a WalInterator object that can be used to loop over all
** pages in the WAL following frame nBackfill in ascending order. Frames
** nBackfill or earlier may be included - excluding them is an optimization
** only. The caller must hold the checkpoint lock.
**
** On success, make *pp point to the newly allocated WalInterator object
** return SQLITE_OK. Otherwise, return an error code. If this routine
** returns an error, the value of *pp is undefined.
**
** The calling routine should invoke walIteratorFree() to destroy the
** WalIterator object when it has finished with it.
*/
static int walIteratorInit(Wal *pWal, u32 nBackfill, WalIterator **pp){
  WalIterator *p;                 /* Return value */
  int nSegment;                   /* Number of segments to merge */
  u32 iLast;                      /* Last frame in log */
  sqlite3_int64 nByte;            /* Number of bytes to allocate */
  int i;                          /* Iterator variable */
  ht_slot *aTmp;                  /* Temp space used by merge-sort */
  int rc = SQLITE_OK;             /* Return Code */

  /* This routine only runs while holding the checkpoint lock. And
  ** it only runs if there is actually content in the log (mxFrame>0).
  */
  assert( pWal->ckptLock && pWal->hdr.mxFrame>0 );
  iLast = pWal->hdr.mxFrame;

  /* Allocate space for the WalIterator object. */
  nSegment = walFramePage(iLast) + 1;
  nByte = sizeof(WalIterator)
        + (nSegment-1)*sizeof(struct WalSegment)
        + iLast*sizeof(ht_slot);
  p = (WalIterator *)sqlite3_malloc64(nByte);
  if( !p ){
    return SQLITE_NOMEM_BKPT;
  }
  memset(p, 0, nByte);
  p->nSegment = nSegment;

  /* Allocate temporary space used by the merge-sort routine. This block
  ** of memory will be freed before this function returns.
  */
  aTmp = (ht_slot *)sqlite3_malloc64(
      sizeof(ht_slot) * (iLast>HASHTABLE_NPAGE?HASHTABLE_NPAGE:iLast)
  );
  if( !aTmp ){
    rc = SQLITE_NOMEM_BKPT;
  }

  for(i=walFramePage(nBackfill+1); rc==SQLITE_OK && i<nSegment; i++){
    WalHashLoc sLoc;

    rc = walHashGet(pWal, i, &sLoc);
    if( rc==SQLITE_OK ){
      int j;                      /* Counter variable */
      int nEntry;                 /* Number of entries in this segment */
      ht_slot *aIndex;            /* Sorted index for this segment */

      if( (i+1)==nSegment ){
        nEntry = (int)(iLast - sLoc.iZero);
      }else{
        nEntry = (int)((u32*)sLoc.aHash - (u32*)sLoc.aPgno);
      }
      aIndex = &((ht_slot *)&p->aSegment[p->nSegment])[sLoc.iZero];
      sLoc.iZero++;

      for(j=0; j<nEntry; j++){
        aIndex[j] = (ht_slot)j;
      }
      walMergesort((u32 *)sLoc.aPgno, aTmp, aIndex, &nEntry);
      p->aSegment[i].iZero = sLoc.iZero;
      p->aSegment[i].nEntry = nEntry;
      p->aSegment[i].aIndex = aIndex;
      p->aSegment[i].aPgno = (u32 *)sLoc.aPgno;
    }
  }
  sqlite3_free(aTmp);

  if( rc!=SQLITE_OK ){
    walIteratorFree(p);
    p = 0;
  }
  *pp = p;
  return rc;
}

#ifdef SQLITE_ENABLE_SETLK_TIMEOUT
/*
** Attempt to enable blocking locks. Blocking locks are enabled only if (a)
** they are supported by the VFS, and (b) the database handle is configured
** with a busy-timeout. Return 1 if blocking locks are successfully enabled,
** or 0 otherwise.
*/
static int walEnableBlocking(Wal *pWal){
  int res = 0;
  if( pWal->db ){
    int tmout = pWal->db->busyTimeout;
    if( tmout ){
      int rc;
      rc = sqlite3OsFileControl(
          pWal->pDbFd, SQLITE_FCNTL_LOCK_TIMEOUT, (void*)&tmout
      );
      res = (rc==SQLITE_OK);
    }
  }
  return res;
}

/*
** Disable blocking locks.
*/
static void walDisableBlocking(Wal *pWal){
  int tmout = 0;
  sqlite3OsFileControl(pWal->pDbFd, SQLITE_FCNTL_LOCK_TIMEOUT, (void*)&tmout);
}

/*
** If parameter bLock is true, attempt to enable blocking locks, take
** the WRITER lock, and then disable blocking locks. If blocking locks
** cannot be enabled, no attempt to obtain the WRITER lock is made. Return
** an SQLite error code if an error occurs, or SQLITE_OK otherwise. It is not
** an error if blocking locks can not be enabled.
**
** If the bLock parameter is false and the WRITER lock is held, release it.
*/
int sqlite3WalWriteLock(Wal *pWal, int bLock){
  int rc = SQLITE_OK;
  assert( pWal->readLock<0 || bLock==0 );
  if( bLock ){
    assert( pWal->db );
    if( walEnableBlocking(pWal) ){
      rc = walLockExclusive(pWal, WAL_WRITE_LOCK, 1);
      if( rc==SQLITE_OK ){
        pWal->writeLock = 1;
      }
      walDisableBlocking(pWal);
    }
  }else if( pWal->writeLock ){
    walUnlockExclusive(pWal, WAL_WRITE_LOCK, 1);
    pWal->writeLock = 0;
  }
  return rc;
}

/*
** Set the database handle used to determine if blocking locks are required.
*/
void sqlite3WalDb(Wal *pWal, sqlite3 *db){
  pWal->db = db;
}

/*
** Take an exclusive WRITE lock. Blocking if so configured.
*/
static int walLockWriter(Wal *pWal){
  int rc;
  walEnableBlocking(pWal);
  rc = walLockExclusive(pWal, WAL_WRITE_LOCK, 1);
  walDisableBlocking(pWal);
  return rc;
}
#else
# define walEnableBlocking(x) 0
# define walDisableBlocking(x)
# define walLockWriter(pWal) walLockExclusive((pWal), WAL_WRITE_LOCK, 1)
# define sqlite3WalDb(pWal, db)
#endif   /* ifdef SQLITE_ENABLE_SETLK_TIMEOUT */


/*
** Attempt to obtain the exclusive WAL lock defined by parameters lockIdx and
** n. If the attempt fails and parameter xBusy is not NULL, then it is a
** busy-handler function. Invoke it and retry the lock until either the
** lock is successfully obtained or the busy-handler returns 0.
*/
static int walBusyLock(
  Wal *pWal,                      /* WAL connection */
  int (*xBusy)(void*),            /* Function to call when busy */
  void *pBusyArg,                 /* Context argument for xBusyHandler */
  int lockIdx,                    /* Offset of first byte to lock */
  int n                           /* Number of bytes to lock */
){
  int rc;
  do {
    rc = walLockExclusive(pWal, lockIdx, n);
  }while( xBusy && rc==SQLITE_BUSY && xBusy(pBusyArg) );
#ifdef SQLITE_ENABLE_SETLK_TIMEOUT
  if( rc==SQLITE_BUSY_TIMEOUT ){
    walDisableBlocking(pWal);
    rc = SQLITE_BUSY;
  }
#endif
  return rc;
}

/*
** The cache of the wal-index header must be valid to call this function.
** Return the page-size in bytes used by the database.
*/
static int walPagesize(Wal *pWal){
  return (pWal->hdr.szPage&0xfe00) + ((pWal->hdr.szPage&0x0001)<<16);
}

/*
** The following is guaranteed when this function is called:
**
**   a) the WRITER lock is held,
**   b) the entire log file has been checkpointed, and
**   c) any existing readers are reading exclusively from the database
**      file - there are no readers that may attempt to read a frame from
**      the log file.
**
** This function updates the shared-memory structures so that the next
** client to write to the database (which may be this one) does so by
** writing frames into the start of the log file.
**
** The value of parameter salt1 is used as the aSalt[1] value in the
** new wal-index header. It should be passed a pseudo-random value (i.e.
** one obtained from sqlite3_randomness()).
*/
static void walRestartHdr(Wal *pWal, u32 salt1){
  volatile WalCkptInfo *pInfo = walCkptInfo(pWal);
  int i;                          /* Loop counter */
  u32 *aSalt = pWal->hdr.aSalt;   /* Big-endian salt values */
  pWal->nCkpt++;
  pWal->hdr.mxFrame = 0;
  sqlite3Put4byte((u8*)&aSalt[0], 1 + sqlite3Get4byte((u8*)&aSalt[0]));
  memcpy(&pWal->hdr.aSalt[1], &salt1, 4);
  walIndexWriteHdr(pWal);
  AtomicStore(&pInfo->nBackfill, 0);
  pInfo->nBackfillAttempted = 0;
  pInfo->aReadMark[1] = 0;
  for(i=2; i<WAL_NREADER; i++) pInfo->aReadMark[i] = READMARK_NOT_USED;
  assert( pInfo->aReadMark[0]==0 );
}

/*
** Copy as much content as we can from the WAL back into the database file
** in response to an sqlite3_wal_checkpoint() request or the equivalent.
**
** The amount of information copies from WAL to database might be limited
** by active readers.  This routine will never overwrite a database page
** that a concurrent reader might be using.
**
** All I/O barrier operations (a.k.a fsyncs) occur in this routine when
** SQLite is in WAL-mode in synchronous=NORMAL.  That means that if
** checkpoints are always run by a background thread or background
** process, foreground threads will never block on a lengthy fsync call.
**
** Fsync is called on the WAL before writing content out of the WAL and
** into the database.  This ensures that if the new content is persistent
** in the WAL and can be recovered following a power-loss or hard reset.
**
** Fsync is also called on the database file if (and only if) the entire
** WAL content is copied into the database file.  This second fsync makes
** it safe to delete the WAL since the new content will persist in the
** database file.
**
** This routine uses and updates the nBackfill field of the wal-index header.
** This is the only routine that will increase the value of nBackfill.
** (A WAL reset or recovery will revert nBackfill to zero, but not increase
** its value.)
**
** The caller must be holding sufficient locks to ensure that no other
** checkpoint is running (in any other thread or process) at the same
** time.
*/
static int walCheckpoint(
  Wal *pWal,                      /* Wal connection */
  sqlite3 *db,                    /* Check for interrupts on this handle */
  int eMode,                      /* One of PASSIVE, FULL or RESTART */
  int (*xBusy)(void*),            /* Function to call when busy */
  void *pBusyArg,                 /* Context argument for xBusyHandler */
  int sync_flags,                 /* Flags for OsSync() (or 0) */
  u8 *zBuf                        /* Temporary buffer to use */
){
  int rc = SQLITE_OK;             /* Return code */
  int szPage;                     /* Database page-size */
  WalIterator *pIter = 0;         /* Wal iterator context */
  u32 iDbpage = 0;                /* Next database page to write */
  u32 iFrame = 0;                 /* Wal frame containing data for iDbpage */
  u32 mxSafeFrame;                /* Max frame that can be backfilled */
  u32 mxPage;                     /* Max database page to write */
  int i;                          /* Loop counter */
  volatile WalCkptInfo *pInfo;    /* The checkpoint status information */

  szPage = walPagesize(pWal);
  testcase( szPage<=32768 );
  testcase( szPage>=65536 );
  pInfo = walCkptInfo(pWal);
  if( pInfo->nBackfill<pWal->hdr.mxFrame ){

    /* EVIDENCE-OF: R-62920-47450 The busy-handler callback is never invoked
    ** in the SQLITE_CHECKPOINT_PASSIVE mode. */
    assert( eMode!=SQLITE_CHECKPOINT_PASSIVE || xBusy==0 );

    /* Compute in mxSafeFrame the index of the last frame of the WAL that is
    ** safe to write into the database.  Frames beyond mxSafeFrame might
    ** overwrite database pages that are in use by active readers and thus
    ** cannot be backfilled from the WAL.
    */
    mxSafeFrame = pWal->hdr.mxFrame;
    mxPage = pWal->hdr.nPage;
    for(i=1; i<WAL_NREADER; i++){
      u32 y = AtomicLoad(pInfo->aReadMark+i);
      if( mxSafeFrame>y ){
        assert( y<=pWal->hdr.mxFrame );
        rc = walBusyLock(pWal, xBusy, pBusyArg, WAL_READ_LOCK(i), 1);
        if( rc==SQLITE_OK ){
          u32 iMark = (i==1 ? mxSafeFrame : READMARK_NOT_USED);
          AtomicStore(pInfo->aReadMark+i, iMark);
          walUnlockExclusive(pWal, WAL_READ_LOCK(i), 1);
        }else if( rc==SQLITE_BUSY ){
          mxSafeFrame = y;
          xBusy = 0;
        }else{
          goto walcheckpoint_out;
        }
      }
    }

    /* Allocate the iterator */
    if( pInfo->nBackfill<mxSafeFrame ){
      rc = walIteratorInit(pWal, pInfo->nBackfill, &pIter);
      assert( rc==SQLITE_OK || pIter==0 );
    }

    if( pIter
     && (rc = walBusyLock(pWal,xBusy,pBusyArg,WAL_READ_LOCK(0),1))==SQLITE_OK
    ){
      u32 nBackfill = pInfo->nBackfill;

      pInfo->nBackfillAttempted = mxSafeFrame;

      /* Sync the WAL to disk */
      rc = sqlite3OsSync(pWal->pWalFd, CKPT_SYNC_FLAGS(sync_flags));

      /* If the database may grow as a result of this checkpoint, hint
      ** about the eventual size of the db file to the VFS layer.
      */
      if( rc==SQLITE_OK ){
        i64 nReq = ((i64)mxPage * szPage);
        i64 nSize;                    /* Current size of database file */
        sqlite3OsFileControl(pWal->pDbFd, SQLITE_FCNTL_CKPT_START, 0);
        rc = sqlite3OsFileSize(pWal->pDbFd, &nSize);
        if( rc==SQLITE_OK && nSize<nReq ){
          if( (nSize+65536+(i64)pWal->hdr.mxFrame*szPage)<nReq ){
            /* If the size of the final database is larger than the current
            ** database plus the amount of data in the wal file, plus the
            ** maximum size of the pending-byte page (65536 bytes), then
            ** must be corruption somewhere.  */
            rc = SQLITE_CORRUPT_BKPT;
          }else{
            sqlite3OsFileControlHint(pWal->pDbFd, SQLITE_FCNTL_SIZE_HINT,&nReq);
          }
        }

      }

      /* Iterate through the contents of the WAL, copying data to the db file */
      while( rc==SQLITE_OK && 0==walIteratorNext(pIter, &iDbpage, &iFrame) ){
        i64 iOffset;
        assert( walFramePgno(pWal, iFrame)==iDbpage );
        if( AtomicLoad(&db->u1.isInterrupted) ){
          rc = db->mallocFailed ? SQLITE_NOMEM_BKPT : SQLITE_INTERRUPT;
          break;
        }
        if( iFrame<=nBackfill || iFrame>mxSafeFrame || iDbpage>mxPage ){
          continue;
        }
        iOffset = walFrameOffset(iFrame, szPage) + WAL_FRAME_HDRSIZE;
        /* testcase( IS_BIG_INT(iOffset) ); // requires a 4GiB WAL file */
        rc = sqlite3OsRead(pWal->pWalFd, zBuf, szPage, iOffset);
        if( rc!=SQLITE_OK ) break;
        iOffset = (iDbpage-1)*(i64)szPage;
        testcase( IS_BIG_INT(iOffset) );
        rc = sqlite3OsWrite(pWal->pDbFd, zBuf, szPage, iOffset);
        if( rc!=SQLITE_OK ) break;
      }
      sqlite3OsFileControl(pWal->pDbFd, SQLITE_FCNTL_CKPT_DONE, 0);

      /* If work was actually accomplished... */
      if( rc==SQLITE_OK ){
        if( mxSafeFrame==walIndexHdr(pWal)->mxFrame ){
          i64 szDb = pWal->hdr.nPage*(i64)szPage;
          testcase( IS_BIG_INT(szDb) );
          rc = sqlite3OsTruncate(pWal->pDbFd, szDb);
          if( rc==SQLITE_OK ){
            rc = sqlite3OsSync(pWal->pDbFd, CKPT_SYNC_FLAGS(sync_flags));
          }
        }
        if( rc==SQLITE_OK ){
          AtomicStore(&pInfo->nBackfill, mxSafeFrame);
        }
      }

      /* Release the reader lock held while backfilling */
      walUnlockExclusive(pWal, WAL_READ_LOCK(0), 1);
    }

    if( rc==SQLITE_BUSY ){
      /* Reset the return code so as not to report a checkpoint failure
      ** just because there are active readers.  */
      rc = SQLITE_OK;
    }
  }

  /* If this is an SQLITE_CHECKPOINT_RESTART or TRUNCATE operation, and the
  ** entire wal file has been copied into the database file, then block
  ** until all readers have finished using the wal file. This ensures that
  ** the next process to write to the database restarts the wal file.
  */
  if( rc==SQLITE_OK && eMode!=SQLITE_CHECKPOINT_PASSIVE ){
    assert( pWal->writeLock );
    if( pInfo->nBackfill<pWal->hdr.mxFrame ){
      rc = SQLITE_BUSY;
    }else if( eMode>=SQLITE_CHECKPOINT_RESTART ){
      u32 salt1;
      sqlite3FastRandomness(&pWal->sPrng, 4, &salt1);
      assert( pInfo->nBackfill==pWal->hdr.mxFrame );
      rc = walBusyLock(pWal, xBusy, pBusyArg, WAL_READ_LOCK(1), WAL_NREADER-1);
      if( rc==SQLITE_OK ){
        if( eMode==SQLITE_CHECKPOINT_TRUNCATE ){
          /* IMPLEMENTATION-OF: R-44699-57140 This mode works the same way as
          ** SQLITE_CHECKPOINT_RESTART with the addition that it also
          ** truncates the log file to zero bytes just prior to a
          ** successful return.
          **
          ** In theory, it might be safe to do this without updating the
          ** wal-index header in shared memory, as all subsequent reader or
          ** writer clients should see that the entire log file has been
          ** checkpointed and behave accordingly. This seems unsafe though,
          ** as it would leave the system in a state where the contents of
          ** the wal-index header do not match the contents of the
          ** file-system. To avoid this, update the wal-index header to
          ** indicate that the log file contains zero valid frames.  */
          walRestartHdr(pWal, salt1);
          rc = sqlite3OsTruncate(pWal->pWalFd, 0);
        }
        walUnlockExclusive(pWal, WAL_READ_LOCK(1), WAL_NREADER-1);
      }
    }
  }

 walcheckpoint_out:
  walIteratorFree(pIter);
  return rc;
}

/*
** If the WAL file is currently larger than nMax bytes in size, truncate
** it to exactly nMax bytes. If an error occurs while doing so, ignore it.
*/
static void walLimitSize(Wal *pWal, i64 nMax){
  i64 sz;
  int rx;
  sqlite3BeginBenignMalloc();
  rx = sqlite3OsFileSize(pWal->pWalFd, &sz);
  if( rx==SQLITE_OK && (sz > nMax ) ){
    rx = sqlite3OsTruncate(pWal->pWalFd, nMax);
  }
  sqlite3EndBenignMalloc();
  if( rx ){
    sqlite3_log(rx, "cannot limit WAL size: %s", pWal->zWalName);
  }
}

/*
** Close a connection to a log file.
*/
int sqlite3WalClose(
  Wal *pWal,                      /* Wal to close */
  sqlite3 *db,                    /* For interrupt flag */
  int sync_flags,                 /* Flags to pass to OsSync() (or 0) */
  int nBuf,
  u8 *zBuf                        /* Buffer of at least nBuf bytes */
){
  int rc = SQLITE_OK;
  if( pWal ){
    int isDelete = 0;             /* True to unlink wal and wal-index files */

    /* If an EXCLUSIVE lock can be obtained on the database file (using the
    ** ordinary, rollback-mode locking methods, this guarantees that the
    ** connection associated with this log file is the only connection to
    ** the database. In this case checkpoint the database and unlink both
    ** the wal and wal-index files.
    **
    ** The EXCLUSIVE lock is not released before returning.
    */
    if( zBuf!=0
     && SQLITE_OK==(rc = sqlite3OsLock(pWal->pDbFd, SQLITE_LOCK_EXCLUSIVE))
    ){
      if( pWal->exclusiveMode==WAL_NORMAL_MODE ){
        pWal->exclusiveMode = WAL_EXCLUSIVE_MODE;
      }
      rc = sqlite3WalCheckpoint(pWal, db,
          SQLITE_CHECKPOINT_PASSIVE, 0, 0, sync_flags, nBuf, zBuf, 0, 0
      );
      if( rc==SQLITE_OK ){
        int bPersist = -1;
        sqlite3OsFileControlHint(
            pWal->pDbFd, SQLITE_FCNTL_PERSIST_WAL, &bPersist
        );
        if( bPersist!=1 ){
          /* Try to delete the WAL file if the checkpoint completed and
          ** fsynced (rc==SQLITE_OK) and if we are not in persistent-wal
          ** mode (!bPersist) */
          isDelete = 1;
        }else if( pWal->mxWalSize>=0 ){
          /* Try to truncate the WAL file to zero bytes if the checkpoint
          ** completed and fsynced (rc==SQLITE_OK) and we are in persistent
          ** WAL mode (bPersist) and if the PRAGMA journal_size_limit is a
          ** non-negative value (pWal->mxWalSize>=0).  Note that we truncate
          ** to zero bytes as truncating to the journal_size_limit might
          ** leave a corrupt WAL file on disk. */
          walLimitSize(pWal, 0);
        }
      }
    }

    walIndexClose(pWal, isDelete);
    sqlite3OsClose(pWal->pWalFd);
    if( isDelete ){
      sqlite3BeginBenignMalloc();
      sqlite3OsDelete(pWal->pVfs, pWal->zWalName, 0);
      sqlite3EndBenignMalloc();
    }
    WALTRACE(("WAL%p: closed\n", pWal));
    sqlite3_free((void *)pWal->apWiData);
    sqlite3_free(pWal);
  }
  return rc;
}

/*
** Try to copy the wal-index header from shared-memory into (*pHdr). Return
** zero if successful or non-zero otherwise. If the header is corrupted
** (either because the two copies are inconsistent or because the checksum 
** values are incorrect), the read fails and non-zero is returned.
*/
static int walIndexLoadHdr(Wal *pWal, WalIndexHdr *pHdr){
  u32 aCksum[2];                  /* Checksum on the header content */
  WalIndexHdr h2;                 /* Second copy of the header content */
  WalIndexHdr volatile *aHdr;     /* Header in shared memory */

  /* The first page of the wal-index must be mapped at this point. */
  assert( pWal->nWiData>0 && pWal->apWiData[0] );

  /* Read the header. This might happen concurrently with a write to the
  ** same area of shared memory on a different CPU in a SMP,
  ** meaning it is possible that an inconsistent snapshot is read
  ** from the file. If this happens, return non-zero.
  **
  ** There are two copies of the header at the beginning of the wal-index.
  ** When reading, read [0] first then [1].  Writes are in the reverse order.
  ** Memory barriers are used to prevent the compiler or the hardware from
<<<<<<< HEAD
  ** reordering the reads and writes.
=======
  ** reordering the reads and writes.  TSAN and similar tools can sometimes
  ** give false-positive warnings about these accesses because the tools do not
  ** account for the double-read and the memory barrier. The use of mutexes
  ** here would be problematic as the memory being accessed is potentially
  ** shared among multiple processes and not all mutex implementations work
  ** reliably in that environment.
>>>>>>> 1fa1c40e
  */
  aHdr = walIndexHdr(pWal);
  memcpy(pHdr, (void *)&aHdr[0], sizeof(h2));
  walShmBarrier(pWal);
  memcpy(&h2, (void *)&aHdr[1], sizeof(h2));

  if( memcmp(&h2, pHdr, sizeof(h2))!=0 ){
    return 1;   /* Dirty read */
<<<<<<< HEAD
  }  
  if( h2.isInit==0 ){
=======
  }
  if( h1.isInit==0 ){
>>>>>>> 1fa1c40e
    return 1;   /* Malformed header - probably all zeros */
  }
  walChecksumBytes(1, (u8*)&h2, sizeof(h2)-sizeof(h2.aCksum), 0, aCksum);
  if( aCksum[0]!=h2.aCksum[0] || aCksum[1]!=h2.aCksum[1] ){
    return 1;   /* Checksum does not match */
  }

  return 0;
}

/*
** Try to read the wal-index header.  Return 0 on success and 1 if
** there is a problem.
**
** The wal-index is in shared memory.  Another thread or process might
** be writing the header at the same time this procedure is trying to
** read it, which might result in inconsistency.  A dirty read is detected
** by verifying that both copies of the header are the same and also by
** a checksum on the header.
**
** If and only if the read is consistent and the header is different from
** pWal->hdr, then pWal->hdr is updated to the content of the new header
** and *pChanged is set to 1.
**
** If the checksum cannot be verified return non-zero. If the header
** is read successfully and the checksum verified, return zero.
*/
static SQLITE_NO_TSAN int walIndexTryHdr(Wal *pWal, int *pChanged){
  WalIndexHdr h1;                 /* Copy of the header content */

  if( walIndexLoadHdr(pWal, &h1) ){
    return 1;
  }

  if( memcmp(&pWal->hdr, &h1, sizeof(WalIndexHdr)) ){
    *pChanged = 1;
    memcpy(&pWal->hdr, &h1, sizeof(WalIndexHdr));
    pWal->szPage = (pWal->hdr.szPage&0xfe00) + ((pWal->hdr.szPage&0x0001)<<16);
    testcase( pWal->szPage<=32768 );
    testcase( pWal->szPage>=65536 );
  }

  /* The header was successfully read. Return zero. */
  return 0;
}

/*
** This is the value that walTryBeginRead returns when it needs to
** be retried.
*/
#define WAL_RETRY  (-1)

/*
** Read the wal-index header from the wal-index and into pWal->hdr.
** If the wal-header appears to be corrupt, try to reconstruct the
** wal-index from the WAL before returning.
**
** Set *pChanged to 1 if the wal-index header value in pWal->hdr is
** changed by this operation.  If pWal->hdr is unchanged, set *pChanged
** to 0.
**
** If the wal-index header is successfully read, return SQLITE_OK.
** Otherwise an SQLite error code.
*/
static int walIndexReadHdr(Wal *pWal, int *pChanged){
  int rc;                         /* Return code */
  int badHdr;                     /* True if a header read failed */
  volatile u32 *page0;            /* Chunk of wal-index containing header */

  /* Ensure that page 0 of the wal-index (the page that contains the
  ** wal-index header) is mapped. Return early if an error occurs here.
  */
  assert( pChanged );
  rc = walIndexPage(pWal, 0, &page0);
  if( rc!=SQLITE_OK ){
    assert( rc!=SQLITE_READONLY ); /* READONLY changed to OK in walIndexPage */
    if( rc==SQLITE_READONLY_CANTINIT ){
      /* The SQLITE_READONLY_CANTINIT return means that the shared-memory
      ** was openable but is not writable, and this thread is unable to
      ** confirm that another write-capable connection has the shared-memory
      ** open, and hence the content of the shared-memory is unreliable,
      ** since the shared-memory might be inconsistent with the WAL file
      ** and there is no writer on hand to fix it. */
      assert( page0==0 );
      assert( pWal->writeLock==0 );
      assert( pWal->readOnly & WAL_SHM_RDONLY );
      pWal->bShmUnreliable = 1;
      pWal->exclusiveMode = WAL_HEAPMEMORY_MODE;
      *pChanged = 1;
    }else{
      return rc; /* Any other non-OK return is just an error */
    }
  }else{
    /* page0 can be NULL if the SHM is zero bytes in size and pWal->writeLock
    ** is zero, which prevents the SHM from growing */
    testcase( page0!=0 );
  }
  assert( page0!=0 || pWal->writeLock==0 );

  /* If the first page of the wal-index has been mapped, try to read the
  ** wal-index header immediately, without holding any lock. This usually
  ** works, but may fail if the wal-index header is corrupt or currently
  ** being modified by another thread or process.
  */
  badHdr = (page0 ? walIndexTryHdr(pWal, pChanged) : 1);

  /* If the first attempt failed, it might have been due to a race
  ** with a writer.  So get a WRITE lock and try again.
  */
  if( badHdr ){
    if( pWal->bShmUnreliable==0 && (pWal->readOnly & WAL_SHM_RDONLY) ){
      if( SQLITE_OK==(rc = walLockShared(pWal, WAL_WRITE_LOCK)) ){
        walUnlockShared(pWal, WAL_WRITE_LOCK);
        rc = SQLITE_READONLY_RECOVERY;
      }
    }else{
      int bWriteLock = pWal->writeLock;
      if( bWriteLock || SQLITE_OK==(rc = walLockWriter(pWal)) ){
        pWal->writeLock = 1;
        if( SQLITE_OK==(rc = walIndexPage(pWal, 0, &page0)) ){
          badHdr = walIndexTryHdr(pWal, pChanged);
          if( badHdr ){
            /* If the wal-index header is still malformed even while holding
            ** a WRITE lock, it can only mean that the header is corrupted and
            ** needs to be reconstructed.  So run recovery to do exactly that.
            */
            rc = walIndexRecover(pWal);
            *pChanged = 1;
          }
        }
        if( bWriteLock==0 ){
          pWal->writeLock = 0;
          walUnlockExclusive(pWal, WAL_WRITE_LOCK, 1);
        }
      }
    }
  }

  /* If the header is read successfully, check the version number to make
  ** sure the wal-index was not constructed with some future format that
  ** this version of SQLite cannot understand.
  */
  if( badHdr==0 && pWal->hdr.iVersion!=WALINDEX_MAX_VERSION ){
    rc = SQLITE_CANTOPEN_BKPT;
  }
  if( pWal->bShmUnreliable ){
    if( rc!=SQLITE_OK ){
      walIndexClose(pWal, 0);
      pWal->bShmUnreliable = 0;
      assert( pWal->nWiData>0 && pWal->apWiData[0]==0 );
      /* walIndexRecover() might have returned SHORT_READ if a concurrent
      ** writer truncated the WAL out from under it.  If that happens, it
      ** indicates that a writer has fixed the SHM file for us, so retry */
      if( rc==SQLITE_IOERR_SHORT_READ ) rc = WAL_RETRY;
    }
    pWal->exclusiveMode = WAL_NORMAL_MODE;
  }

  return rc;
}

/*
** Open a transaction in a connection where the shared-memory is read-only
** and where we cannot verify that there is a separate write-capable connection
** on hand to keep the shared-memory up-to-date with the WAL file.
**
** This can happen, for example, when the shared-memory is implemented by
** memory-mapping a *-shm file, where a prior writer has shut down and
** left the *-shm file on disk, and now the present connection is trying
** to use that database but lacks write permission on the *-shm file.
** Other scenarios are also possible, depending on the VFS implementation.
**
** Precondition:
**
**    The *-wal file has been read and an appropriate wal-index has been
**    constructed in pWal->apWiData[] using heap memory instead of shared
**    memory.
**
** If this function returns SQLITE_OK, then the read transaction has
** been successfully opened. In this case output variable (*pChanged)
** is set to true before returning if the caller should discard the
** contents of the page cache before proceeding. Or, if it returns
** WAL_RETRY, then the heap memory wal-index has been discarded and
** the caller should retry opening the read transaction from the
** beginning (including attempting to map the *-shm file).
**
** If an error occurs, an SQLite error code is returned.
*/
static int walBeginShmUnreliable(Wal *pWal, int *pChanged){
  i64 szWal;                      /* Size of wal file on disk in bytes */
  i64 iOffset;                    /* Current offset when reading wal file */
  u8 aBuf[WAL_HDRSIZE];           /* Buffer to load WAL header into */
  u8 *aFrame = 0;                 /* Malloc'd buffer to load entire frame */
  int szFrame;                    /* Number of bytes in buffer aFrame[] */
  u8 *aData;                      /* Pointer to data part of aFrame buffer */
  volatile void *pDummy;          /* Dummy argument for xShmMap */
  int rc;                         /* Return code */
  u32 aSaveCksum[2];              /* Saved copy of pWal->hdr.aFrameCksum */

  assert( pWal->bShmUnreliable );
  assert( pWal->readOnly & WAL_SHM_RDONLY );
  assert( pWal->nWiData>0 && pWal->apWiData[0] );

  /* Take WAL_READ_LOCK(0). This has the effect of preventing any
  ** writers from running a checkpoint, but does not stop them
  ** from running recovery.  */
  rc = walLockShared(pWal, WAL_READ_LOCK(0));
  if( rc!=SQLITE_OK ){
    if( rc==SQLITE_BUSY ) rc = WAL_RETRY;
    goto begin_unreliable_shm_out;
  }
  pWal->readLock = 0;

  /* Check to see if a separate writer has attached to the shared-memory area,
  ** thus making the shared-memory "reliable" again.  Do this by invoking
  ** the xShmMap() routine of the VFS and looking to see if the return
  ** is SQLITE_READONLY instead of SQLITE_READONLY_CANTINIT.
  **
  ** If the shared-memory is now "reliable" return WAL_RETRY, which will
  ** cause the heap-memory WAL-index to be discarded and the actual
  ** shared memory to be used in its place.
  **
  ** This step is important because, even though this connection is holding
  ** the WAL_READ_LOCK(0) which prevents a checkpoint, a writer might
  ** have already checkpointed the WAL file and, while the current
  ** is active, wrap the WAL and start overwriting frames that this
  ** process wants to use.
  **
  ** Once sqlite3OsShmMap() has been called for an sqlite3_file and has
  ** returned any SQLITE_READONLY value, it must return only SQLITE_READONLY
  ** or SQLITE_READONLY_CANTINIT or some error for all subsequent invocations,
  ** even if some external agent does a "chmod" to make the shared-memory
  ** writable by us, until sqlite3OsShmUnmap() has been called.
  ** This is a requirement on the VFS implementation.
   */
  rc = sqlite3OsShmMap(pWal->pDbFd, 0, WALINDEX_PGSZ, 0, &pDummy);
  assert( rc!=SQLITE_OK ); /* SQLITE_OK not possible for read-only connection */
  if( rc!=SQLITE_READONLY_CANTINIT ){
    rc = (rc==SQLITE_READONLY ? WAL_RETRY : rc);
    goto begin_unreliable_shm_out;
  }

  /* We reach this point only if the real shared-memory is still unreliable.
  ** Assume the in-memory WAL-index substitute is correct and load it
  ** into pWal->hdr.
  */
  memcpy(&pWal->hdr, (void*)walIndexHdr(pWal), sizeof(WalIndexHdr));

  /* Make sure some writer hasn't come in and changed the WAL file out
  ** from under us, then disconnected, while we were not looking.
  */
  rc = sqlite3OsFileSize(pWal->pWalFd, &szWal);
  if( rc!=SQLITE_OK ){
    goto begin_unreliable_shm_out;
  }
  if( szWal<WAL_HDRSIZE ){
    /* If the wal file is too small to contain a wal-header and the
    ** wal-index header has mxFrame==0, then it must be safe to proceed
    ** reading the database file only. However, the page cache cannot
    ** be trusted, as a read/write connection may have connected, written
    ** the db, run a checkpoint, truncated the wal file and disconnected
    ** since this client's last read transaction.  */
    *pChanged = 1;
    rc = (pWal->hdr.mxFrame==0 ? SQLITE_OK : WAL_RETRY);
    goto begin_unreliable_shm_out;
  }

  /* Check the salt keys at the start of the wal file still match. */
  rc = sqlite3OsRead(pWal->pWalFd, aBuf, WAL_HDRSIZE, 0);
  if( rc!=SQLITE_OK ){
    goto begin_unreliable_shm_out;
  }
  if( memcmp(&pWal->hdr.aSalt, &aBuf[16], 8) ){
    /* Some writer has wrapped the WAL file while we were not looking.
    ** Return WAL_RETRY which will cause the in-memory WAL-index to be
    ** rebuilt. */
    rc = WAL_RETRY;
    goto begin_unreliable_shm_out;
  }

  /* Allocate a buffer to read frames into */
  assert( (pWal->szPage & (pWal->szPage-1))==0 );
  assert( pWal->szPage>=512 && pWal->szPage<=65536 );
  szFrame = pWal->szPage + WAL_FRAME_HDRSIZE;
  aFrame = (u8 *)sqlite3_malloc64(szFrame);
  if( aFrame==0 ){
    rc = SQLITE_NOMEM_BKPT;
    goto begin_unreliable_shm_out;
  }
  aData = &aFrame[WAL_FRAME_HDRSIZE];

  /* Check to see if a complete transaction has been appended to the
  ** wal file since the heap-memory wal-index was created. If so, the
  ** heap-memory wal-index is discarded and WAL_RETRY returned to
  ** the caller.  */
  aSaveCksum[0] = pWal->hdr.aFrameCksum[0];
  aSaveCksum[1] = pWal->hdr.aFrameCksum[1];
  for(iOffset=walFrameOffset(pWal->hdr.mxFrame+1, pWal->szPage);
      iOffset+szFrame<=szWal;
      iOffset+=szFrame
  ){
    u32 pgno;                   /* Database page number for frame */
    u32 nTruncate;              /* dbsize field from frame header */

    /* Read and decode the next log frame. */
    rc = sqlite3OsRead(pWal->pWalFd, aFrame, szFrame, iOffset);
    if( rc!=SQLITE_OK ) break;
    if( !walDecodeFrame(pWal, &pgno, &nTruncate, aData, aFrame) ) break;

    /* If nTruncate is non-zero, then a complete transaction has been
    ** appended to this wal file. Set rc to WAL_RETRY and break out of
    ** the loop.  */
    if( nTruncate ){
      rc = WAL_RETRY;
      break;
    }
  }
  pWal->hdr.aFrameCksum[0] = aSaveCksum[0];
  pWal->hdr.aFrameCksum[1] = aSaveCksum[1];

 begin_unreliable_shm_out:
  sqlite3_free(aFrame);
  if( rc!=SQLITE_OK ){
    int i;
    for(i=0; i<pWal->nWiData; i++){
      sqlite3_free((void*)pWal->apWiData[i]);
      pWal->apWiData[i] = 0;
    }
    pWal->bShmUnreliable = 0;
    sqlite3WalEndReadTransaction(pWal);
    *pChanged = 1;
  }
  return rc;
}

/*
** Attempt to start a read transaction.  This might fail due to a race or
** other transient condition.  When that happens, it returns WAL_RETRY to
** indicate to the caller that it is safe to retry immediately.
**
** On success return SQLITE_OK.  On a permanent failure (such an
** I/O error or an SQLITE_BUSY because another process is running
** recovery) return a positive error code.
**
** The useWal parameter is true to force the use of the WAL and disable
** the case where the WAL is bypassed because it has been completely
** checkpointed.  If useWal==0 then this routine calls walIndexReadHdr()
** to make a copy of the wal-index header into pWal->hdr.  If the
** wal-index header has changed, *pChanged is set to 1 (as an indication
** to the caller that the local page cache is obsolete and needs to be
** flushed.)  When useWal==1, the wal-index header is assumed to already
** be loaded and the pChanged parameter is unused.
**
** The caller must set the cnt parameter to the number of prior calls to
** this routine during the current read attempt that returned WAL_RETRY.
** This routine will start taking more aggressive measures to clear the
** race conditions after multiple WAL_RETRY returns, and after an excessive
** number of errors will ultimately return SQLITE_PROTOCOL.  The
** SQLITE_PROTOCOL return indicates that some other process has gone rogue
** and is not honoring the locking protocol.  There is a vanishingly small
** chance that SQLITE_PROTOCOL could be returned because of a run of really
** bad luck when there is lots of contention for the wal-index, but that
** possibility is so small that it can be safely neglected, we believe.
**
** On success, this routine obtains a read lock on
** WAL_READ_LOCK(pWal->readLock).  The pWal->readLock integer is
** in the range 0 <= pWal->readLock < WAL_NREADER.  If pWal->readLock==(-1)
** that means the Wal does not hold any read lock.  The reader must not
** access any database page that is modified by a WAL frame up to and
** including frame number aReadMark[pWal->readLock].  The reader will
** use WAL frames up to and including pWal->hdr.mxFrame if pWal->readLock>0
** Or if pWal->readLock==0, then the reader will ignore the WAL
** completely and get all content directly from the database file.
** If the useWal parameter is 1 then the WAL will never be ignored and
** this routine will always set pWal->readLock>0 on success.
** When the read transaction is completed, the caller must release the
** lock on WAL_READ_LOCK(pWal->readLock) and set pWal->readLock to -1.
**
** This routine uses the nBackfill and aReadMark[] fields of the header
** to select a particular WAL_READ_LOCK() that strives to let the
** checkpoint process do as much work as possible.  This routine might
** update values of the aReadMark[] array in the header, but if it does
** so it takes care to hold an exclusive lock on the corresponding
** WAL_READ_LOCK() while changing values.
*/
static int walTryBeginRead(Wal *pWal, int *pChanged, int useWal, int cnt){
  volatile WalCkptInfo *pInfo;    /* Checkpoint information in wal-index */
  u32 mxReadMark;                 /* Largest aReadMark[] value */
  int mxI;                        /* Index of largest aReadMark[] value */
  int i;                          /* Loop counter */
  int rc = SQLITE_OK;             /* Return code  */
  u32 mxFrame;                    /* Wal frame to lock to */

  assert( pWal->readLock<0 );     /* Not currently locked */

  /* useWal may only be set for read/write connections */
  assert( (pWal->readOnly & WAL_SHM_RDONLY)==0 || useWal==0 );

  /* Take steps to avoid spinning forever if there is a protocol error.
  **
  ** Circumstances that cause a RETRY should only last for the briefest
  ** instances of time.  No I/O or other system calls are done while the
  ** locks are held, so the locks should not be held for very long. But
  ** if we are unlucky, another process that is holding a lock might get
  ** paged out or take a page-fault that is time-consuming to resolve,
  ** during the few nanoseconds that it is holding the lock.  In that case,
  ** it might take longer than normal for the lock to free.
  **
  ** After 5 RETRYs, we begin calling sqlite3OsSleep().  The first few
  ** calls to sqlite3OsSleep() have a delay of 1 microsecond.  Really this
  ** is more of a scheduler yield than an actual delay.  But on the 10th
  ** an subsequent retries, the delays start becoming longer and longer,
  ** so that on the 100th (and last) RETRY we delay for 323 milliseconds.
  ** The total delay time before giving up is less than 10 seconds.
  */
  if( cnt>5 ){
    int nDelay = 1;                      /* Pause time in microseconds */
    if( cnt>100 ){
      VVA_ONLY( pWal->lockError = 1; )
      return SQLITE_PROTOCOL;
    }
    if( cnt>=10 ) nDelay = (cnt-9)*(cnt-9)*39;
    sqlite3OsSleep(pWal->pVfs, nDelay);
  }

  if( !useWal ){
    assert( rc==SQLITE_OK );
    if( pWal->bShmUnreliable==0 ){
      rc = walIndexReadHdr(pWal, pChanged);
    }
    if( rc==SQLITE_BUSY ){
      /* If there is not a recovery running in another thread or process
      ** then convert BUSY errors to WAL_RETRY.  If recovery is known to
      ** be running, convert BUSY to BUSY_RECOVERY.  There is a race here
      ** which might cause WAL_RETRY to be returned even if BUSY_RECOVERY
      ** would be technically correct.  But the race is benign since with
      ** WAL_RETRY this routine will be called again and will probably be
      ** right on the second iteration.
      */
      if( pWal->apWiData[0]==0 ){
        /* This branch is taken when the xShmMap() method returns SQLITE_BUSY.
        ** We assume this is a transient condition, so return WAL_RETRY. The
        ** xShmMap() implementation used by the default unix and win32 VFS
        ** modules may return SQLITE_BUSY due to a race condition in the
        ** code that determines whether or not the shared-memory region
        ** must be zeroed before the requested page is returned.
        */
        rc = WAL_RETRY;
      }else if( SQLITE_OK==(rc = walLockShared(pWal, WAL_RECOVER_LOCK)) ){
        walUnlockShared(pWal, WAL_RECOVER_LOCK);
        rc = WAL_RETRY;
      }else if( rc==SQLITE_BUSY ){
        rc = SQLITE_BUSY_RECOVERY;
      }
    }
    if( rc!=SQLITE_OK ){
      return rc;
    }
    else if( pWal->bShmUnreliable ){
      return walBeginShmUnreliable(pWal, pChanged);
    }
  }

  assert( pWal->nWiData>0 );
  assert( pWal->apWiData[0]!=0 );
  pInfo = walCkptInfo(pWal);
  if( !useWal && AtomicLoad(&pInfo->nBackfill)==pWal->hdr.mxFrame
#ifdef SQLITE_ENABLE_SNAPSHOT
   && (pWal->pSnapshot==0 || pWal->hdr.mxFrame==0)
#endif
  ){
    /* The WAL has been completely backfilled (or it is empty).
    ** and can be safely ignored.
    */
    rc = walLockShared(pWal, WAL_READ_LOCK(0));
    walShmBarrier(pWal);
    if( rc==SQLITE_OK ){
      if( memcmp((void *)walIndexHdr(pWal), &pWal->hdr, sizeof(WalIndexHdr)) ){
        /* It is not safe to allow the reader to continue here if frames
        ** may have been appended to the log before READ_LOCK(0) was obtained.
        ** When holding READ_LOCK(0), the reader ignores the entire log file,
        ** which implies that the database file contains a trustworthy
        ** snapshot. Since holding READ_LOCK(0) prevents a checkpoint from
        ** happening, this is usually correct.
        **
        ** However, if frames have been appended to the log (or if the log
        ** is wrapped and written for that matter) before the READ_LOCK(0)
        ** is obtained, that is not necessarily true. A checkpointer may
        ** have started to backfill the appended frames but crashed before
        ** it finished. Leaving a corrupt image in the database file.
        */
        walUnlockShared(pWal, WAL_READ_LOCK(0));
        return WAL_RETRY;
      }
      pWal->readLock = 0;
      return SQLITE_OK;
    }else if( rc!=SQLITE_BUSY ){
      return rc;
    }
  }

  /* If we get this far, it means that the reader will want to use
  ** the WAL to get at content from recent commits.  The job now is
  ** to select one of the aReadMark[] entries that is closest to
  ** but not exceeding pWal->hdr.mxFrame and lock that entry.
  */
  mxReadMark = 0;
  mxI = 0;
  mxFrame = pWal->hdr.mxFrame;
#ifdef SQLITE_ENABLE_SNAPSHOT
  if( pWal->pSnapshot && pWal->pSnapshot->mxFrame<mxFrame ){
    mxFrame = pWal->pSnapshot->mxFrame;
  }
#endif
  for(i=1; i<WAL_NREADER; i++){
    u32 thisMark = AtomicLoad(pInfo->aReadMark+i);
    if( mxReadMark<=thisMark && thisMark<=mxFrame ){
      assert( thisMark!=READMARK_NOT_USED );
      mxReadMark = thisMark;
      mxI = i;
    }
  }
  if( (pWal->readOnly & WAL_SHM_RDONLY)==0
   && (mxReadMark<mxFrame || mxI==0)
  ){
    for(i=1; i<WAL_NREADER; i++){
      rc = walLockExclusive(pWal, WAL_READ_LOCK(i), 1);
      if( rc==SQLITE_OK ){
        AtomicStore(pInfo->aReadMark+i,mxFrame);
        mxReadMark = mxFrame;
        mxI = i;
        walUnlockExclusive(pWal, WAL_READ_LOCK(i), 1);
        break;
      }else if( rc!=SQLITE_BUSY ){
        return rc;
      }
    }
  }
  if( mxI==0 ){
    assert( rc==SQLITE_BUSY || (pWal->readOnly & WAL_SHM_RDONLY)!=0 );
    return rc==SQLITE_BUSY ? WAL_RETRY : SQLITE_READONLY_CANTINIT;
  }

  rc = walLockShared(pWal, WAL_READ_LOCK(mxI));
  if( rc ){
    return rc==SQLITE_BUSY ? WAL_RETRY : rc;
  }
  /* Now that the read-lock has been obtained, check that neither the
  ** value in the aReadMark[] array or the contents of the wal-index
  ** header have changed.
  **
  ** It is necessary to check that the wal-index header did not change
  ** between the time it was read and when the shared-lock was obtained
  ** on WAL_READ_LOCK(mxI) was obtained to account for the possibility
  ** that the log file may have been wrapped by a writer, or that frames
  ** that occur later in the log than pWal->hdr.mxFrame may have been
  ** copied into the database by a checkpointer. If either of these things
  ** happened, then reading the database with the current value of
  ** pWal->hdr.mxFrame risks reading a corrupted snapshot. So, retry
  ** instead.
  **
  ** Before checking that the live wal-index header has not changed
  ** since it was read, set Wal.minFrame to the first frame in the wal
  ** file that has not yet been checkpointed. This client will not need
  ** to read any frames earlier than minFrame from the wal file - they
  ** can be safely read directly from the database file.
  **
  ** Because a ShmBarrier() call is made between taking the copy of
  ** nBackfill and checking that the wal-header in shared-memory still
  ** matches the one cached in pWal->hdr, it is guaranteed that the
  ** checkpointer that set nBackfill was not working with a wal-index
  ** header newer than that cached in pWal->hdr. If it were, that could
  ** cause a problem. The checkpointer could omit to checkpoint
  ** a version of page X that lies before pWal->minFrame (call that version
  ** A) on the basis that there is a newer version (version B) of the same
  ** page later in the wal file. But if version B happens to like past
  ** frame pWal->hdr.mxFrame - then the client would incorrectly assume
  ** that it can read version A from the database file. However, since
  ** we can guarantee that the checkpointer that set nBackfill could not
  ** see any pages past pWal->hdr.mxFrame, this problem does not come up.
  */
  pWal->minFrame = AtomicLoad(&pInfo->nBackfill)+1;
  walShmBarrier(pWal);
  if( AtomicLoad(pInfo->aReadMark+mxI)!=mxReadMark
   || memcmp((void *)walIndexHdr(pWal), &pWal->hdr, sizeof(WalIndexHdr))
  ){
    walUnlockShared(pWal, WAL_READ_LOCK(mxI));
    return WAL_RETRY;
  }else{
    assert( mxReadMark<=pWal->hdr.mxFrame );
    pWal->readLock = (i16)mxI;
  }
  return rc;
}

#ifdef SQLITE_ENABLE_SNAPSHOT
/*
** Attempt to reduce the value of the WalCkptInfo.nBackfillAttempted
** variable so that older snapshots can be accessed. To do this, loop
** through all wal frames from nBackfillAttempted to (nBackfill+1),
** comparing their content to the corresponding page with the database
** file, if any. Set nBackfillAttempted to the frame number of the
** first frame for which the wal file content matches the db file.
**
** This is only really safe if the file-system is such that any page
** writes made by earlier checkpointers were atomic operations, which
** is not always true. It is also possible that nBackfillAttempted
** may be left set to a value larger than expected, if a wal frame
** contains content that duplicate of an earlier version of the same
** page.
**
** SQLITE_OK is returned if successful, or an SQLite error code if an
** error occurs. It is not an error if nBackfillAttempted cannot be
** decreased at all.
*/
int sqlite3WalSnapshotRecover(Wal *pWal){
  int rc;

  assert( pWal->readLock>=0 );
  rc = walLockExclusive(pWal, WAL_CKPT_LOCK, 1);
  if( rc==SQLITE_OK ){
    volatile WalCkptInfo *pInfo = walCkptInfo(pWal);
    int szPage = (int)pWal->szPage;
    i64 szDb;                   /* Size of db file in bytes */

    rc = sqlite3OsFileSize(pWal->pDbFd, &szDb);
    if( rc==SQLITE_OK ){
      void *pBuf1 = sqlite3_malloc(szPage);
      void *pBuf2 = sqlite3_malloc(szPage);
      if( pBuf1==0 || pBuf2==0 ){
        rc = SQLITE_NOMEM;
      }else{
        u32 i = pInfo->nBackfillAttempted;
        for(i=pInfo->nBackfillAttempted; i>AtomicLoad(&pInfo->nBackfill); i--){
          WalHashLoc sLoc;          /* Hash table location */
          u32 pgno;                 /* Page number in db file */
          i64 iDbOff;               /* Offset of db file entry */
          i64 iWalOff;              /* Offset of wal file entry */

          rc = walHashGet(pWal, walFramePage(i), &sLoc);
          if( rc!=SQLITE_OK ) break;
          assert( i - sLoc.iZero - 1 >=0 );
          pgno = sLoc.aPgno[i-sLoc.iZero-1];
          iDbOff = (i64)(pgno-1) * szPage;

          if( iDbOff+szPage<=szDb ){
            iWalOff = walFrameOffset(i, szPage) + WAL_FRAME_HDRSIZE;
            rc = sqlite3OsRead(pWal->pWalFd, pBuf1, szPage, iWalOff);

            if( rc==SQLITE_OK ){
              rc = sqlite3OsRead(pWal->pDbFd, pBuf2, szPage, iDbOff);
            }

            if( rc!=SQLITE_OK || 0==memcmp(pBuf1, pBuf2, szPage) ){
              break;
            }
          }

          pInfo->nBackfillAttempted = i-1;
        }
      }

      sqlite3_free(pBuf1);
      sqlite3_free(pBuf2);
    }
    walUnlockExclusive(pWal, WAL_CKPT_LOCK, 1);
  }

  return rc;
}
#endif /* SQLITE_ENABLE_SNAPSHOT */

/*
** Begin a read transaction on the database.
**
** This routine used to be called sqlite3OpenSnapshot() and with good reason:
** it takes a snapshot of the state of the WAL and wal-index for the current
** instant in time.  The current thread will continue to use this snapshot.
** Other threads might append new content to the WAL and wal-index but
** that extra content is ignored by the current thread.
**
** If the database contents have changes since the previous read
** transaction, then *pChanged is set to 1 before returning.  The
** Pager layer will use this to know that its cache is stale and
** needs to be flushed.
*/
int sqlite3WalBeginReadTransaction(Wal *pWal, int *pChanged){
  int rc;                         /* Return code */
  int cnt = 0;                    /* Number of TryBeginRead attempts */
#ifdef SQLITE_ENABLE_SNAPSHOT
  int bChanged = 0;
  WalIndexHdr *pSnapshot = pWal->pSnapshot;
#endif

  assert( pWal->ckptLock==0 );

#ifdef SQLITE_ENABLE_SNAPSHOT
  if( pSnapshot ){
    if( memcmp(pSnapshot, &pWal->hdr, sizeof(WalIndexHdr))!=0 ){
      bChanged = 1;
    }

    /* It is possible that there is a checkpointer thread running
    ** concurrent with this code. If this is the case, it may be that the
    ** checkpointer has already determined that it will checkpoint
    ** snapshot X, where X is later in the wal file than pSnapshot, but
    ** has not yet set the pInfo->nBackfillAttempted variable to indicate
    ** its intent. To avoid the race condition this leads to, ensure that
    ** there is no checkpointer process by taking a shared CKPT lock
    ** before checking pInfo->nBackfillAttempted.  */
    (void)walEnableBlocking(pWal);
    rc = walLockShared(pWal, WAL_CKPT_LOCK);
    walDisableBlocking(pWal);

    if( rc!=SQLITE_OK ){
      return rc;
    }
    pWal->ckptLock = 1;
  }
#endif

  do{
    rc = walTryBeginRead(pWal, pChanged, 0, ++cnt);
  }while( rc==WAL_RETRY );
  testcase( (rc&0xff)==SQLITE_BUSY );
  testcase( (rc&0xff)==SQLITE_IOERR );
  testcase( rc==SQLITE_PROTOCOL );
  testcase( rc==SQLITE_OK );

  pWal->nPriorFrame = pWal->hdr.mxFrame;
#ifdef SQLITE_ENABLE_SNAPSHOT
  if( rc==SQLITE_OK ){
    if( pSnapshot && memcmp(pSnapshot, &pWal->hdr, sizeof(WalIndexHdr))!=0 ){
      /* At this point the client has a lock on an aReadMark[] slot holding
      ** a value equal to or smaller than pSnapshot->mxFrame, but pWal->hdr
      ** is populated with the wal-index header corresponding to the head
      ** of the wal file. Verify that pSnapshot is still valid before
      ** continuing.  Reasons why pSnapshot might no longer be valid:
      **
      **    (1)  The WAL file has been reset since the snapshot was taken.
      **         In this case, the salt will have changed.
      **
      **    (2)  A checkpoint as been attempted that wrote frames past
      **         pSnapshot->mxFrame into the database file.  Note that the
      **         checkpoint need not have completed for this to cause problems.
      */
      volatile WalCkptInfo *pInfo = walCkptInfo(pWal);

      assert( pWal->readLock>0 || pWal->hdr.mxFrame==0 );
      assert( pInfo->aReadMark[pWal->readLock]<=pSnapshot->mxFrame );

      /* Check that the wal file has not been wrapped. Assuming that it has
      ** not, also check that no checkpointer has attempted to checkpoint any
      ** frames beyond pSnapshot->mxFrame. If either of these conditions are
      ** true, return SQLITE_ERROR_SNAPSHOT. Otherwise, overwrite pWal->hdr
      ** with *pSnapshot and set *pChanged as appropriate for opening the
      ** snapshot.  */
      if( !memcmp(pSnapshot->aSalt, pWal->hdr.aSalt, sizeof(pWal->hdr.aSalt))
       && pSnapshot->mxFrame>=pInfo->nBackfillAttempted
      ){
        assert( pWal->readLock>0 );
        memcpy(&pWal->hdr, pSnapshot, sizeof(WalIndexHdr));
        *pChanged = bChanged;
      }else{
        rc = SQLITE_ERROR_SNAPSHOT;
      }

      /* A client using a non-current snapshot may not ignore any frames
      ** from the start of the wal file. This is because, for a system
      ** where (minFrame < iSnapshot < maxFrame), a checkpointer may
      ** have omitted to checkpoint a frame earlier than minFrame in
      ** the file because there exists a frame after iSnapshot that
      ** is the same database page.  */
      pWal->minFrame = 1;

      if( rc!=SQLITE_OK ){
        sqlite3WalEndReadTransaction(pWal);
      }
    }
  }

  /* Release the shared CKPT lock obtained above. */
  if( pWal->ckptLock ){
    assert( pSnapshot );
    walUnlockShared(pWal, WAL_CKPT_LOCK);
    pWal->ckptLock = 0;
  }
#endif
  return rc;
}

/*
** Finish with a read transaction.  All this does is release the
** read-lock.
*/
void sqlite3WalEndReadTransaction(Wal *pWal){
  sqlite3WalEndWriteTransaction(pWal);
  if( pWal->readLock>=0 ){
    walUnlockShared(pWal, WAL_READ_LOCK(pWal->readLock));
    pWal->readLock = -1;
  }
}

/*
** Search the wal file for page pgno. If found, set *piRead to the frame that
** contains the page. Otherwise, if pgno is not in the wal file, set *piRead
** to zero.
**
** Return SQLITE_OK if successful, or an error code if an error occurs. If an
** error does occur, the final value of *piRead is undefined.
*/
int sqlite3WalFindFrame(
  Wal *pWal,                      /* WAL handle */
  Pgno pgno,                      /* Database page number to read data for */
  u32 *piRead                     /* OUT: Frame number (or zero) */
){
  u32 iRead = 0;                  /* If !=0, WAL frame to return data from */
  u32 iLast = pWal->hdr.mxFrame;  /* Last page in WAL for this reader */
  int iHash;                      /* Used to loop through N hash tables */
  int iMinHash;

  /* This routine is only be called from within a read transaction. */
  assert( pWal->readLock>=0 || pWal->lockError );

  /* If the "last page" field of the wal-index header snapshot is 0, then
  ** no data will be read from the wal under any circumstances. Return early
  ** in this case as an optimization.  Likewise, if pWal->readLock==0,
  ** then the WAL is ignored by the reader so return early, as if the
  ** WAL were empty.
  */
  if( iLast==0 || (pWal->readLock==0 && pWal->bShmUnreliable==0) ){
    *piRead = 0;
    return SQLITE_OK;
  }

  /* Each iteration of the following for() loop searches one
  ** hash table (each hash table indexes up to HASHTABLE_NPAGE frames).
  **
  ** This code might run concurrently to the code in walIndexAppend()
  ** that adds entries to the wal-index (and possibly to this hash
  ** table). This means the value just read from the hash
  ** slot (aHash[iKey]) may have been added before or after the
  ** current read transaction was opened. Values added after the
  ** read transaction was opened may have been written incorrectly -
  ** i.e. these slots may contain garbage data. However, we assume
  ** that any slots written before the current read transaction was
  ** opened remain unmodified.
  **
  ** For the reasons above, the if(...) condition featured in the inner
  ** loop of the following block is more stringent that would be required
  ** if we had exclusive access to the hash-table:
  **
  **   (aPgno[iFrame]==pgno):
  **     This condition filters out normal hash-table collisions.
  **
  **   (iFrame<=iLast):
  **     This condition filters out entries that were added to the hash
  **     table after the current read-transaction had started.
  */
  iMinHash = walFramePage(pWal->minFrame);
  for(iHash=walFramePage(iLast); iHash>=iMinHash; iHash--){
    WalHashLoc sLoc;              /* Hash table location */
    int iKey;                     /* Hash slot index */
    int nCollide;                 /* Number of hash collisions remaining */
    int rc;                       /* Error code */
    u32 iH;

    rc = walHashGet(pWal, iHash, &sLoc);
    if( rc!=SQLITE_OK ){
      return rc;
    }
    nCollide = HASHTABLE_NSLOT;
    iKey = walHash(pgno);
    while( (iH = AtomicLoad(&sLoc.aHash[iKey]))!=0 ){
      u32 iFrame = iH + sLoc.iZero;
      if( iFrame<=iLast && iFrame>=pWal->minFrame && sLoc.aPgno[iH-1]==pgno ){
        assert( iFrame>iRead || CORRUPT_DB );
        iRead = iFrame;
      }
      if( (nCollide--)==0 ){
        return SQLITE_CORRUPT_BKPT;
      }
      iKey = walNextHash(iKey);
    }
    if( iRead ) break;
  }

#ifdef SQLITE_ENABLE_EXPENSIVE_ASSERT
  /* If expensive assert() statements are available, do a linear search
  ** of the wal-index file content. Make sure the results agree with the
  ** result obtained using the hash indexes above.  */
  {
    u32 iRead2 = 0;
    u32 iTest;
    assert( pWal->bShmUnreliable || pWal->minFrame>0 );
    for(iTest=iLast; iTest>=pWal->minFrame && iTest>0; iTest--){
      if( walFramePgno(pWal, iTest)==pgno ){
        iRead2 = iTest;
        break;
      }
    }
    assert( iRead==iRead2 );
  }
#endif

  *piRead = iRead;
  return SQLITE_OK;
}

/*
** Read the contents of frame iRead from the wal file into buffer pOut
** (which is nOut bytes in size). Return SQLITE_OK if successful, or an
** error code otherwise.
*/
int sqlite3WalReadFrame(
  Wal *pWal,                      /* WAL handle */
  u32 iRead,                      /* Frame to read */
  int nOut,                       /* Size of buffer pOut in bytes */
  u8 *pOut                        /* Buffer to write page data to */
){
  int sz;
  i64 iOffset;
  sz = pWal->hdr.szPage;
  sz = (sz&0xfe00) + ((sz&0x0001)<<16);
  testcase( sz<=32768 );
  testcase( sz>=65536 );
  iOffset = walFrameOffset(iRead, sz) + WAL_FRAME_HDRSIZE;
  /* testcase( IS_BIG_INT(iOffset) ); // requires a 4GiB WAL */
  return sqlite3OsRead(pWal->pWalFd, pOut, (nOut>sz ? sz : nOut), iOffset);
}

/*
** Return the size of the database in pages (or zero, if unknown).
*/
Pgno sqlite3WalDbsize(Wal *pWal){
  if( pWal && ALWAYS(pWal->readLock>=0) ){
    return pWal->hdr.nPage;
  }
  return 0;
}

/*
** Take the WRITER lock on the WAL file. Return SQLITE_OK if successful,
** or an SQLite error code otherwise. This routine does not invoke any
** busy-handler callbacks, that is done at a higher level.
*/
static int walWriteLock(Wal *pWal){
  int rc;

  /* Cannot start a write transaction without first holding a read lock */
  assert( pWal->readLock>=0 );
  assert( pWal->writeLock==0 );
  assert( pWal->iReCksum==0 );

  /* If this is a read-only connection, obtaining a write-lock is not
  ** possible. In this case return SQLITE_READONLY. Otherwise, attempt
  ** to grab the WRITER lock. Set Wal.writeLock to true and return
  ** SQLITE_OK if successful, or leave Wal.writeLock clear and return 
  ** an SQLite error code (possibly SQLITE_BUSY) otherwise. */
  if( pWal->readOnly ){
    rc = SQLITE_READONLY;
  }else{
    rc = walLockExclusive(pWal, WAL_WRITE_LOCK, 1);
    if( rc==SQLITE_OK ){
      pWal->writeLock = 1;
    }
  }

  return rc;
}

/*
** This function starts a write transaction on the WAL.
**
** A read transaction must have already been started by a prior call
** to sqlite3WalBeginReadTransaction().
**
** If another thread or process has written into the database since
** the read transaction was started, then it is not possible for this
** thread to write as doing so would cause a fork.  So this routine
** returns SQLITE_BUSY in that case and no write transaction is started.
**
** There can only be a single writer active at a time.
*/
int sqlite3WalBeginWriteTransaction(Wal *pWal){
  int rc;

#ifdef SQLITE_ENABLE_SETLK_TIMEOUT
  /* If the write-lock is already held, then it was obtained before the
  ** read-transaction was even opened, making this call a no-op.
  ** Return early. */
  if( pWal->writeLock ){
    assert( !memcmp(&pWal->hdr,(void *)walIndexHdr(pWal),sizeof(WalIndexHdr)) );
    return SQLITE_OK;
  }
#endif
  
  rc = walWriteLock(pWal);
  if( rc==SQLITE_OK ){
    /* If another connection has written to the database file since the
    ** time the read transaction on this connection was started, then
    ** the write is disallowed. Release the WRITER lock and return
    ** SQLITE_BUSY_SNAPSHOT in this case.  */
    if( memcmp(&pWal->hdr, (void *)walIndexHdr(pWal), sizeof(WalIndexHdr))!=0 ){
      walUnlockExclusive(pWal, WAL_WRITE_LOCK, 1);
      pWal->writeLock = 0;
      rc = SQLITE_BUSY_SNAPSHOT;
    }
  }
  return rc;
}

/*
** This function is called by a writer that has a read-lock on aReadmark[0]
** (pWal->readLock==0). This function relinquishes that lock and takes a
** lock on a different aReadmark[] slot. 
**
** SQLITE_OK is returned if successful, or an SQLite error code otherwise.
*/
static int walUpgradeReadlock(Wal *pWal){
  int cnt;
  int rc;
  assert( pWal->writeLock && pWal->readLock==0 );
  walUnlockShared(pWal, WAL_READ_LOCK(0));
  pWal->readLock = -1;
  cnt = 0;
  do{
    int notUsed;
    rc = walTryBeginRead(pWal, &notUsed, 1, ++cnt);
  }while( rc==WAL_RETRY );
  assert( (rc&0xff)!=SQLITE_BUSY ); /* BUSY not possible when useWal==1 */
  testcase( (rc&0xff)==SQLITE_IOERR );
  testcase( rc==SQLITE_PROTOCOL );
  testcase( rc==SQLITE_OK );
  return rc;
}


#ifndef SQLITE_OMIT_CONCURRENT
/* 
** This function is only ever called when committing a "BEGIN CONCURRENT"
** transaction. It may be assumed that no frames have been written to
** the wal file. The second parameter is a pointer to the in-memory 
** representation of page 1 of the database (which may or may not be
** dirty). The third is a bitvec with a bit set for each page in the
** database file that was read by the current concurrent transaction.
**
** This function performs three tasks:
**
**   1) It obtains the WRITER lock on the wal file,
**
**   2) It checks that there are no conflicts between the current
**      transaction and any transactions committed to the wal file since
**      it was opened, and
**
**   3) It ejects any non-dirty pages from the page-cache that have been
**      written by another client since the CONCURRENT transaction was started
**      (so as to avoid ending up with an inconsistent cache after the
**      current transaction is committed).
**
** If no error occurs and the caller may proceed with committing the 
** transaction, SQLITE_OK is returned. SQLITE_BUSY is returned if the WRITER
** lock cannot be obtained. Or, if the WRITER lock can be obtained but there
** are conflicts with a committed transaction, SQLITE_BUSY_SNAPSHOT. Finally,
** if an error (i.e. an OOM condition or IO error), an SQLite error code
** is returned.
*/
int sqlite3WalLockForCommit(
  Wal *pWal, 
  PgHdr *pPg1, 
  Bitvec *pAllRead, 
  Pgno *piConflict
){
  int rc = walWriteLock(pWal);

  /* If the database has been modified since this transaction was started,
  ** check if it is still possible to commit. The transaction can be 
  ** committed if:
  **
  **   a) None of the pages in pList have been modified since the 
  **      transaction opened, and
  **
  **   b) The database schema cookie has not been modified since the
  **      transaction was started.
  */
  if( rc==SQLITE_OK ){
    WalIndexHdr head;

    if( walIndexLoadHdr(pWal, &head) ){
      /* This branch is taken if the wal-index header is corrupted. This 
      ** occurs if some other writer has crashed while committing a 
      ** transaction to this database since the current concurrent transaction
      ** was opened.  */
      rc = SQLITE_BUSY_SNAPSHOT;
    }else if( memcmp(&pWal->hdr, (void*)&head, sizeof(WalIndexHdr))!=0 ){
      int iHash;
      int iLast = walFramePage(head.mxFrame);
      u32 iFirst = pWal->hdr.mxFrame+1;     /* First wal frame to check */
      if( memcmp(pWal->hdr.aSalt, (u32*)head.aSalt, sizeof(u32)*2) ){
        assert( pWal->readLock==0 );
        iFirst = 1;
      }
      if( pPg1==0 ){
        /* If pPg1==0, then the current transaction modified the database
        ** schema. This means it conflicts with all other transactions. */
        *piConflict = 1;
        rc = SQLITE_BUSY_SNAPSHOT;
      }
      for(iHash=walFramePage(iFirst); rc==SQLITE_OK && iHash<=iLast; iHash++){
        WalHashLoc sLoc;

        rc = walHashGet(pWal, iHash, &sLoc);
        if( rc==SQLITE_OK ){
          u32 i, iMin, iMax;
          assert( head.mxFrame>=sLoc.iZero );
          iMin = (sLoc.iZero >= iFirst) ? 1 : (iFirst - sLoc.iZero);
          iMax = (iHash==0) ? HASHTABLE_NPAGE_ONE : HASHTABLE_NPAGE;
          if( iMax>(head.mxFrame-sLoc.iZero) ) iMax = (head.mxFrame-sLoc.iZero);
          for(i=iMin; rc==SQLITE_OK && i<=iMax; i++){
            PgHdr *pPg;
            if( sLoc.aPgno[i-1]==1 ){
              /* Check that the schema cookie has not been modified. If
              ** it has not, the commit can proceed. */
              u8 aNew[4];
              u8 *aOld = &((u8*)pPg1->pData)[40];
              int sz;
              i64 iOffset;
              sz = pWal->hdr.szPage;
              sz = (sz&0xfe00) + ((sz&0x0001)<<16);
              iOffset = walFrameOffset(i+sLoc.iZero, sz) + WAL_FRAME_HDRSIZE+40;
              rc = sqlite3OsRead(pWal->pWalFd, aNew, sizeof(aNew), iOffset);
              if( rc==SQLITE_OK && memcmp(aOld, aNew, sizeof(aNew)) ){
                rc = SQLITE_BUSY_SNAPSHOT;
              }
            }else if( sqlite3BitvecTestNotNull(pAllRead, sLoc.aPgno[i-1]) ){
              *piConflict = sLoc.aPgno[i-1];
              rc = SQLITE_BUSY_SNAPSHOT;
            }else
            if( (pPg = sqlite3PagerLookup(pPg1->pPager, sLoc.aPgno[i-1])) ){
              /* Page aPgno[i-1], which is present in the pager cache, has been
              ** modified since the current CONCURRENT transaction was started.
              ** However it was not read by the current transaction, so is not
              ** a conflict. There are two possibilities: (a) the page was
              ** allocated at the of the file by the current transaction or 
              ** (b) was present in the cache at the start of the transaction.
              **
              ** For case (a), do nothing. This page will be moved within the
              ** database file by the commit code to avoid the conflict. The
              ** call to PagerUnref() is to release the reference grabbed by
              ** the sqlite3PagerLookup() above.  
              **
              ** In case (b), drop the page from the cache - otherwise
              ** following the snapshot upgrade the cache would be inconsistent
              ** with the database as stored on disk. */
              if( sqlite3PagerIswriteable(pPg) ){
                sqlite3PagerUnref(pPg);
              }else{
                sqlite3PcacheDrop(pPg);
              }
            }
          }
        }
      }
    }
  }

  pWal->nPriorFrame = pWal->hdr.mxFrame;
  return rc;
}

/* !defined(SQLITE_OMIT_CONCURRENT)
**
** This function is called as part of committing an CONCURRENT transaction.
** It is assumed that sqlite3WalLockForCommit() has already been successfully
** called and so (a) the WRITER lock is held and (b) it is known that the
** wal-index-header stored in shared memory is not corrupt.
**
** Before returning, this function upgrades the client so that it is 
** operating on the database snapshot currently at the head of the wal file
** (even if the CONCURRENT transaction ran against an older snapshot).
**
** SQLITE_OK is returned if successful, or an SQLite error code otherwise.
*/
int sqlite3WalUpgradeSnapshot(Wal *pWal){
  int rc = SQLITE_OK;
  assert( pWal->writeLock );

  assert( pWal->szPage==pWal->hdr.szPage );
  memcpy(&pWal->hdr, (void*)walIndexHdr(pWal), sizeof(WalIndexHdr));
  assert( pWal->szPage==pWal->hdr.szPage || pWal->szPage==0 );
  pWal->szPage = pWal->hdr.szPage;

  /* If this client has its read-lock on slot aReadmark[0] and the entire
  ** wal has not been checkpointed, switch it to a different slot. Otherwise
  ** any reads performed between now and committing the transaction will
  ** read from the old snapshot - not the one just upgraded to.  */
  if( pWal->readLock==0 && pWal->hdr.mxFrame!=walCkptInfo(pWal)->nBackfill ){
    rc = walUpgradeReadlock(pWal);
  }
  return rc;
}
#endif   /* SQLITE_OMIT_CONCURRENT */

/*
** End a write transaction.  The commit has already been done.  This
** routine merely releases the lock.
*/
int sqlite3WalEndWriteTransaction(Wal *pWal){
  if( pWal->writeLock ){
    walUnlockExclusive(pWal, WAL_WRITE_LOCK, 1);
    pWal->writeLock = 0;
    pWal->iReCksum = 0;
    pWal->truncateOnCommit = 0;
  }
  return SQLITE_OK;
}

/*
** If any data has been written (but not committed) to the log file, this
** function moves the write-pointer back to the start of the transaction.
**
** Additionally, the callback function is invoked for each frame written
** to the WAL since the start of the transaction. If the callback returns
** other than SQLITE_OK, it is not invoked again and the error code is
** returned to the caller.
**
** Otherwise, if the callback function does not return an error, this
** function returns SQLITE_OK.
*/
int sqlite3WalUndo(
  Wal *pWal, 
  int (*xUndo)(void *, Pgno), 
  void *pUndoCtx,
  int bConcurrent                 /* True if this is a CONCURRENT transaction */
){
  int rc = SQLITE_OK;
  if( pWal->writeLock ){
    Pgno iMax = pWal->hdr.mxFrame;
    Pgno iFrame;

    /* Restore the clients cache of the wal-index header to the state it
    ** was in before the client began writing to the database.
    */
    memcpy(&pWal->hdr, (void *)walIndexHdr(pWal), sizeof(WalIndexHdr));
#ifndef SQLITE_OMIT_CONCURRENT
    if( bConcurrent ){
      pWal->hdr.aCksum[0]++;
    }
#else
    UNUSED_PARAMETER(bConcurrent);
#endif

    for(iFrame=pWal->hdr.mxFrame+1;
        ALWAYS(rc==SQLITE_OK) && iFrame<=iMax;
        iFrame++
    ){
      /* This call cannot fail. Unless the page for which the page number
      ** is passed as the second argument is (a) in the cache and
      ** (b) has an outstanding reference, then xUndo is either a no-op
      ** (if (a) is false) or simply expels the page from the cache (if (b)
      ** is false).
      **
      ** If the upper layer is doing a rollback, it is guaranteed that there
      ** are no outstanding references to any page other than page 1. And
      ** page 1 is never written to the log until the transaction is
      ** committed. As a result, the call to xUndo may not fail.
      */
      assert( walFramePgno(pWal, iFrame)!=1 );
      rc = xUndo(pUndoCtx, walFramePgno(pWal, iFrame));
    }
    if( iMax!=pWal->hdr.mxFrame ) walCleanupHash(pWal);
  }
  return rc;
}

/*
** Argument aWalData must point to an array of WAL_SAVEPOINT_NDATA u32
** values. This function populates the array with values required to
** "rollback" the write position of the WAL handle back to the current
** point in the event of a savepoint rollback (via WalSavepointUndo()).
*/
void sqlite3WalSavepoint(Wal *pWal, u32 *aWalData){
  aWalData[0] = pWal->hdr.mxFrame;
  aWalData[1] = pWal->hdr.aFrameCksum[0];
  aWalData[2] = pWal->hdr.aFrameCksum[1];
  aWalData[3] = pWal->nCkpt;
}

/*
** Move the write position of the WAL back to the point identified by
** the values in the aWalData[] array. aWalData must point to an array
** of WAL_SAVEPOINT_NDATA u32 values that has been previously populated
** by a call to WalSavepoint().
*/
int sqlite3WalSavepointUndo(Wal *pWal, u32 *aWalData){
  int rc = SQLITE_OK;

  assert( pWal->writeLock || aWalData[0]==pWal->hdr.mxFrame );
  assert( aWalData[3]!=pWal->nCkpt || aWalData[0]<=pWal->hdr.mxFrame );

  if( aWalData[3]!=pWal->nCkpt ){
    /* This savepoint was opened immediately after the write-transaction
    ** was started. Right after that, the writer decided to wrap around
    ** to the start of the log. Update the savepoint values to match.
    */
    aWalData[0] = 0;
    aWalData[3] = pWal->nCkpt;
  }

  if( aWalData[0]<pWal->hdr.mxFrame ){
    pWal->hdr.mxFrame = aWalData[0];
    pWal->hdr.aFrameCksum[0] = aWalData[1];
    pWal->hdr.aFrameCksum[1] = aWalData[2];
    walCleanupHash(pWal);
  }

  return rc;
}

/*
** This function is called just before writing a set of frames to the log
** file (see sqlite3WalFrames()). It checks to see if, instead of appending
** to the current log file, it is possible to overwrite the start of the
** existing log file with the new frames (i.e. "reset" the log). If so,
** it sets pWal->hdr.mxFrame to 0. Otherwise, pWal->hdr.mxFrame is left
** unchanged.
**
** SQLITE_OK is returned if no error is encountered (regardless of whether
** or not pWal->hdr.mxFrame is modified). An SQLite error code is returned
** if an error occurs.
*/
static int walRestartLog(Wal *pWal){
  int rc = SQLITE_OK;

  if( pWal->readLock==0 ){
    volatile WalCkptInfo *pInfo = walCkptInfo(pWal);
    assert( pInfo->nBackfill==pWal->hdr.mxFrame );
    if( pInfo->nBackfill>0 ){
      u32 salt1;
      sqlite3FastRandomness(&pWal->sPrng, 4, &salt1);
      rc = walLockExclusive(pWal, WAL_READ_LOCK(1), WAL_NREADER-1);
      if( rc==SQLITE_OK ){
        /* If all readers are using WAL_READ_LOCK(0) (in other words if no
        ** readers are currently using the WAL), then the transactions
        ** frames will overwrite the start of the existing log. Update the
        ** wal-index header to reflect this.
        **
        ** In theory it would be Ok to update the cache of the header only
        ** at this point. But updating the actual wal-index header is also
        ** safe and means there is no special case for sqlite3WalUndo()
        ** to handle if this transaction is rolled back.  */
        walRestartHdr(pWal, salt1);
        walUnlockExclusive(pWal, WAL_READ_LOCK(1), WAL_NREADER-1);
        pWal->nPriorFrame = 0;
      }else if( rc!=SQLITE_BUSY ){
        return rc;
      }
    }

    /* Regardless of whether or not the wal file was restarted, change the
    ** read-lock held by this client to a slot other than aReadmark[0]. 
    ** Clients with a lock on aReadmark[0] read from the database file 
    ** only - never from the wal file. This means that if a writer holding
    ** a lock on aReadmark[0] were to commit a transaction but not close the
    ** read-transaction, subsequent read operations would read directly from
    ** the database file - ignoring the new pages just appended
    ** to the wal file. */
    rc = walUpgradeReadlock(pWal);
  }
  return rc;
}

/*
** Information about the current state of the WAL file and where
** the next fsync should occur - passed from sqlite3WalFrames() into
** walWriteToLog().
*/
typedef struct WalWriter {
  Wal *pWal;                   /* The complete WAL information */
  sqlite3_file *pFd;           /* The WAL file to which we write */
  sqlite3_int64 iSyncPoint;    /* Fsync at this offset */
  int syncFlags;               /* Flags for the fsync */
  int szPage;                  /* Size of one page */
} WalWriter;

/*
** Write iAmt bytes of content into the WAL file beginning at iOffset.
** Do a sync when crossing the p->iSyncPoint boundary.
**
** In other words, if iSyncPoint is in between iOffset and iOffset+iAmt,
** first write the part before iSyncPoint, then sync, then write the
** rest.
*/
static int walWriteToLog(
  WalWriter *p,              /* WAL to write to */
  void *pContent,            /* Content to be written */
  int iAmt,                  /* Number of bytes to write */
  sqlite3_int64 iOffset      /* Start writing at this offset */
){
  int rc;
  if( iOffset<p->iSyncPoint && iOffset+iAmt>=p->iSyncPoint ){
    int iFirstAmt = (int)(p->iSyncPoint - iOffset);
    rc = sqlite3OsWrite(p->pFd, pContent, iFirstAmt, iOffset);
    if( rc ) return rc;
    iOffset += iFirstAmt;
    iAmt -= iFirstAmt;
    pContent = (void*)(iFirstAmt + (char*)pContent);
    assert( WAL_SYNC_FLAGS(p->syncFlags)!=0 );
    rc = sqlite3OsSync(p->pFd, WAL_SYNC_FLAGS(p->syncFlags));
    if( iAmt==0 || rc ) return rc;
  }
  rc = sqlite3OsWrite(p->pFd, pContent, iAmt, iOffset);
  return rc;
}

/*
** Write out a single frame of the WAL
*/
static int walWriteOneFrame(
  WalWriter *p,               /* Where to write the frame */
  PgHdr *pPage,               /* The page of the frame to be written */
  int nTruncate,              /* The commit flag.  Usually 0.  >0 for commit */
  sqlite3_int64 iOffset       /* Byte offset at which to write */
){
  int rc;                         /* Result code from subfunctions */
  void *pData;                    /* Data actually written */
  u8 aFrame[WAL_FRAME_HDRSIZE];   /* Buffer to assemble frame-header in */
  pData = pPage->pData;
  walEncodeFrame(p->pWal, pPage->pgno, nTruncate, pData, aFrame);
  rc = walWriteToLog(p, aFrame, sizeof(aFrame), iOffset);
  if( rc ) return rc;
  /* Write the page data */
  rc = walWriteToLog(p, pData, p->szPage, iOffset+sizeof(aFrame));
  return rc;
}

/*
** This function is called as part of committing a transaction within which
** one or more frames have been overwritten. It updates the checksums for
** all frames written to the wal file by the current transaction starting
** with the earliest to have been overwritten.
**
** SQLITE_OK is returned if successful, or an SQLite error code otherwise.
*/
static int walRewriteChecksums(Wal *pWal, u32 iLast){
  const int szPage = pWal->szPage;/* Database page size */
  int rc = SQLITE_OK;             /* Return code */
  u8 *aBuf;                       /* Buffer to load data from wal file into */
  u8 aFrame[WAL_FRAME_HDRSIZE];   /* Buffer to assemble frame-headers in */
  u32 iRead;                      /* Next frame to read from wal file */
  i64 iCksumOff;

  aBuf = sqlite3_malloc(szPage + WAL_FRAME_HDRSIZE);
  if( aBuf==0 ) return SQLITE_NOMEM_BKPT;

  /* Find the checksum values to use as input for the recalculating the
  ** first checksum. If the first frame is frame 1 (implying that the current
  ** transaction restarted the wal file), these values must be read from the
  ** wal-file header. Otherwise, read them from the frame header of the
  ** previous frame.  */
  assert( pWal->iReCksum>0 );
  if( pWal->iReCksum==1 ){
    iCksumOff = 24;
  }else{
    iCksumOff = walFrameOffset(pWal->iReCksum-1, szPage) + 16;
  }
  rc = sqlite3OsRead(pWal->pWalFd, aBuf, sizeof(u32)*2, iCksumOff);
  pWal->hdr.aFrameCksum[0] = sqlite3Get4byte(aBuf);
  pWal->hdr.aFrameCksum[1] = sqlite3Get4byte(&aBuf[sizeof(u32)]);

  iRead = pWal->iReCksum;
  pWal->iReCksum = 0;
  for(; rc==SQLITE_OK && iRead<=iLast; iRead++){
    i64 iOff = walFrameOffset(iRead, szPage);
    rc = sqlite3OsRead(pWal->pWalFd, aBuf, szPage+WAL_FRAME_HDRSIZE, iOff);
    if( rc==SQLITE_OK ){
      u32 iPgno, nDbSize;
      iPgno = sqlite3Get4byte(aBuf);
      nDbSize = sqlite3Get4byte(&aBuf[4]);

      walEncodeFrame(pWal, iPgno, nDbSize, &aBuf[WAL_FRAME_HDRSIZE], aFrame);
      rc = sqlite3OsWrite(pWal->pWalFd, aFrame, sizeof(aFrame), iOff);
    }
  }

  sqlite3_free(aBuf);
  return rc;
}

/*
** Write a set of frames to the log. The caller must hold the write-lock
** on the log file (obtained using sqlite3WalBeginWriteTransaction()).
*/
int sqlite3WalFrames(
  Wal *pWal,                      /* Wal handle to write to */
  int szPage,                     /* Database page-size in bytes */
  PgHdr *pList,                   /* List of dirty pages to write */
  Pgno nTruncate,                 /* Database size after this commit */
  int isCommit,                   /* True if this is a commit */
  int sync_flags                  /* Flags to pass to OsSync() (or 0) */
){
  int rc;                         /* Used to catch return codes */
  u32 iFrame;                     /* Next frame address */
  PgHdr *p;                       /* Iterator to run through pList with. */
  PgHdr *pLast = 0;               /* Last frame in list */
  int nExtra = 0;                 /* Number of extra copies of last page */
  int szFrame;                    /* The size of a single frame */
  i64 iOffset;                    /* Next byte to write in WAL file */
  WalWriter w;                    /* The writer */
  u32 iFirst = 0;                 /* First frame that may be overwritten */
  WalIndexHdr *pLive;             /* Pointer to shared header */

  assert( pList );
  assert( pWal->writeLock );

  /* If this frame set completes a transaction, then nTruncate>0.  If
  ** nTruncate==0 then this frame set does not complete the transaction. */
  assert( (isCommit!=0)==(nTruncate!=0) );

#if defined(SQLITE_TEST) && defined(SQLITE_DEBUG)
  { int cnt; for(cnt=0, p=pList; p; p=p->pDirty, cnt++){}
    WALTRACE(("WAL%p: frame write begin. %d frames. mxFrame=%d. %s\n",
              pWal, cnt, pWal->hdr.mxFrame, isCommit ? "Commit" : "Spill"));
  }
#endif

  pLive = (WalIndexHdr*)walIndexHdr(pWal);
  if( memcmp(&pWal->hdr, (void *)pLive, sizeof(WalIndexHdr))!=0 ){
    iFirst = pLive->mxFrame+1;
  }

  /* See if it is possible to write these frames into the start of the
  ** log file, instead of appending to it at pWal->hdr.mxFrame.
  */
  if( SQLITE_OK!=(rc = walRestartLog(pWal)) ){
    return rc;
  }

  /* If this is the first frame written into the log, write the WAL
  ** header to the start of the WAL file. See comments at the top of
  ** this source file for a description of the WAL header format.
  */
  iFrame = pWal->hdr.mxFrame;
  if( iFrame==0 ){
    u8 aWalHdr[WAL_HDRSIZE];      /* Buffer to assemble wal-header in */
    u32 aCksum[2];                /* Checksum for wal-header */

    sqlite3Put4byte(&aWalHdr[0], (WAL_MAGIC | SQLITE_BIGENDIAN));
    sqlite3Put4byte(&aWalHdr[4], WAL_MAX_VERSION);
    sqlite3Put4byte(&aWalHdr[8], szPage);
    sqlite3Put4byte(&aWalHdr[12], pWal->nCkpt);
    if( pWal->nCkpt==0 ) sqlite3FastRandomness(&pWal->sPrng, 8, pWal->hdr.aSalt);
    memcpy(&aWalHdr[16], pWal->hdr.aSalt, 8);
    walChecksumBytes(1, aWalHdr, WAL_HDRSIZE-2*4, 0, aCksum);
    sqlite3Put4byte(&aWalHdr[24], aCksum[0]);
    sqlite3Put4byte(&aWalHdr[28], aCksum[1]);

    pWal->szPage = szPage;
    pWal->hdr.bigEndCksum = SQLITE_BIGENDIAN;
    pWal->hdr.aFrameCksum[0] = aCksum[0];
    pWal->hdr.aFrameCksum[1] = aCksum[1];
    pWal->truncateOnCommit = 1;

    rc = sqlite3OsWrite(pWal->pWalFd, aWalHdr, sizeof(aWalHdr), 0);
    WALTRACE(("WAL%p: wal-header write %s\n", pWal, rc ? "failed" : "ok"));
    if( rc!=SQLITE_OK ){
      return rc;
    }

    /* Sync the header (unless SQLITE_IOCAP_SEQUENTIAL is true or unless
    ** all syncing is turned off by PRAGMA synchronous=OFF).  Otherwise
    ** an out-of-order write following a WAL restart could result in
    ** database corruption.  See the ticket:
    **
    **     https://sqlite.org/src/info/ff5be73dee
    */
    if( pWal->syncHeader ){
      rc = sqlite3OsSync(pWal->pWalFd, CKPT_SYNC_FLAGS(sync_flags));
      if( rc ) return rc;
    }
  }
  if( (int)pWal->szPage!=szPage ){
    return SQLITE_CORRUPT_BKPT;  /* TH3 test case: cov1/corrupt155.test */
  }

  /* Setup information needed to write frames into the WAL */
  w.pWal = pWal;
  w.pFd = pWal->pWalFd;
  w.iSyncPoint = 0;
  w.syncFlags = sync_flags;
  w.szPage = szPage;
  iOffset = walFrameOffset(iFrame+1, szPage);
  szFrame = szPage + WAL_FRAME_HDRSIZE;

  /* Write all frames into the log file exactly once */
  for(p=pList; p; p=p->pDirty){
    int nDbSize;   /* 0 normally.  Positive == commit flag */

    /* Check if this page has already been written into the wal file by
    ** the current transaction. If so, overwrite the existing frame and
    ** set Wal.writeLock to WAL_WRITELOCK_RECKSUM - indicating that
    ** checksums must be recomputed when the transaction is committed.  */
    if( iFirst && (p->pDirty || isCommit==0) ){
      u32 iWrite = 0;
      VVA_ONLY(rc =) sqlite3WalFindFrame(pWal, p->pgno, &iWrite);
      assert( rc==SQLITE_OK || iWrite==0 );
      if( iWrite>=iFirst ){
        i64 iOff = walFrameOffset(iWrite, szPage) + WAL_FRAME_HDRSIZE;
        void *pData;
        if( pWal->iReCksum==0 || iWrite<pWal->iReCksum ){
          pWal->iReCksum = iWrite;
        }
        pData = p->pData;
        rc = sqlite3OsWrite(pWal->pWalFd, pData, szPage, iOff);
        if( rc ) return rc;
        p->flags &= ~PGHDR_WAL_APPEND;
        continue;
      }
    }

    iFrame++;
    assert( iOffset==walFrameOffset(iFrame, szPage) );
    nDbSize = (isCommit && p->pDirty==0) ? nTruncate : 0;
    rc = walWriteOneFrame(&w, p, nDbSize, iOffset);
    if( rc ) return rc;
    pLast = p;
    iOffset += szFrame;
    p->flags |= PGHDR_WAL_APPEND;
  }


  /* Recalculate checksums within the wal file if required. */
  if( isCommit && pWal->iReCksum ){
    rc = walRewriteChecksums(pWal, iFrame);
    if( rc ) return rc;
  }

  /* If this is the end of a transaction, then we might need to pad
  ** the transaction and/or sync the WAL file.
  **
  ** Padding and syncing only occur if this set of frames complete a
  ** transaction and if PRAGMA synchronous=FULL.  If synchronous==NORMAL
  ** or synchronous==OFF, then no padding or syncing are needed.
  **
  ** If SQLITE_IOCAP_POWERSAFE_OVERWRITE is defined, then padding is not
  ** needed and only the sync is done.  If padding is needed, then the
  ** final frame is repeated (with its commit mark) until the next sector
  ** boundary is crossed.  Only the part of the WAL prior to the last
  ** sector boundary is synced; the part of the last frame that extends
  ** past the sector boundary is written after the sync.
  */
  if( isCommit && WAL_SYNC_FLAGS(sync_flags)!=0 ){
    int bSync = 1;
    if( pWal->padToSectorBoundary ){
      int sectorSize = sqlite3SectorSize(pWal->pWalFd);
      w.iSyncPoint = ((iOffset+sectorSize-1)/sectorSize)*sectorSize;
      bSync = (w.iSyncPoint==iOffset);
      testcase( bSync );
      while( iOffset<w.iSyncPoint ){
        rc = walWriteOneFrame(&w, pLast, nTruncate, iOffset);
        if( rc ) return rc;
        iOffset += szFrame;
        nExtra++;
        assert( pLast!=0 );
      }
    }
    if( bSync ){
      assert( rc==SQLITE_OK );
      rc = sqlite3OsSync(w.pFd, WAL_SYNC_FLAGS(sync_flags));
    }
  }

  /* If this frame set completes the first transaction in the WAL and
  ** if PRAGMA journal_size_limit is set, then truncate the WAL to the
  ** journal size limit, if possible.
  */
  if( isCommit && pWal->truncateOnCommit && pWal->mxWalSize>=0 ){
    i64 sz = pWal->mxWalSize;
    if( walFrameOffset(iFrame+nExtra+1, szPage)>pWal->mxWalSize ){
      sz = walFrameOffset(iFrame+nExtra+1, szPage);
    }
    walLimitSize(pWal, sz);
    pWal->truncateOnCommit = 0;
  }

  /* Append data to the wal-index. It is not necessary to lock the
  ** wal-index to do this as the SQLITE_SHM_WRITE lock held on the wal-index
  ** guarantees that there are no other writers, and no data that may
  ** be in use by existing readers is being overwritten.
  */
  iFrame = pWal->hdr.mxFrame;
  for(p=pList; p && rc==SQLITE_OK; p=p->pDirty){
    if( (p->flags & PGHDR_WAL_APPEND)==0 ) continue;
    iFrame++;
    rc = walIndexAppend(pWal, iFrame, p->pgno);
  }
  assert( pLast!=0 || nExtra==0 );
  while( rc==SQLITE_OK && nExtra>0 ){
    iFrame++;
    nExtra--;
    rc = walIndexAppend(pWal, iFrame, pLast->pgno);
  }

  if( rc==SQLITE_OK ){
    /* Update the private copy of the header. */
    pWal->hdr.szPage = (u16)((szPage&0xff00) | (szPage>>16));
    testcase( szPage<=32768 );
    testcase( szPage>=65536 );
    pWal->hdr.mxFrame = iFrame;
    if( isCommit ){
      pWal->hdr.iChange++;
      pWal->hdr.nPage = nTruncate;
    }
    /* If this is a commit, update the wal-index header too. */
    if( isCommit ){
      walIndexWriteHdr(pWal);
      pWal->iCallback = iFrame;
    }
  }

  WALTRACE(("WAL%p: frame write %s\n", pWal, rc ? "failed" : "ok"));
  return rc;
}

/*
** This routine is called to implement sqlite3_wal_checkpoint() and
** related interfaces.
**
** Obtain a CHECKPOINT lock and then backfill as much information as
** we can from WAL into the database.
**
** If parameter xBusy is not NULL, it is a pointer to a busy-handler
** callback. In this case this function runs a blocking checkpoint.
*/
int sqlite3WalCheckpoint(
  Wal *pWal,                      /* Wal connection */
  sqlite3 *db,                    /* Check this handle's interrupt flag */
  int eMode,                      /* PASSIVE, FULL, RESTART, or TRUNCATE */
  int (*xBusy)(void*),            /* Function to call when busy */
  void *pBusyArg,                 /* Context argument for xBusyHandler */
  int sync_flags,                 /* Flags to sync db file with (or 0) */
  int nBuf,                       /* Size of temporary buffer */
  u8 *zBuf,                       /* Temporary buffer to use */
  int *pnLog,                     /* OUT: Number of frames in WAL */
  int *pnCkpt                     /* OUT: Number of backfilled frames in WAL */
){
  int rc;                         /* Return code */
  int isChanged = 0;              /* True if a new wal-index header is loaded */
  int eMode2 = eMode;             /* Mode to pass to walCheckpoint() */
  int (*xBusy2)(void*) = xBusy;   /* Busy handler for eMode2 */

  assert( pWal->ckptLock==0 );
  assert( pWal->writeLock==0 );

  /* EVIDENCE-OF: R-62920-47450 The busy-handler callback is never invoked
  ** in the SQLITE_CHECKPOINT_PASSIVE mode. */
  assert( eMode!=SQLITE_CHECKPOINT_PASSIVE || xBusy==0 );

  if( pWal->readOnly ) return SQLITE_READONLY;
  WALTRACE(("WAL%p: checkpoint begins\n", pWal));

  /* Enable blocking locks, if possible. If blocking locks are successfully
  ** enabled, set xBusy2=0 so that the busy-handler is never invoked. */
  sqlite3WalDb(pWal, db);
  (void)walEnableBlocking(pWal);

  /* IMPLEMENTATION-OF: R-62028-47212 All calls obtain an exclusive
  ** "checkpoint" lock on the database file.
  ** EVIDENCE-OF: R-10421-19736 If any other process is running a
  ** checkpoint operation at the same time, the lock cannot be obtained and
  ** SQLITE_BUSY is returned.
  ** EVIDENCE-OF: R-53820-33897 Even if there is a busy-handler configured,
  ** it will not be invoked in this case.
  */
  rc = walLockExclusive(pWal, WAL_CKPT_LOCK, 1);
  testcase( rc==SQLITE_BUSY );
  testcase( rc!=SQLITE_OK && xBusy2!=0 );
  if( rc==SQLITE_OK ){
    pWal->ckptLock = 1;

    /* IMPLEMENTATION-OF: R-59782-36818 The SQLITE_CHECKPOINT_FULL, RESTART and
    ** TRUNCATE modes also obtain the exclusive "writer" lock on the database
    ** file.
    **
    ** EVIDENCE-OF: R-60642-04082 If the writer lock cannot be obtained
    ** immediately, and a busy-handler is configured, it is invoked and the
    ** writer lock retried until either the busy-handler returns 0 or the
    ** lock is successfully obtained.
    */
    if( eMode!=SQLITE_CHECKPOINT_PASSIVE ){
      rc = walBusyLock(pWal, xBusy2, pBusyArg, WAL_WRITE_LOCK, 1);
      if( rc==SQLITE_OK ){
        pWal->writeLock = 1;
      }else if( rc==SQLITE_BUSY ){
        eMode2 = SQLITE_CHECKPOINT_PASSIVE;
        xBusy2 = 0;
        rc = SQLITE_OK;
      }
    }
  }


  /* Read the wal-index header. */
  if( rc==SQLITE_OK ){
    walDisableBlocking(pWal);
    rc = walIndexReadHdr(pWal, &isChanged);
    (void)walEnableBlocking(pWal);
    if( isChanged && pWal->pDbFd->pMethods->iVersion>=3 ){
      sqlite3OsUnfetch(pWal->pDbFd, 0, 0);
    }
  }

  /* Copy data from the log to the database file. */
  if( rc==SQLITE_OK ){
    if( pWal->hdr.mxFrame && walPagesize(pWal)!=nBuf ){
      rc = SQLITE_CORRUPT_BKPT;
    }else{
      rc = walCheckpoint(pWal, db, eMode2, xBusy2, pBusyArg, sync_flags, zBuf);
    }

    /* If no error occurred, set the output variables. */
    if( rc==SQLITE_OK || rc==SQLITE_BUSY ){
      if( pnLog ) *pnLog = (int)pWal->hdr.mxFrame;
      if( pnCkpt ) *pnCkpt = (int)(walCkptInfo(pWal)->nBackfill);
    }
  }

  if( isChanged ){
    /* If a new wal-index header was loaded before the checkpoint was
    ** performed, then the pager-cache associated with pWal is now
    ** out of date. So zero the cached wal-index header to ensure that
    ** next time the pager opens a snapshot on this database it knows that
    ** the cache needs to be reset.
    */
    memset(&pWal->hdr, 0, sizeof(WalIndexHdr));
  }

  walDisableBlocking(pWal);
  sqlite3WalDb(pWal, 0);

  /* Release the locks. */
  sqlite3WalEndWriteTransaction(pWal);
  if( pWal->ckptLock ){
    walUnlockExclusive(pWal, WAL_CKPT_LOCK, 1);
    pWal->ckptLock = 0;
  }
  WALTRACE(("WAL%p: checkpoint %s\n", pWal, rc ? "failed" : "ok"));
#ifdef SQLITE_ENABLE_SETLK_TIMEOUT
  if( rc==SQLITE_BUSY_TIMEOUT ) rc = SQLITE_BUSY;
#endif
  return (rc==SQLITE_OK && eMode!=eMode2 ? SQLITE_BUSY : rc);
}

/* Return the value to pass to a sqlite3_wal_hook callback, the
** number of frames in the WAL at the point of the last commit since
** sqlite3WalCallback() was called.  If no commits have occurred since
** the last call, then return 0.
*/
int sqlite3WalCallback(Wal *pWal){
  u32 ret = 0;
  if( pWal ){
    ret = pWal->iCallback;
    pWal->iCallback = 0;
  }
  return (int)ret;
}

/*
** This function is called to change the WAL subsystem into or out
** of locking_mode=EXCLUSIVE.
**
** If op is zero, then attempt to change from locking_mode=EXCLUSIVE
** into locking_mode=NORMAL.  This means that we must acquire a lock
** on the pWal->readLock byte.  If the WAL is already in locking_mode=NORMAL
** or if the acquisition of the lock fails, then return 0.  If the
** transition out of exclusive-mode is successful, return 1.  This
** operation must occur while the pager is still holding the exclusive
** lock on the main database file.
**
** If op is one, then change from locking_mode=NORMAL into
** locking_mode=EXCLUSIVE.  This means that the pWal->readLock must
** be released.  Return 1 if the transition is made and 0 if the
** WAL is already in exclusive-locking mode - meaning that this
** routine is a no-op.  The pager must already hold the exclusive lock
** on the main database file before invoking this operation.
**
** If op is negative, then do a dry-run of the op==1 case but do
** not actually change anything. The pager uses this to see if it
** should acquire the database exclusive lock prior to invoking
** the op==1 case.
*/
int sqlite3WalExclusiveMode(Wal *pWal, int op){
  int rc;
  assert( pWal->writeLock==0 );
  assert( pWal->exclusiveMode!=WAL_HEAPMEMORY_MODE || op==-1 );

  /* pWal->readLock is usually set, but might be -1 if there was a
  ** prior error while attempting to acquire are read-lock. This cannot
  ** happen if the connection is actually in exclusive mode (as no xShmLock
  ** locks are taken in this case). Nor should the pager attempt to
  ** upgrade to exclusive-mode following such an error.
  */
  assert( pWal->readLock>=0 || pWal->lockError );
  assert( pWal->readLock>=0 || (op<=0 && pWal->exclusiveMode==0) );

  if( op==0 ){
    if( pWal->exclusiveMode!=WAL_NORMAL_MODE ){
      pWal->exclusiveMode = WAL_NORMAL_MODE;
      if( walLockShared(pWal, WAL_READ_LOCK(pWal->readLock))!=SQLITE_OK ){
        pWal->exclusiveMode = WAL_EXCLUSIVE_MODE;
      }
      rc = pWal->exclusiveMode==WAL_NORMAL_MODE;
    }else{
      /* Already in locking_mode=NORMAL */
      rc = 0;
    }
  }else if( op>0 ){
    assert( pWal->exclusiveMode==WAL_NORMAL_MODE );
    assert( pWal->readLock>=0 );
    walUnlockShared(pWal, WAL_READ_LOCK(pWal->readLock));
    pWal->exclusiveMode = WAL_EXCLUSIVE_MODE;
    rc = 1;
  }else{
    rc = pWal->exclusiveMode==WAL_NORMAL_MODE;
  }
  return rc;
}

/*
** Return true if the argument is non-NULL and the WAL module is using
** heap-memory for the wal-index. Otherwise, if the argument is NULL or the
** WAL module is using shared-memory, return false.
*/
int sqlite3WalHeapMemory(Wal *pWal){
  return (pWal && pWal->exclusiveMode==WAL_HEAPMEMORY_MODE );
}

#ifdef SQLITE_ENABLE_SNAPSHOT
/* Create a snapshot object.  The content of a snapshot is opaque to
** every other subsystem, so the WAL module can put whatever it needs
** in the object.
*/
int sqlite3WalSnapshotGet(Wal *pWal, sqlite3_snapshot **ppSnapshot){
  int rc = SQLITE_OK;
  WalIndexHdr *pRet;
  static const u32 aZero[4] = { 0, 0, 0, 0 };

  assert( pWal->readLock>=0 && pWal->writeLock==0 );

  if( memcmp(&pWal->hdr.aFrameCksum[0],aZero,16)==0 ){
    *ppSnapshot = 0;
    return SQLITE_ERROR;
  }
  pRet = (WalIndexHdr*)sqlite3_malloc(sizeof(WalIndexHdr));
  if( pRet==0 ){
    rc = SQLITE_NOMEM_BKPT;
  }else{
    memcpy(pRet, &pWal->hdr, sizeof(WalIndexHdr));
    *ppSnapshot = (sqlite3_snapshot*)pRet;
  }

  return rc;
}

/* Try to open on pSnapshot when the next read-transaction starts
*/
void sqlite3WalSnapshotOpen(
  Wal *pWal,
  sqlite3_snapshot *pSnapshot
){
  pWal->pSnapshot = (WalIndexHdr*)pSnapshot;
}

/*
** Return a +ve value if snapshot p1 is newer than p2. A -ve value if
** p1 is older than p2 and zero if p1 and p2 are the same snapshot.
*/
int sqlite3_snapshot_cmp(sqlite3_snapshot *p1, sqlite3_snapshot *p2){
  WalIndexHdr *pHdr1 = (WalIndexHdr*)p1;
  WalIndexHdr *pHdr2 = (WalIndexHdr*)p2;

  /* aSalt[0] is a copy of the value stored in the wal file header. It
  ** is incremented each time the wal file is restarted.  */
  if( pHdr1->aSalt[0]<pHdr2->aSalt[0] ) return -1;
  if( pHdr1->aSalt[0]>pHdr2->aSalt[0] ) return +1;
  if( pHdr1->mxFrame<pHdr2->mxFrame ) return -1;
  if( pHdr1->mxFrame>pHdr2->mxFrame ) return +1;
  return 0;
}

/*
** The caller currently has a read transaction open on the database.
** This function takes a SHARED lock on the CHECKPOINTER slot and then
** checks if the snapshot passed as the second argument is still
** available. If so, SQLITE_OK is returned.
**
** If the snapshot is not available, SQLITE_ERROR is returned. Or, if
** the CHECKPOINTER lock cannot be obtained, SQLITE_BUSY. If any error
** occurs (any value other than SQLITE_OK is returned), the CHECKPOINTER
** lock is released before returning.
*/
int sqlite3WalSnapshotCheck(Wal *pWal, sqlite3_snapshot *pSnapshot){
  int rc;
  rc = walLockShared(pWal, WAL_CKPT_LOCK);
  if( rc==SQLITE_OK ){
    WalIndexHdr *pNew = (WalIndexHdr*)pSnapshot;
    if( memcmp(pNew->aSalt, pWal->hdr.aSalt, sizeof(pWal->hdr.aSalt))
     || pNew->mxFrame<walCkptInfo(pWal)->nBackfillAttempted
    ){
      rc = SQLITE_ERROR_SNAPSHOT;
      walUnlockShared(pWal, WAL_CKPT_LOCK);
    }
  }
  return rc;
}

/*
** Release a lock obtained by an earlier successful call to
** sqlite3WalSnapshotCheck().
*/
void sqlite3WalSnapshotUnlock(Wal *pWal){
  assert( pWal );
  walUnlockShared(pWal, WAL_CKPT_LOCK);
}


#endif /* SQLITE_ENABLE_SNAPSHOT */

#ifdef SQLITE_ENABLE_ZIPVFS
/*
** If the argument is not NULL, it points to a Wal object that holds a
** read-lock. This function returns the database page-size if it is known,
** or zero if it is not (or if pWal is NULL).
*/
int sqlite3WalFramesize(Wal *pWal){
  assert( pWal==0 || pWal->readLock>=0 );
  return (pWal ? pWal->szPage : 0);
}
#endif

/* Return the sqlite3_file object for the WAL file
*/
sqlite3_file *sqlite3WalFile(Wal *pWal){
  return pWal->pWalFd;
}

/* 
** Return the values required by sqlite3_wal_info().
*/
int sqlite3WalInfo(Wal *pWal, u32 *pnPrior, u32 *pnFrame){
  int rc = SQLITE_OK;
  if( pWal ){
    *pnFrame = pWal->hdr.mxFrame;
    *pnPrior = pWal->nPriorFrame;
  }
  return rc;
}

#endif /* #ifndef SQLITE_OMIT_WAL */<|MERGE_RESOLUTION|>--- conflicted
+++ resolved
@@ -2345,16 +2345,7 @@
   ** There are two copies of the header at the beginning of the wal-index.
   ** When reading, read [0] first then [1].  Writes are in the reverse order.
   ** Memory barriers are used to prevent the compiler or the hardware from
-<<<<<<< HEAD
   ** reordering the reads and writes.
-=======
-  ** reordering the reads and writes.  TSAN and similar tools can sometimes
-  ** give false-positive warnings about these accesses because the tools do not
-  ** account for the double-read and the memory barrier. The use of mutexes
-  ** here would be problematic as the memory being accessed is potentially
-  ** shared among multiple processes and not all mutex implementations work
-  ** reliably in that environment.
->>>>>>> 1fa1c40e
   */
   aHdr = walIndexHdr(pWal);
   memcpy(pHdr, (void *)&aHdr[0], sizeof(h2));
@@ -2363,13 +2354,8 @@
 
   if( memcmp(&h2, pHdr, sizeof(h2))!=0 ){
     return 1;   /* Dirty read */
-<<<<<<< HEAD
   }  
   if( h2.isInit==0 ){
-=======
-  }
-  if( h1.isInit==0 ){
->>>>>>> 1fa1c40e
     return 1;   /* Malformed header - probably all zeros */
   }
   walChecksumBytes(1, (u8*)&h2, sizeof(h2)-sizeof(h2.aCksum), 0, aCksum);
