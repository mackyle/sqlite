--- conflicted
+++ resolved
@@ -1794,6 +1794,7 @@
         rc = walIndexPage(pWal, iPg, (volatile u32**)&aShare);
         assert( aShare!=0 || rc!=SQLITE_OK );
         if( aShare==0 ) break;
+        SEH_SET_ON_ERROR(iPg, aShare);
         pWal->apWiData[iPg] = aPrivate;
 
         if( iWal ){
@@ -1832,6 +1833,7 @@
           }
         }
         pWal->apWiData[iPg] = aShare;
+        SEH_SET_ON_ERROR(0, 0);
         nHdr = (iPg==0 ? WALINDEX_HDR_SIZE : 0);
         nHdr32 = nHdr / sizeof(u32);
 #ifndef SQLITE_SAFER_WALINDEX_RECOVERY
@@ -1982,7 +1984,6 @@
   if( rc==SQLITE_OK ){
     volatile WalCkptInfo *pInfo;
 
-<<<<<<< HEAD
     if( isOpen(pWal->apWalFd[1]) ){
       /* The case where *-wal2 may follow *-wal */
       if( nCkpt2<=0x0F && nCkpt2==nCkpt1+1 ){
@@ -2010,86 +2011,6 @@
           walidxSetFile(&pWal->hdr, 1);
           walidxSetMxFrame(&pWal->hdr, 1, pWal->hdr.mxFrame);
           walidxSetMxFrame(&pWal->hdr, 0, 0);
-=======
-    /* Malloc a buffer to read frames into. */
-    szFrame = szPage + WAL_FRAME_HDRSIZE;
-    aFrame = (u8 *)sqlite3_malloc64(szFrame + WALINDEX_PGSZ);
-    SEH_FREE_ON_ERROR(0, aFrame);
-    if( !aFrame ){
-      rc = SQLITE_NOMEM_BKPT;
-      goto recovery_error;
-    }
-    aData = &aFrame[WAL_FRAME_HDRSIZE];
-    aPrivate = (u32*)&aData[szPage];
-
-    /* Read all frames from the log file. */
-    iLastFrame = (nSize - WAL_HDRSIZE) / szFrame;
-    for(iPg=0; iPg<=(u32)walFramePage(iLastFrame); iPg++){
-      u32 *aShare;
-      u32 iFrame;                 /* Index of last frame read */
-      u32 iLast = MIN(iLastFrame, HASHTABLE_NPAGE_ONE+iPg*HASHTABLE_NPAGE);
-      u32 iFirst = 1 + (iPg==0?0:HASHTABLE_NPAGE_ONE+(iPg-1)*HASHTABLE_NPAGE);
-      u32 nHdr, nHdr32;
-      rc = walIndexPage(pWal, iPg, (volatile u32**)&aShare);
-      assert( aShare!=0 || rc!=SQLITE_OK );
-      if( aShare==0 ) break;
-      SEH_SET_ON_ERROR(iPg, aShare);
-      pWal->apWiData[iPg] = aPrivate;
-
-      for(iFrame=iFirst; iFrame<=iLast; iFrame++){
-        i64 iOffset = walFrameOffset(iFrame, szPage);
-        u32 pgno;                 /* Database page number for frame */
-        u32 nTruncate;            /* dbsize field from frame header */
-
-        /* Read and decode the next log frame. */
-        rc = sqlite3OsRead(pWal->pWalFd, aFrame, szFrame, iOffset);
-        if( rc!=SQLITE_OK ) break;
-        isValid = walDecodeFrame(pWal, &pgno, &nTruncate, aData, aFrame);
-        if( !isValid ) break;
-        rc = walIndexAppend(pWal, iFrame, pgno);
-        if( NEVER(rc!=SQLITE_OK) ) break;
-
-        /* If nTruncate is non-zero, this is a commit record. */
-        if( nTruncate ){
-          pWal->hdr.mxFrame = iFrame;
-          pWal->hdr.nPage = nTruncate;
-          pWal->hdr.szPage = (u16)((szPage&0xff00) | (szPage>>16));
-          testcase( szPage<=32768 );
-          testcase( szPage>=65536 );
-          aFrameCksum[0] = pWal->hdr.aFrameCksum[0];
-          aFrameCksum[1] = pWal->hdr.aFrameCksum[1];
-        }
-      }
-      pWal->apWiData[iPg] = aShare;
-      SEH_SET_ON_ERROR(0,0);
-      nHdr = (iPg==0 ? WALINDEX_HDR_SIZE : 0);
-      nHdr32 = nHdr / sizeof(u32);
-#ifndef SQLITE_SAFER_WALINDEX_RECOVERY
-      /* Memcpy() should work fine here, on all reasonable implementations.
-      ** Technically, memcpy() might change the destination to some
-      ** intermediate value before setting to the final value, and that might
-      ** cause a concurrent reader to malfunction.  Memcpy() is allowed to
-      ** do that, according to the spec, but no memcpy() implementation that
-      ** we know of actually does that, which is why we say that memcpy()
-      ** is safe for this.  Memcpy() is certainly a lot faster.
-      */
-      memcpy(&aShare[nHdr32], &aPrivate[nHdr32], WALINDEX_PGSZ-nHdr);
-#else
-      /* In the event that some platform is found for which memcpy()
-      ** changes the destination to some intermediate value before
-      ** setting the final value, this alternative copy routine is
-      ** provided.
-      */
-      {
-        int i;
-        for(i=nHdr32; i<WALINDEX_PGSZ/sizeof(u32); i++){
-          if( aShare[i]!=aPrivate[i] ){
-            /* Atomic memory operations are not required here because if
-            ** the value needs to be changed, that means it is not being
-            ** accessed concurrently. */
-            aShare[i] = aPrivate[i];
-          }
->>>>>>> 05b070b8
         }
       }else
 
