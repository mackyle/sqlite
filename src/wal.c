/*
** 2010 February 1
**
** The author disclaims copyright to this source code.  In place of
** a legal notice, here is a blessing:
**
**    May you do good and not evil.
**    May you find forgiveness for yourself and forgive others.
**    May you share freely, never taking more than you give.
**
*************************************************************************
**
** This file contains the implementation of a write-ahead log (WAL) used in
** "journal_mode=WAL" mode.
**
** WRITE-AHEAD LOG (WAL) FILE FORMAT
**
** A WAL file consists of a header followed by zero or more "frames".
** Each frame records the revised content of a single page from the
** database file.  All changes to the database are recorded by writing
** frames into the WAL.  Transactions commit when a frame is written that
** contains a commit marker.  A single WAL can and usually does record
** multiple transactions.  Periodically, the content of the WAL is
** transferred back into the database file in an operation called a
** "checkpoint".
**
** A single WAL file can be used multiple times.  In other words, the
** WAL can fill up with frames and then be checkpointed and then new
** frames can overwrite the old ones.  A WAL always grows from beginning
** toward the end.  Checksums and counters attached to each frame are
** used to determine which frames within the WAL are valid and which
** are leftovers from prior checkpoints.
**
** The WAL header is 32 bytes in size and consists of the following eight
** big-endian 32-bit unsigned integer values:
**
**     0: Magic number.  0x377f0682 or 0x377f0683
**     4: File format version.  Currently 3007000
**     8: Database page size.  Example: 1024
**    12: Checkpoint sequence number
**    16: Salt-1, random integer incremented with each checkpoint
**    20: Salt-2, a different random integer changing with each ckpt
**    24: Checksum-1 (first part of checksum for first 24 bytes of header).
**    28: Checksum-2 (second part of checksum for first 24 bytes of header).
**
** Immediately following the wal-header are zero or more frames. Each
** frame consists of a 24-byte frame-header followed by <page-size> bytes
** of page data. The frame-header is six big-endian 32-bit unsigned
** integer values, as follows:
**
**     0: Page number.
**     4: For commit records, the size of the database image in pages
**        after the commit. For all other records, zero.
**     8: Salt-1 (copied from the header)
**    12: Salt-2 (copied from the header)
**    16: Checksum-1.
**    20: Checksum-2.
**
** A frame is considered valid if and only if the following conditions are
** true:
**
**    (1) The salt-1 and salt-2 values in the frame-header match
**        salt values in the wal-header
**
**    (2) The checksum values in the final 8 bytes of the frame-header
**        exactly match the checksum computed consecutively on the
**        WAL header and the first 8 bytes and the content of all frames
**        up to and including the current frame.
**
** The checksum is computed using 32-bit big-endian integers if the
** magic number in the first 4 bytes of the WAL is 0x377f0683 and it
** is computed using little-endian if the magic number is 0x377f0682.
** The checksum values are always stored in the frame header in a
** big-endian format regardless of which byte order is used to compute
** the checksum.  The checksum is computed by interpreting the input as
** an even number of unsigned 32-bit integers: x[0] through x[N].  The
** algorithm used for the checksum is as follows:
**
**   for i from 0 to n-1 step 2:
**     s0 += x[i] + s1;
**     s1 += x[i+1] + s0;
**   endfor
**
** Note that s0 and s1 are both weighted checksums using fibonacci weights
** in reverse order (the largest fibonacci weight occurs on the first element
** of the sequence being summed.)  The s1 value spans all 32-bit
** terms of the sequence whereas s0 omits the final term.
**
** On a checkpoint, the WAL is first VFS.xSync-ed, then valid content of the
** WAL is transferred into the database, then the database is VFS.xSync-ed.
** The VFS.xSync operations serve as write barriers - all writes launched
** before the xSync must complete before any write that launches after the
** xSync begins.
**
** After each checkpoint, the salt-1 value is incremented and the salt-2
** value is randomized.  This prevents old and new frames in the WAL from
** being considered valid at the same time and being checkpointing together
** following a crash.
**
** READER ALGORITHM
**
** To read a page from the database (call it page number P), a reader
** first checks the WAL to see if it contains page P.  If so, then the
** last valid instance of page P that is followed by a commit frame
** or is a commit frame itself becomes the value read.  If the WAL
** contains no copies of page P that are valid and which are a commit
** frame or are followed by a commit frame, then page P is read from
** the database file.
**
** To start a read transaction, the reader records the index of the last
** valid frame in the WAL.  The reader uses this recorded "mxFrame" value
** for all subsequent read operations.  New transactions can be appended
** to the WAL, but as long as the reader uses its original mxFrame value
** and ignores the newly appended content, it will see a consistent snapshot
** of the database from a single point in time.  This technique allows
** multiple concurrent readers to view different versions of the database
** content simultaneously.
**
** The reader algorithm in the previous paragraphs works correctly, but
** because frames for page P can appear anywhere within the WAL, the
** reader has to scan the entire WAL looking for page P frames.  If the
** WAL is large (multiple megabytes is typical) that scan can be slow,
** and read performance suffers.  To overcome this problem, a separate
** data structure called the wal-index is maintained to expedite the
** search for frames of a particular page.
**
** WAL-INDEX FORMAT
**
** Conceptually, the wal-index is shared memory, though VFS implementations
** might choose to implement the wal-index using a mmapped file.  Because
** the wal-index is shared memory, SQLite does not support journal_mode=WAL
** on a network filesystem.  All users of the database must be able to
** share memory.
**
** In the default unix and windows implementation, the wal-index is a mmapped
** file whose name is the database name with a "-shm" suffix added.  For that
** reason, the wal-index is sometimes called the "shm" file.
**
** The wal-index is transient.  After a crash, the wal-index can (and should
** be) reconstructed from the original WAL file.  In fact, the VFS is required
** to either truncate or zero the header of the wal-index when the last
** connection to it closes.  Because the wal-index is transient, it can
** use an architecture-specific format; it does not have to be cross-platform.
** Hence, unlike the database and WAL file formats which store all values
** as big endian, the wal-index can store multi-byte values in the native
** byte order of the host computer.
**
** The purpose of the wal-index is to answer this question quickly:  Given
** a page number P and a maximum frame index M, return the index of the
** last frame in the wal before frame M for page P in the WAL, or return
** NULL if there are no frames for page P in the WAL prior to M.
**
** The wal-index consists of a header region, followed by an one or
** more index blocks.
**
** The wal-index header contains the total number of frames within the WAL
** in the mxFrame field.
**
** Each index block except for the first contains information on
** HASHTABLE_NPAGE frames. The first index block contains information on
** HASHTABLE_NPAGE_ONE frames. The values of HASHTABLE_NPAGE_ONE and
** HASHTABLE_NPAGE are selected so that together the wal-index header and
** first index block are the same size as all other index blocks in the
** wal-index.  The values are:
**
**   HASHTABLE_NPAGE      4096
**   HASHTABLE_NPAGE_ONE  4062
**
** Each index block contains two sections, a page-mapping that contains the
** database page number associated with each wal frame, and a hash-table
** that allows readers to query an index block for a specific page number.
** The page-mapping is an array of HASHTABLE_NPAGE (or HASHTABLE_NPAGE_ONE
** for the first index block) 32-bit page numbers. The first entry in the
** first index-block contains the database page number corresponding to the
** first frame in the WAL file. The first entry in the second index block
** in the WAL file corresponds to the (HASHTABLE_NPAGE_ONE+1)th frame in
** the log, and so on.
**
** The last index block in a wal-index usually contains less than the full
** complement of HASHTABLE_NPAGE (or HASHTABLE_NPAGE_ONE) page-numbers,
** depending on the contents of the WAL file. This does not change the
** allocated size of the page-mapping array - the page-mapping array merely
** contains unused entries.
**
** Even without using the hash table, the last frame for page P
** can be found by scanning the page-mapping sections of each index block
** starting with the last index block and moving toward the first, and
** within each index block, starting at the end and moving toward the
** beginning.  The first entry that equals P corresponds to the frame
** holding the content for that page.
**
** The hash table consists of HASHTABLE_NSLOT 16-bit unsigned integers.
** HASHTABLE_NSLOT = 2*HASHTABLE_NPAGE, and there is one entry in the
** hash table for each page number in the mapping section, so the hash
** table is never more than half full.  The expected number of collisions
** prior to finding a match is 1.  Each entry of the hash table is an
** 1-based index of an entry in the mapping section of the same
** index block.   Let K be the 1-based index of the largest entry in
** the mapping section.  (For index blocks other than the last, K will
** always be exactly HASHTABLE_NPAGE (4096) and for the last index block
** K will be (mxFrame%HASHTABLE_NPAGE).)  Unused slots of the hash table
** contain a value of 0.
**
** To look for page P in the hash table, first compute a hash iKey on
** P as follows:
**
**      iKey = (P * 383) % HASHTABLE_NSLOT
**
** Then start scanning entries of the hash table, starting with iKey
** (wrapping around to the beginning when the end of the hash table is
** reached) until an unused hash slot is found. Let the first unused slot
** be at index iUnused.  (iUnused might be less than iKey if there was
** wrap-around.) Because the hash table is never more than half full,
** the search is guaranteed to eventually hit an unused entry.  Let
** iMax be the value between iKey and iUnused, closest to iUnused,
** where aHash[iMax]==P.  If there is no iMax entry (if there exists
** no hash slot such that aHash[i]==p) then page P is not in the
** current index block.  Otherwise the iMax-th mapping entry of the
** current index block corresponds to the last entry that references
** page P.
**
** A hash search begins with the last index block and moves toward the
** first index block, looking for entries corresponding to page P.  On
** average, only two or three slots in each index block need to be
** examined in order to either find the last entry for page P, or to
** establish that no such entry exists in the block.  Each index block
** holds over 4000 entries.  So two or three index blocks are sufficient
** to cover a typical 10 megabyte WAL file, assuming 1K pages.  8 or 10
** comparisons (on average) suffice to either locate a frame in the
** WAL or to establish that the frame does not exist in the WAL.  This
** is much faster than scanning the entire 10MB WAL.
**
** Note that entries are added in order of increasing K.  Hence, one
** reader might be using some value K0 and a second reader that started
** at a later time (after additional transactions were added to the WAL
** and to the wal-index) might be using a different value K1, where K1>K0.
** Both readers can use the same hash table and mapping section to get
** the correct result.  There may be entries in the hash table with
** K>K0, but to the first reader those entries will appear to be unused
** slots in the hash table and so the first reader will get an answer as
** if no values greater than K0 had ever been inserted into the hash table
** in the first place - which is what reader one wants.  Meanwhile, the
** second reader using K1 will see additional values that were inserted
** later, which is exactly what reader two wants.
**
** When a rollback occurs, the value of K is decreased. Hash table entries
** that correspond to frames greater than the new K value are removed
** from the hash table at this point.
*/

/*
** WAL2 NOTES
**
** This file also contains the implementation of "wal2" mode - activated
** using "PRAGMA journal_mode = wal2". Wal2 mode is very similar to wal
** mode, except that it uses two wal files instead of one. Under some
** circumstances, wal2 mode provides more concurrency than legacy wal 
** mode.
**
** THE PROBLEM WAL2 SOLVES:
**
** In legacy wal mode, if a writer wishes to write to the database while
** a checkpoint is ongoing, it may append frames to the existing wal file.
** This means that after the checkpoint has finished, the wal file consists
** of a large block of checkpointed frames, followed by a block of
** uncheckpointed frames. In a deployment that features a high volume of
** write traffic, this may mean that the wal file is never completely
** checkpointed. And so grows indefinitely.
**
** An alternative is to use "PRAGMA wal_checkpoint=RESTART" or similar to
** force a complete checkpoint of the wal file. But this must:
**
**   1) Wait on all existing readers to finish,
**   2) Wait on any existing writer, and then block all new writers,
**   3) Do the checkpoint,
**   4) Wait on any new readers that started during steps 2 and 3. Writers
**      are still blocked during this step.
**
** This means that in order to avoid the wal file growing indefinitely 
** in a busy system, writers must periodically pause to allow a checkpoint
** to complete. In a system with long running readers, such pauses may be
** for a non-trivial amount of time.
**
** OVERVIEW OF SOLUTION
**
** Wal2 mode uses two wal files. After writers have grown the first wal 
** file to a pre-configured size, they begin appending transactions to 
** the second wal file. Once all existing readers are reading snapshots
** new enough to include the entire first wal file, a checkpointer can
** checkpoint it.
**
** Meanwhile, writers are writing transactions to the second wal file.
** Once that wal file has grown larger than the pre-configured size, each
** new writer checks if:
**
**    * the first wal file has been checkpointed, and if so, if
**    * there are no readers still reading from the first wal file (once
**      it has been checkpointed, new readers read only from the second
**      wal file).
**
** If both these conditions are true, the writer may switch back to the
** first wal file. Eventually, a checkpointer can checkpoint the second
** wal file, and so on.
**
** The wal file that writers are currently appending to (the one they
** don't have to check the above two criteria before writing to) is called
** the "current" wal file.
**
** The first wal file takes the same name as the wal file in legacy wal
** mode systems - "<db>-wal". The second is named "<db>-wal2".
**
** CHECKPOINTS
**
** The "pre-configured size" mentioned above is the value set by 
** "PRAGMA journal_size_limit". Or, if journal_size_limit is not set, 
** 1000 pages.
**
** There is only a single type of checkpoint in wal2 mode (no "truncate",
** "restart" etc.), and it always checkpoints the entire contents of a single
** wal file. A wal file cannot be checkpointed until after a writer has written
** the first transaction into the other wal file and all readers are reading a
** snapshot that includes at least one transaction from the other wal file.
**
** The wal-hook, if one is registered, is invoked after a write-transaction
** is committed, just as it is in legacy wal mode. The integer parameter
** passed to the wal-hook is the total number of uncheckpointed frames in both
** wal files. Except, the parameter is set to zero if there is no frames 
** that may be checkpointed. This happens in two scenarios:
**
**   1. The "other" wal file (the one that the writer did not just append to)
**      is completely empty, or
**
**   2. The "other" wal file (the one that the writer did not just append to)
**      has already been checkpointed.
**
**
** WAL FILE FORMAT
**
** The file format used for each wal file in wal2 mode is the same as for
** legacy wal mode.  Except, the file format field is set to 3021000 
** instead of 3007000.
**
** WAL-INDEX FORMAT
**
** The wal-index format is also very similar. Even though there are two
** wal files, there is still a single wal-index shared-memory area (*-shm
** file with the default unix or win32 VFS). The wal-index header is the
** same size, with the following exceptions it has the same format:
**
**   * The version field is set to 3021000 instead of 3007000.
**
**   * An unused 32-bit field in the legacy wal-index header is
**     now used to store (a) a single bit indicating which of the
**     two wal files writers should append to and (b) the number
**     of frames in the second wal file (31 bits).
**
** The first hash table in the wal-index contains entries corresponding
** to the first HASHTABLE_NPAGE_ONE frames stored in the first wal file.
** The second hash table in the wal-index contains entries indexing the
** first HASHTABLE_NPAGE frames in the second wal file. The third hash
** table contains the next HASHTABLE_NPAGE frames in the first wal file,
** and so on.
**
** LOCKS
**
** Read-locks are simpler than for legacy wal mode. There are no locking
** slots that contain frame numbers. Instead, there are four distinct
** combinations of read locks a reader may hold:
**
**   WAL_LOCK_PART1:       "part" lock on first wal, none of second.
**   WAL_LOCK_PART1_FULL2: "part" lock on first wal, "full" of second.
**   WAL_LOCK_PART2: no lock on first wal, "part" lock on second.
**   WAL_LOCK_PART2_FULL1: "full" lock on first wal, "part" lock on second.
**
** When a reader reads the wal-index header as part of opening a read
** transaction, it takes a "part" lock on the current wal file. "Part" 
** because the wal file may grow while the read transaction is active, in 
** which case the reader would be reading only part of the wal file. 
** A part lock prevents a checkpointer from checkpointing the wal file 
** on which it is held.
**
** If there is data in the non-current wal file that has not been 
** checkpointed, the reader takes a "full" lock on that wal file. A 
** "full" lock indicates that the reader is using the entire wal file.
** A full lock prevents a writer from overwriting the wal file on which
** it is held, but does not prevent a checkpointer from checkpointing 
** it.
**
** There is still a single WRITER and a single CHECKPOINTER lock. The
** recovery procedure still takes the same exclusive lock on the entire
** range of SQLITE_SHM_NLOCK shm-locks. This works because the read-locks
** above use four of the six read-locking slots used by legacy wal mode.
**
** STARTUP/RECOVERY
**
** The read and write version fields of the database header in a wal2
** database are set to 0x03, instead of 0x02 as in legacy wal mode.
**
** The wal file format used in wal2 mode is the same as the format used
** in legacy wal mode. However, in order to support recovery, there are two
** differences in the way wal file header fields are populated, as follows:
**
**   * When the first wal file is first created, the "nCkpt" field in
**     the wal file header is set to 0. Thereafter, each time the writer
**     switches wal file, it sets the nCkpt field in the new wal file
**     header to ((nCkpt0 + 1) & 0x0F), where nCkpt0 is the value in
**     the previous wal file header. This means that the first wal file
**     always has an even value in the nCkpt field, and the second wal
**     file always has an odd value.
**
**   * When a writer switches wal file, it sets the salt values in the
**     new wal file to a copy of the checksum for the final frame in
**     the previous wal file.
**
** Recovery proceeds as follows:
**
** 1. Each wal file is recovered separately. Except, if the first wal 
**    file does not exist or is zero bytes in size, the second wal file
**    is truncated to zero bytes before it is "recovered".
**
** 2. If both wal files contain valid headers, then the nCkpt fields
**    are compared to see which of the two wal files is older. If the
**    salt keys in the second wal file match the final frame checksum 
**    in the older wal file, then both wal files are used. Otherwise,
**    the newer wal file is ignored.
**
** 3. Or, if only one or neither of the wal files has a valid header, 
**    then only a single or no wal files are recovered into the 
**    reconstructed wal-index.
**
** Refer to header comments for walIndexRecover() for further details.
*/

#ifndef SQLITE_OMIT_WAL

#include "wal.h"

/*
** Trace output macros
*/
#if defined(SQLITE_TEST) && defined(SQLITE_DEBUG)
int sqlite3WalTrace = 0;
# define WALTRACE(X)  if(sqlite3WalTrace) sqlite3DebugPrintf X
#else
# define WALTRACE(X)
#endif

/*
** Both the wal-file and the wal-index contain version fields 
** indicating the current version of the system. If a client
** reads the header of a wal file (as part of recovery), or the
** wal-index (as part of opening a read transaction) and (a) the
** header checksum is correct but (b) the version field is not
** recognized, the operation fails with SQLITE_CANTOPEN.
**
** Currently, clients support both version-1 ("journal_mode=wal") and
** version-2 ("journal_mode=wal2"). Legacy clients may support version-1
** only.
*/
#define WAL_VERSION1 3007000      /* For "journal_mode=wal" */
#define WAL_VERSION2 3021000      /* For "journal_mode=wal2" */


/*
** Index numbers for various locking bytes.   WAL_NREADER is the number
** of available reader locks and should be at least 3.  The default
** is SQLITE_SHM_NLOCK==8 and  WAL_NREADER==5.
**
** Technically, the various VFSes are free to implement these locks however
** they see fit.  However, compatibility is encouraged so that VFSes can
** interoperate.  The standard implementation used on both unix and windows
** is for the index number to indicate a byte offset into the
** WalCkptInfo.aLock[] array in the wal-index header.  In other words, all
** locks are on the shm file.  The WALINDEX_LOCK_OFFSET constant (which
** should be 120) is the location in the shm file for the first locking
** byte.
*/
#define WAL_WRITE_LOCK         0
#define WAL_ALL_BUT_WRITE      1
#define WAL_CKPT_LOCK          1
#define WAL_RECOVER_LOCK       2
#define WAL_READ_LOCK(I)       (3+(I))
#define WAL_NREADER            (SQLITE_SHM_NLOCK-3)

/*
** Values that may be stored in Wal.readLock in wal2 mode.
**
** In wal mode, the Wal.readLock member is set to -1 when no read-lock
** is held, or else is the index of the read-mark on which a lock is
** held.
**
** In wal2 mode, a value of -1 still indicates that no read-lock is held.
** And a non-zero value still represents the index of the read-mark on
** which a lock is held. There are two differences:
**
**   1. wal2 mode never uses read-mark 0.
**
**   2. locks on each read-mark have a different interpretation, as 
**      indicated by the symbolic names below.
*/
#define WAL_LOCK_NONE        -1
#define WAL_LOCK_PART1        1
#define WAL_LOCK_PART1_FULL2  2
#define WAL_LOCK_PART2_FULL1  3
#define WAL_LOCK_PART2        4

/* 
** This constant is used in wal2 mode only.
**
** In wal2 mode, when committing a transaction, if the current wal file 
** is sufficiently large and there are no conflicting locks held, the
** writer writes the new transaction into the start of the other wal
** file. Usually, "sufficiently large" is defined by the value configured
** using "PRAGMA journal_size_limit". However, if no such value has been
** configured, sufficiently large defaults to WAL_DEFAULT_WALSIZE frames.
*/
#define WAL_DEFAULT_WALSIZE 1000

/* Object declarations */
typedef struct WalIndexHdr WalIndexHdr;
typedef struct WalIterator WalIterator;
typedef struct WalCkptInfo WalCkptInfo;


/*
** The following object holds a copy of the wal-index header content.
**
** The actual header in the wal-index consists of two copies of this
** object followed by one instance of the WalCkptInfo object.
** For all versions of SQLite through 3.10.0 and probably beyond,
** the locking bytes (WalCkptInfo.aLock) start at offset 120 and
** the total header size is 136 bytes.
**
** The szPage value can be any power of 2 between 512 and 32768, inclusive.
** Or it can be 1 to represent a 65536-byte page.  The latter case was
** added in 3.7.1 when support for 64K pages was added.
**
** WAL2 mode notes: Member variable mxFrame2 is only used in wal2 mode
** (when iVersion is set to WAL_VERSION2). The lower 31 bits store
** the maximum frame number in file *-wal2. The most significant bit
** is a flag - set if clients are currently appending to *-wal2, clear
** otherwise.
*/
struct WalIndexHdr {
  u32 iVersion;                   /* Wal-index version */
  u32 mxFrame2;                   /* See "WAL2 mode notes" above */
  u32 iChange;                    /* Counter incremented each transaction */
  u8 isInit;                      /* 1 when initialized */
  u8 bigEndCksum;                 /* True if checksums in WAL are big-endian */
  u16 szPage;                     /* Database page size in bytes. 1==64K */
  u32 mxFrame;                    /* Index of last valid frame in each WAL */
  u32 nPage;                      /* Size of database in pages */
  u32 aFrameCksum[2];             /* Checksum of last frame in log */
  u32 aSalt[2];                   /* Two salt values copied from WAL header */
  u32 aCksum[2];                  /* Checksum over all prior fields */
};

/*
** The following macros and functions are get/set methods for the maximum
** frame numbers and current wal file values stored in the WalIndexHdr
** structure. These are helpful because of the unorthodox way in which
** the values are stored in wal2 mode (see above). They are equivalent
** to functions with the following signatures.
**
**   u32  walidxGetMxFrame(WalIndexHdr*, int iWal);          // get mxFrame
**   void walidxSetMxFrame(WalIndexHdr*, int iWal, u32 val); // set mxFrame
**   int  walidxGetFile(WalIndexHdr*)                        // get file
**   void walidxSetFile(WalIndexHdr*, int val);              // set file
*/
#define walidxGetMxFrame(pHdr, iWal) \
  ((iWal) ? ((pHdr)->mxFrame2 & 0x7FFFFFFF) : (pHdr)->mxFrame)

static void walidxSetMxFrame(WalIndexHdr *pHdr, int iWal, u32 mxFrame){
  if( iWal ){
    pHdr->mxFrame2 = (pHdr->mxFrame2 & 0x80000000) | mxFrame;
  }else{
    pHdr->mxFrame = mxFrame;
  }
  assert( walidxGetMxFrame(pHdr, iWal)==mxFrame );
}

#define walidxGetFile(pHdr) (int)((pHdr)->mxFrame2 >> 31)

#define walidxSetFile(pHdr, iWal) (                                          \
    (pHdr)->mxFrame2 = ((pHdr)->mxFrame2 & 0x7FFFFFFF) | (((u32)(iWal))<<31) \
)

/*
** Argument is a pointer to a Wal structure. Return true if the current
** cache of the wal-index header indicates "journal_mode=wal2" mode, or
** false otherwise.
*/
#define isWalMode2(pWal) ((pWal)->hdr.iVersion==WAL_VERSION2)

/*
** A copy of the following object occurs in the wal-index immediately
** following the second copy of the WalIndexHdr.  This object stores
** information used by checkpoint.
**
** nBackfill is the number of frames in the WAL that have been written
** back into the database. (We call the act of moving content from WAL to
** database "backfilling".)  The nBackfill number is never greater than
** WalIndexHdr.mxFrame.  nBackfill can only be increased by threads
** holding the WAL_CKPT_LOCK lock (which includes a recovery thread).
** However, a WAL_WRITE_LOCK thread can move the value of nBackfill from
** mxFrame back to zero when the WAL is reset.
**
** nBackfillAttempted is the largest value of nBackfill that a checkpoint
** has attempted to achieve.  Normally nBackfill==nBackfillAtempted, however
** the nBackfillAttempted is set before any backfilling is done and the
** nBackfill is only set after all backfilling completes.  So if a checkpoint
** crashes, nBackfillAttempted might be larger than nBackfill.  The
** WalIndexHdr.mxFrame must never be less than nBackfillAttempted.
**
** The aLock[] field is a set of bytes used for locking.  These bytes should
** never be read or written.
**
** There is one entry in aReadMark[] for each reader lock.  If a reader
** holds read-lock K, then the value in aReadMark[K] is no greater than
** the mxFrame for that reader.  The value READMARK_NOT_USED (0xffffffff)
** for any aReadMark[] means that entry is unused.  aReadMark[0] is
** a special case; its value is never used and it exists as a place-holder
** to avoid having to offset aReadMark[] indexes by one.  Readers holding
** WAL_READ_LOCK(0) always ignore the entire WAL and read all content
** directly from the database.
**
** The value of aReadMark[K] may only be changed by a thread that
** is holding an exclusive lock on WAL_READ_LOCK(K).  Thus, the value of
** aReadMark[K] cannot changed while there is a reader is using that mark
** since the reader will be holding a shared lock on WAL_READ_LOCK(K).
**
** The checkpointer may only transfer frames from WAL to database where
** the frame numbers are less than or equal to every aReadMark[] that is
** in use (that is, every aReadMark[j] for which there is a corresponding
** WAL_READ_LOCK(j)).  New readers (usually) pick the aReadMark[] with the
** largest value and will increase an unused aReadMark[] to mxFrame if there
** is not already an aReadMark[] equal to mxFrame.  The exception to the
** previous sentence is when nBackfill equals mxFrame (meaning that everything
** in the WAL has been backfilled into the database) then new readers
** will choose aReadMark[0] which has value 0 and hence such reader will
** get all their all content directly from the database file and ignore
** the WAL.
**
** Writers normally append new frames to the end of the WAL.  However,
** if nBackfill equals mxFrame (meaning that all WAL content has been
** written back into the database) and if no readers are using the WAL
** (in other words, if there are no WAL_READ_LOCK(i) where i>0) then
** the writer will first "reset" the WAL back to the beginning and start
** writing new content beginning at frame 1.
**
** We assume that 32-bit loads are atomic and so no locks are needed in
** order to read from any aReadMark[] entries.
*/
struct WalCkptInfo {
  u32 nBackfill;                  /* Number of WAL frames backfilled into DB */
  u32 aReadMark[WAL_NREADER];     /* Reader marks */
  u8 aLock[SQLITE_SHM_NLOCK];     /* Reserved space for locks */
  u32 nBackfillAttempted;         /* WAL frames perhaps written, or maybe not */
  u32 notUsed0;                   /* Available for future enhancements */
};
#define READMARK_NOT_USED  0xffffffff

/*
** This is a schematic view of the complete 136-byte header of the
** wal-index file (also known as the -shm file):
**
**      +-----------------------------+
**   0: | iVersion                    | \
**      +-----------------------------+  |
**   4: | (unused padding)            |  |
**      +-----------------------------+  |
**   8: | iChange                     |  |
**      +-------+-------+-------------+  |
**  12: | bInit |  bBig |   szPage    |  |
**      +-------+-------+-------------+  |
**  16: | mxFrame                     |  |  First copy of the
**      +-----------------------------+  |  WalIndexHdr object
**  20: | nPage                       |  |
**      +-----------------------------+  |
**  24: | aFrameCksum                 |  |
**      |                             |  |
**      +-----------------------------+  |
**  32: | aSalt                       |  |
**      |                             |  |
**      +-----------------------------+  |
**  40: | aCksum                      |  |
**      |                             | /
**      +-----------------------------+
**  48: | iVersion                    | \
**      +-----------------------------+  |
**  52: | (unused padding)            |  |
**      +-----------------------------+  |
**  56: | iChange                     |  |
**      +-------+-------+-------------+  |
**  60: | bInit |  bBig |   szPage    |  |
**      +-------+-------+-------------+  |  Second copy of the
**  64: | mxFrame                     |  |  WalIndexHdr
**      +-----------------------------+  |
**  68: | nPage                       |  |
**      +-----------------------------+  |
**  72: | aFrameCksum                 |  |
**      |                             |  |
**      +-----------------------------+  |
**  80: | aSalt                       |  |
**      |                             |  |
**      +-----------------------------+  |
**  88: | aCksum                      |  |
**      |                             | /
**      +-----------------------------+
**  96: | nBackfill                   |
**      +-----------------------------+
** 100: | 5 read marks                |
**      |                             |
**      |                             |
**      |                             |
**      |                             |
**      +-------+-------+------+------+
** 120: | Write | Ckpt  | Rcvr | Rd0  | \
**      +-------+-------+------+------+  ) 8 lock bytes
**      | Read1 | Read2 | Rd3  | Rd4  | /
**      +-------+-------+------+------+
** 128: | nBackfillAttempted          |
**      +-----------------------------+
** 132: | (unused padding)            |
**      +-----------------------------+
*/

/* A block of WALINDEX_LOCK_RESERVED bytes beginning at
** WALINDEX_LOCK_OFFSET is reserved for locks. Since some systems
** only support mandatory file-locks, we do not read or write data
** from the region of the file on which locks are applied.
*/
#define WALINDEX_LOCK_OFFSET (sizeof(WalIndexHdr)*2+offsetof(WalCkptInfo,aLock))
#define WALINDEX_HDR_SIZE    (sizeof(WalIndexHdr)*2+sizeof(WalCkptInfo))

/* Size of header before each frame in wal */
#define WAL_FRAME_HDRSIZE 24

/* Size of write ahead log header, including checksum. */
#define WAL_HDRSIZE 32

/* WAL magic value. Either this value, or the same value with the least
** significant bit also set (WAL_MAGIC | 0x00000001) is stored in 32-bit
** big-endian format in the first 4 bytes of a WAL file.
**
** If the LSB is set, then the checksums for each frame within the WAL
** file are calculated by treating all data as an array of 32-bit
** big-endian words. Otherwise, they are calculated by interpreting
** all data as 32-bit little-endian words.
*/
#define WAL_MAGIC 0x377f0682

/*
** Return the offset of frame iFrame in the write-ahead log file,
** assuming a database page size of szPage bytes. The offset returned
** is to the start of the write-ahead log frame-header.
*/
#define walFrameOffset(iFrame, szPage) (                               \
  WAL_HDRSIZE + ((iFrame)-1)*(i64)((szPage)+WAL_FRAME_HDRSIZE)         \
)

/*
** An open write-ahead log file is represented by an instance of the
** following object.
**
** writeLock:
**   This is usually set to 1 whenever the WRITER lock is held. However,
**   if it is set to 2, then the WRITER lock is held but must be released
**   by walHandleException() if a SEH exception is thrown.
*/
struct Wal {
  sqlite3_vfs *pVfs;         /* The VFS used to create pDbFd */
  sqlite3_file *pDbFd;       /* File handle for the database file */
  sqlite3_file *apWalFd[2];  /* File handle for "*-wal" and "*-wal2" */
  u32 iCallback;             /* Value to pass to log callback (or 0) */
  i64 mxWalSize;             /* Truncate WAL to this size upon reset */
  int nWiData;               /* Size of array apWiData */
  int szFirstBlock;          /* Size of first block written to WAL file */
  volatile u32 **apWiData;   /* Pointer to wal-index content in memory */
  u32 szPage;                /* Database page size */
  i16 readLock;              /* Which read lock is being held.  -1 for none */
  u8 syncFlags;              /* Flags to use to sync header writes */
  u8 exclusiveMode;          /* Non-zero if connection is in exclusive mode */
  u8 writeLock;              /* True if in a write transaction */
  u8 ckptLock;               /* True if holding a checkpoint lock */
  u8 readOnly;               /* WAL_RDWR, WAL_RDONLY, or WAL_SHM_RDONLY */
  u8 truncateOnCommit;       /* True to truncate WAL file on commit */
  u8 syncHeader;             /* Fsync the WAL header if true */
  u8 padToSectorBoundary;    /* Pad transactions out to the next sector */
  u8 bShmUnreliable;         /* SHM content is read-only and unreliable */
  WalIndexHdr hdr;           /* Wal-index header for current transaction */
  u32 minFrame;              /* Ignore wal frames before this one */
  u32 iReCksum;              /* On commit, recalculate checksums from here */
  const char *zWalName;      /* Name of WAL file */
  const char *zWalName2;     /* Name of second WAL file */
  u32 nCkpt;                 /* Checkpoint sequence counter in the wal-header */
#ifdef SQLITE_USE_SEH
  u32 lockMask;              /* Mask of locks held */
  void *pFree;               /* Pointer to sqlite3_free() if exception thrown */
  u32 *pWiValue;             /* Value to write into apWiData[iWiPg] */
  int iWiPg;                 /* Write pWiValue into apWiData[iWiPg] */
  int iSysErrno;             /* System error code following exception */
#endif
#ifdef SQLITE_DEBUG
  int nSehTry;               /* Number of nested SEH_TRY{} blocks */
  u8 lockError;              /* True if a locking error has occurred */
#endif
#ifdef SQLITE_ENABLE_SNAPSHOT
  WalIndexHdr *pSnapshot;    /* Start transaction here if not NULL */
  int bGetSnapshot;          /* Transaction opened for sqlite3_get_snapshot() */
#endif
  int bClosing;              /* Set to true at start of sqlite3WalClose() */
  int bWal2;                 /* bWal2 flag passed to WalOpen() */
#ifdef SQLITE_ENABLE_SETLK_TIMEOUT
  sqlite3 *db;
#endif
};

/*
** Candidate values for Wal.exclusiveMode.
*/
#define WAL_NORMAL_MODE     0
#define WAL_EXCLUSIVE_MODE  1
#define WAL_HEAPMEMORY_MODE 2

/*
** Possible values for WAL.readOnly
*/
#define WAL_RDWR        0    /* Normal read/write connection */
#define WAL_RDONLY      1    /* The WAL file is readonly */
#define WAL_SHM_RDONLY  2    /* The SHM file is readonly */

/*
** Each page of the wal-index mapping contains a hash-table made up of
** an array of HASHTABLE_NSLOT elements of the following type.
*/
typedef u16 ht_slot;

/*
** This structure is used to implement an iterator that loops through
** all frames in the WAL in database page order. Where two or more frames
** correspond to the same database page, the iterator visits only the
** frame most recently written to the WAL (in other words, the frame with
** the largest index).
**
** The internals of this structure are only accessed by:
**
**   walIteratorInit() - Create a new iterator,
**   walIteratorNext() - Step an iterator,
**   walIteratorFree() - Free an iterator.
**
** This functionality is used by the checkpoint code (see walCheckpoint()).
*/
struct WalIterator {
  u32 iPrior;                     /* Last result returned from the iterator */
  int nSegment;                   /* Number of entries in aSegment[] */
  struct WalSegment {
    int iNext;                    /* Next slot in aIndex[] not yet returned */
    ht_slot *aIndex;              /* i0, i1, i2... such that aPgno[iN] ascend */
    u32 *aPgno;                   /* Array of page numbers. */
    int nEntry;                   /* Nr. of entries in aPgno[] and aIndex[] */
    int iZero;                    /* Frame number associated with aPgno[0] */
  } aSegment[FLEXARRAY];          /* One for every 32KB page in the wal-index */
};

/* Size (in bytes) of a WalIterator object suitable for N or fewer segments */
#define SZ_WALITERATOR(N)  \
     (offsetof(WalIterator,aSegment)+(N)*sizeof(struct WalSegment))

/*
** Define the parameters of the hash tables in the wal-index file. There
** is a hash-table following every HASHTABLE_NPAGE page numbers in the
** wal-index.
**
** Changing any of these constants will alter the wal-index format and
** create incompatibilities.
*/
#define HASHTABLE_NPAGE      4096                 /* Must be power of 2 */
#define HASHTABLE_HASH_1     383                  /* Should be prime */
#define HASHTABLE_NSLOT      (HASHTABLE_NPAGE*2)  /* Must be a power of 2 */

/*
** The block of page numbers associated with the first hash-table in a
** wal-index is smaller than usual. This is so that there is a complete
** hash-table on each aligned 32KB page of the wal-index.
*/
#define HASHTABLE_NPAGE_ONE  (HASHTABLE_NPAGE - (WALINDEX_HDR_SIZE/sizeof(u32)))

/* The wal-index is divided into pages of WALINDEX_PGSZ bytes each. */
#define WALINDEX_PGSZ   (                                         \
    sizeof(ht_slot)*HASHTABLE_NSLOT + HASHTABLE_NPAGE*sizeof(u32) \
)

/*
** Structured Exception Handling (SEH) is a Windows-specific technique
** for catching exceptions raised while accessing memory-mapped files.
**
** The -DSQLITE_USE_SEH compile-time option means to use SEH to catch and
** deal with system-level errors that arise during WAL -shm file processing.
** Without this compile-time option, any system-level faults that appear
** while accessing the memory-mapped -shm file will cause a process-wide
** signal to be deliver, which will more than likely cause the entire
** process to exit.
*/
#ifdef SQLITE_USE_SEH
#include <Windows.h>

/* Beginning of a block of code in which an exception might occur */
# define SEH_TRY    __try { \
   assert( walAssertLockmask(pWal) && pWal->nSehTry==0 ); \
   VVA_ONLY(pWal->nSehTry++);

/* The end of a block of code in which an exception might occur */
# define SEH_EXCEPT(X) \
   VVA_ONLY(pWal->nSehTry--); \
   assert( pWal->nSehTry==0 ); \
   } __except( sehExceptionFilter(pWal, GetExceptionCode(), GetExceptionInformation() ) ){ X }

/* Simulate a memory-mapping fault in the -shm file for testing purposes */
# define SEH_INJECT_FAULT sehInjectFault(pWal) 

/*
** The second argument is the return value of GetExceptionCode() for the 
** current exception. Return EXCEPTION_EXECUTE_HANDLER if the exception code
** indicates that the exception may have been caused by accessing the *-shm 
** file mapping. Or EXCEPTION_CONTINUE_SEARCH otherwise.
*/
static int sehExceptionFilter(Wal *pWal, int eCode, EXCEPTION_POINTERS *p){
  VVA_ONLY(pWal->nSehTry--);
  if( eCode==EXCEPTION_IN_PAGE_ERROR ){
    if( p && p->ExceptionRecord && p->ExceptionRecord->NumberParameters>=3 ){
      /* From MSDN: For this type of exception, the first element of the
      ** ExceptionInformation[] array is a read-write flag - 0 if the exception
      ** was thrown while reading, 1 if while writing. The second element is
      ** the virtual address being accessed. The "third array element specifies
      ** the underlying NTSTATUS code that resulted in the exception". */
      pWal->iSysErrno = (int)p->ExceptionRecord->ExceptionInformation[2];
    }
    return EXCEPTION_EXECUTE_HANDLER;
  }
  return EXCEPTION_CONTINUE_SEARCH;
}

/*
** If one is configured, invoke the xTestCallback callback with 650 as
** the argument. If it returns true, throw the same exception that is
** thrown by the system if the *-shm file mapping is accessed after it
** has been invalidated.
*/
static void sehInjectFault(Wal *pWal){
  int res;
  assert( pWal->nSehTry>0 );

  res = sqlite3FaultSim(650);
  if( res!=0 ){
    ULONG_PTR aArg[3];
    aArg[0] = 0;
    aArg[1] = 0;
    aArg[2] = (ULONG_PTR)res;
    RaiseException(EXCEPTION_IN_PAGE_ERROR, 0, 3, (const ULONG_PTR*)aArg);
  }
}

/*
** There are two ways to use this macro. To set a pointer to be freed
** if an exception is thrown:
**
**   SEH_FREE_ON_ERROR(0, pPtr);
**
** and to cancel the same:
**
**   SEH_FREE_ON_ERROR(pPtr, 0);
**
** In the first case, there must not already be a pointer registered to
** be freed. In the second case, pPtr must be the registered pointer.
*/
#define SEH_FREE_ON_ERROR(X,Y) \
  assert( (X==0 || Y==0) && pWal->pFree==X ); pWal->pFree = Y

/*
** There are two ways to use this macro. To arrange for pWal->apWiData[iPg]
** to be set to pValue if an exception is thrown:
**
**   SEH_SET_ON_ERROR(iPg, pValue);
**
** and to cancel the same:
**
**   SEH_SET_ON_ERROR(0, 0);
*/
#define SEH_SET_ON_ERROR(X,Y)  pWal->iWiPg = X; pWal->pWiValue = Y

#else
# define SEH_TRY          VVA_ONLY(pWal->nSehTry++);
# define SEH_EXCEPT(X)    VVA_ONLY(pWal->nSehTry--); assert( pWal->nSehTry==0 );
# define SEH_INJECT_FAULT assert( pWal->nSehTry>0 );
# define SEH_FREE_ON_ERROR(X,Y)
# define SEH_SET_ON_ERROR(X,Y)
#endif /* ifdef SQLITE_USE_SEH */


/*
** Obtain a pointer to the iPage'th page of the wal-index. The wal-index
** is broken into pages of WALINDEX_PGSZ bytes. Wal-index pages are
** numbered from zero.
**
** If the wal-index is currently smaller the iPage pages then the size
** of the wal-index might be increased, but only if it is safe to do
** so.  It is safe to enlarge the wal-index if pWal->writeLock is true
** or pWal->exclusiveMode==WAL_HEAPMEMORY_MODE.
**
** Three possible result scenarios:
**
**   (1)  rc==SQLITE_OK    and *ppPage==Requested-Wal-Index-Page
**   (2)  rc>=SQLITE_ERROR and *ppPage==NULL
**   (3)  rc==SQLITE_OK    and *ppPage==NULL  // only if iPage==0
**
** Scenario (3) can only occur when pWal->writeLock is false and iPage==0
*/
static SQLITE_NOINLINE int walIndexPageRealloc(
  Wal *pWal,               /* The WAL context */
  int iPage,               /* The page we seek */
  volatile u32 **ppPage    /* Write the page pointer here */
){
  int rc = SQLITE_OK;

  /* Enlarge the pWal->apWiData[] array if required */
  if( pWal->nWiData<=iPage ){
    sqlite3_int64 nByte = sizeof(u32*)*(1+(i64)iPage);
    volatile u32 **apNew;
    apNew = (volatile u32 **)sqlite3Realloc((void *)pWal->apWiData, nByte);
    if( !apNew ){
      *ppPage = 0;
      return SQLITE_NOMEM_BKPT;
    }
    memset((void*)&apNew[pWal->nWiData], 0,
           sizeof(u32*)*(iPage+1-pWal->nWiData));
    pWal->apWiData = apNew;
    pWal->nWiData = iPage+1;
  }

  /* Request a pointer to the required page from the VFS */
  assert( pWal->apWiData[iPage]==0 );
  if( pWal->exclusiveMode==WAL_HEAPMEMORY_MODE ){
    pWal->apWiData[iPage] = (u32 volatile *)sqlite3MallocZero(WALINDEX_PGSZ);
    if( !pWal->apWiData[iPage] ) rc = SQLITE_NOMEM_BKPT;
  }else{
    rc = sqlite3OsShmMap(pWal->pDbFd, iPage, WALINDEX_PGSZ,
        pWal->writeLock, (void volatile **)&pWal->apWiData[iPage]
    );
    assert( pWal->apWiData[iPage]!=0
         || rc!=SQLITE_OK
         || (pWal->writeLock==0 && iPage==0) );
    testcase( pWal->apWiData[iPage]==0 && rc==SQLITE_OK );
    if( rc==SQLITE_OK ){
      if( iPage>0 && sqlite3FaultSim(600) ) rc = SQLITE_NOMEM;
    }else if( (rc&0xff)==SQLITE_READONLY ){
      pWal->readOnly |= WAL_SHM_RDONLY;
      if( rc==SQLITE_READONLY ){
        rc = SQLITE_OK;
      }
    }
  }

  *ppPage = pWal->apWiData[iPage];
  assert( iPage==0 || *ppPage || rc!=SQLITE_OK );
  return rc;
}
static int walIndexPage(
  Wal *pWal,               /* The WAL context */
  int iPage,               /* The page we seek */
  volatile u32 **ppPage    /* Write the page pointer here */
){
  SEH_INJECT_FAULT;
  if( pWal->nWiData<=iPage || (*ppPage = pWal->apWiData[iPage])==0 ){
    return walIndexPageRealloc(pWal, iPage, ppPage);
  }
  return SQLITE_OK;
}

/*
** Return a pointer to the WalCkptInfo structure in the wal-index.
*/
static volatile WalCkptInfo *walCkptInfo(Wal *pWal){
  assert( pWal->nWiData>0 && pWal->apWiData[0] );
  SEH_INJECT_FAULT;
  return (volatile WalCkptInfo*)&(pWal->apWiData[0][sizeof(WalIndexHdr)/2]);
}

/*
** Return a pointer to the WalIndexHdr structure in the wal-index.
*/
static volatile WalIndexHdr *walIndexHdr(Wal *pWal){
  assert( pWal->nWiData>0 && pWal->apWiData[0] );
  return (volatile WalIndexHdr*)pWal->apWiData[0];
}

/*
** The argument to this macro must be of type u32. On a little-endian
** architecture, it returns the u32 value that results from interpreting
** the 4 bytes as a big-endian value. On a big-endian architecture, it
** returns the value that would be produced by interpreting the 4 bytes
** of the input value as a little-endian integer.
*/
#define BYTESWAP32(x) ( \
    (((x)&0x000000FF)<<24) + (((x)&0x0000FF00)<<8)  \
  + (((x)&0x00FF0000)>>8)  + (((x)&0xFF000000)>>24) \
)

/*
** Generate or extend an 8 byte checksum based on the data in
** array aByte[] and the initial values of aIn[0] and aIn[1] (or
** initial values of 0 and 0 if aIn==NULL).
**
** The checksum is written back into aOut[] before returning.
**
** nByte must be a positive multiple of 8.
*/
static void walChecksumBytes(
  int nativeCksum, /* True for native byte-order, false for non-native */
  u8 *a,           /* Content to be checksummed */
  int nByte,       /* Bytes of content in a[].  Must be a multiple of 8. */
  const u32 *aIn,  /* Initial checksum value input */
  u32 *aOut        /* OUT: Final checksum value output */
){
  u32 s1, s2;
  u32 *aData = (u32 *)a;
  u32 *aEnd = (u32 *)&a[nByte];

  if( aIn ){
    s1 = aIn[0];
    s2 = aIn[1];
  }else{
    s1 = s2 = 0;
  }

  /* nByte is a multiple of 8 between 8 and 65536 */
  assert( nByte>=8 && (nByte&7)==0 && nByte<=65536 );

  if( !nativeCksum ){
    do {
      s1 += BYTESWAP32(aData[0]) + s2;
      s2 += BYTESWAP32(aData[1]) + s1;
      aData += 2;
    }while( aData<aEnd );
  }else if( nByte%64==0 ){
    do {
      s1 += *aData++ + s2;
      s2 += *aData++ + s1;
      s1 += *aData++ + s2;
      s2 += *aData++ + s1;
      s1 += *aData++ + s2;
      s2 += *aData++ + s1;
      s1 += *aData++ + s2;
      s2 += *aData++ + s1;
      s1 += *aData++ + s2;
      s2 += *aData++ + s1;
      s1 += *aData++ + s2;
      s2 += *aData++ + s1;
      s1 += *aData++ + s2;
      s2 += *aData++ + s1;
      s1 += *aData++ + s2;
      s2 += *aData++ + s1;
    }while( aData<aEnd );
  }else{
    do {
      s1 += *aData++ + s2;
      s2 += *aData++ + s1;
    }while( aData<aEnd );
  }
  assert( aData==aEnd );

  aOut[0] = s1;
  aOut[1] = s2;
}

/*
** If there is the possibility of concurrent access to the SHM file
** from multiple threads and/or processes, then do a memory barrier.
*/
static void walShmBarrier(Wal *pWal){
  if( pWal->exclusiveMode!=WAL_HEAPMEMORY_MODE ){
    sqlite3OsShmBarrier(pWal->pDbFd);
  }
}

/*
** Add the SQLITE_NO_TSAN as part of the return-type of a function
** definition as a hint that the function contains constructs that
** might give false-positive TSAN warnings.
**
** See tag-20200519-1.
*/
#if defined(__clang__) && !defined(SQLITE_NO_TSAN)
# define SQLITE_NO_TSAN __attribute__((no_sanitize_thread))
#else
# define SQLITE_NO_TSAN
#endif

/*
** Write the header information in pWal->hdr into the wal-index.
**
** The checksum on pWal->hdr is updated before it is written.
*/
static SQLITE_NO_TSAN void walIndexWriteHdr(Wal *pWal){
  volatile WalIndexHdr *aHdr = walIndexHdr(pWal);
  const int nCksum = offsetof(WalIndexHdr, aCksum);

  assert( pWal->writeLock );
  pWal->hdr.isInit = 1;
  assert( pWal->hdr.iVersion==WAL_VERSION1||pWal->hdr.iVersion==WAL_VERSION2 );
  walChecksumBytes(1, (u8*)&pWal->hdr, nCksum, 0, pWal->hdr.aCksum);
  /* Possible TSAN false-positive.  See tag-20200519-1 */
  memcpy((void*)&aHdr[1], (const void*)&pWal->hdr, sizeof(WalIndexHdr));
  walShmBarrier(pWal);
  memcpy((void*)&aHdr[0], (const void*)&pWal->hdr, sizeof(WalIndexHdr));
}

/*
** This function encodes a single frame header and writes it to a buffer
** supplied by the caller. A frame-header is made up of a series of
** 4-byte big-endian integers, as follows:
**
**     0: Page number.
**     4: For commit records, the size of the database image in pages
**        after the commit. For all other records, zero.
**     8: Salt-1 (copied from the wal-header)
**    12: Salt-2 (copied from the wal-header)
**    16: Checksum-1.
**    20: Checksum-2.
*/
static void walEncodeFrame(
  Wal *pWal,                      /* The write-ahead log */
  u32 iPage,                      /* Database page number for frame */
  u32 nTruncate,                  /* New db size (or 0 for non-commit frames) */
  u8 *aData,                      /* Pointer to page data */
  u8 *aFrame                      /* OUT: Write encoded frame here */
){
  int nativeCksum;                /* True for native byte-order checksums */
  u32 *aCksum = pWal->hdr.aFrameCksum;
  assert( WAL_FRAME_HDRSIZE==24 );
  sqlite3Put4byte(&aFrame[0], iPage);
  sqlite3Put4byte(&aFrame[4], nTruncate);
  if( pWal->iReCksum==0 ){
    memcpy(&aFrame[8], pWal->hdr.aSalt, 8);

    nativeCksum = (pWal->hdr.bigEndCksum==SQLITE_BIGENDIAN);
    walChecksumBytes(nativeCksum, aFrame, 8, aCksum, aCksum);
    walChecksumBytes(nativeCksum, aData, pWal->szPage, aCksum, aCksum);

    sqlite3Put4byte(&aFrame[16], aCksum[0]);
    sqlite3Put4byte(&aFrame[20], aCksum[1]);
  }else{
    memset(&aFrame[8], 0, 16);
  }
}

/*
** Check to see if the frame with header in aFrame[] and content
** in aData[] is valid.  If it is a valid frame, fill *piPage and
** *pnTruncate and return true.  Return if the frame is not valid.
*/
static int walDecodeFrame(
  Wal *pWal,                      /* The write-ahead log */
  u32 *piPage,                    /* OUT: Database page number for frame */
  u32 *pnTruncate,                /* OUT: New db size (or 0 if not commit) */
  u8 *aData,                      /* Pointer to page data (for checksum) */
  u8 *aFrame                      /* Frame data */
){
  int nativeCksum;                /* True for native byte-order checksums */
  u32 *aCksum = pWal->hdr.aFrameCksum;
  u32 pgno;                       /* Page number of the frame */
  assert( WAL_FRAME_HDRSIZE==24 );

  /* A frame is only valid if the salt values in the frame-header
  ** match the salt values in the wal-header.
  */
  if( memcmp(&pWal->hdr.aSalt, &aFrame[8], 8)!=0 ){
    return 0;
  }

  /* A frame is only valid if the page number is greater than zero.
  */
  pgno = sqlite3Get4byte(&aFrame[0]);
  if( pgno==0 ){
    return 0;
  }

  /* A frame is only valid if a checksum of the WAL header,
  ** all prior frames, the first 16 bytes of this frame-header,
  ** and the frame-data matches the checksum in the last 8
  ** bytes of this frame-header.
  */
  nativeCksum = (pWal->hdr.bigEndCksum==SQLITE_BIGENDIAN);
  walChecksumBytes(nativeCksum, aFrame, 8, aCksum, aCksum);
  walChecksumBytes(nativeCksum, aData, pWal->szPage, aCksum, aCksum);
  if( aCksum[0]!=sqlite3Get4byte(&aFrame[16])
   || aCksum[1]!=sqlite3Get4byte(&aFrame[20])
  ){
    /* Checksum failed. */
    return 0;
  }

  /* If we reach this point, the frame is valid.  Return the page number
  ** and the new database size.
  */
  *piPage = pgno;
  *pnTruncate = sqlite3Get4byte(&aFrame[4]);
  return 1;
}


#if defined(SQLITE_TEST) && defined(SQLITE_DEBUG)
/*
** Names of locks.  This routine is used to provide debugging output and is not
** a part of an ordinary build.
*/
static const char *walLockName(int lockIdx){
  if( lockIdx==WAL_WRITE_LOCK ){
    return "WRITE-LOCK";
  }else if( lockIdx==WAL_CKPT_LOCK ){
    return "CKPT-LOCK";
  }else if( lockIdx==WAL_RECOVER_LOCK ){
    return "RECOVER-LOCK";
  }else{
    static char zName[15];
    sqlite3_snprintf(sizeof(zName), zName, "READ-LOCK[%d]",
                     lockIdx-WAL_READ_LOCK(0));
    return zName;
  }
}
#endif /*defined(SQLITE_TEST) || defined(SQLITE_DEBUG) */


/*
** Set or release locks on the WAL.  Locks are either shared or exclusive.
** A lock cannot be moved directly between shared and exclusive - it must go
** through the unlocked state first.
**
** In locking_mode=EXCLUSIVE, all of these routines become no-ops.
*/
static int walLockShared(Wal *pWal, int lockIdx){
  int rc;
  if( pWal->exclusiveMode ) return SQLITE_OK;
  rc = sqlite3OsShmLock(pWal->pDbFd, lockIdx, 1,
                        SQLITE_SHM_LOCK | SQLITE_SHM_SHARED);
  WALTRACE(("WAL%p: acquire SHARED-%s %s\n", pWal,
            walLockName(lockIdx), rc ? "failed" : "ok"));
  VVA_ONLY( pWal->lockError = (u8)(rc!=SQLITE_OK && (rc&0xFF)!=SQLITE_BUSY); )
#ifdef SQLITE_USE_SEH
  if( rc==SQLITE_OK ) pWal->lockMask |= (1 << lockIdx);
#endif
  return rc;
}
static void walUnlockShared(Wal *pWal, int lockIdx){
  if( pWal->exclusiveMode ) return;
  (void)sqlite3OsShmLock(pWal->pDbFd, lockIdx, 1,
                         SQLITE_SHM_UNLOCK | SQLITE_SHM_SHARED);
#ifdef SQLITE_USE_SEH
  pWal->lockMask &= ~(1 << lockIdx);
#endif
  WALTRACE(("WAL%p: release SHARED-%s\n", pWal, walLockName(lockIdx)));
}
static int walLockExclusive(Wal *pWal, int lockIdx, int n){
  int rc;
  if( pWal->exclusiveMode ) return SQLITE_OK;
  rc = sqlite3OsShmLock(pWal->pDbFd, lockIdx, n,
                        SQLITE_SHM_LOCK | SQLITE_SHM_EXCLUSIVE);
  WALTRACE(("WAL%p: acquire EXCLUSIVE-%s cnt=%d %s\n", pWal,
            walLockName(lockIdx), n, rc ? "failed" : "ok"));
  VVA_ONLY( pWal->lockError = (u8)(rc!=SQLITE_OK && (rc&0xFF)!=SQLITE_BUSY); )
#ifdef SQLITE_USE_SEH
  if( rc==SQLITE_OK ){
    pWal->lockMask |= (((1<<n)-1) << (SQLITE_SHM_NLOCK+lockIdx));
  }
#endif
  return rc;
}
static void walUnlockExclusive(Wal *pWal, int lockIdx, int n){
  if( pWal->exclusiveMode ) return;
  (void)sqlite3OsShmLock(pWal->pDbFd, lockIdx, n,
                         SQLITE_SHM_UNLOCK | SQLITE_SHM_EXCLUSIVE);
#ifdef SQLITE_USE_SEH
  pWal->lockMask &= ~(((1<<n)-1) << (SQLITE_SHM_NLOCK+lockIdx));
#endif
  WALTRACE(("WAL%p: release EXCLUSIVE-%s cnt=%d\n", pWal,
             walLockName(lockIdx), n));
}

/*
** Compute a hash on a page number.  The resulting hash value must land
** between 0 and (HASHTABLE_NSLOT-1).  The walHashNext() function advances
** the hash to the next value in the event of a collision.
*/
static int walHash(u32 iPage){
  assert( iPage>0 );
  assert( (HASHTABLE_NSLOT & (HASHTABLE_NSLOT-1))==0 );
  return (iPage*HASHTABLE_HASH_1) & (HASHTABLE_NSLOT-1);
}
static int walNextHash(int iPriorHash){
  return (iPriorHash+1)&(HASHTABLE_NSLOT-1);
}

/*
** An instance of the WalHashLoc object is used to describe the location
** of a page hash table in the wal-index.  This becomes the return value
** from walHashGet().
*/
typedef struct WalHashLoc WalHashLoc;
struct WalHashLoc {
  volatile ht_slot *aHash;  /* Start of the wal-index hash table */
  volatile u32 *aPgno;      /* aPgno[1] is the page of first frame indexed */
  u32 iZero;                /* One less than the frame number of first indexed*/
};

/*
** Return pointers to the hash table and page number array stored on
** page iHash of the wal-index. The wal-index is broken into 32KB pages
** numbered starting from 0.
**
** Set output variable pLoc->aHash to point to the start of the hash table
** in the wal-index file. Set pLoc->iZero to one less than the frame
** number of the first frame indexed by this hash table. If a
** slot in the hash table is set to N, it refers to frame number
** (pLoc->iZero+N) in the log.
**
** Finally, set pLoc->aPgno so that pLoc->aPgno[0] is the page number of the
** first frame indexed by the hash table, frame (pLoc->iZero).
*/
static int walHashGet(
  Wal *pWal,                      /* WAL handle */
  int iHash,                      /* Find the iHash'th table */
  WalHashLoc *pLoc                /* OUT: Hash table location */
){
  int rc;                         /* Return code */

  rc = walIndexPage(pWal, iHash, &pLoc->aPgno);
  assert( rc==SQLITE_OK || iHash>0 );

  if( pLoc->aPgno ){
    pLoc->aHash = (volatile ht_slot *)&pLoc->aPgno[HASHTABLE_NPAGE];
    if( iHash==0 ){
      pLoc->aPgno = &pLoc->aPgno[WALINDEX_HDR_SIZE/sizeof(u32)];
      pLoc->iZero = 0;
    }else{
      pLoc->iZero = HASHTABLE_NPAGE_ONE + (iHash-1)*HASHTABLE_NPAGE;
    }
  }else if( NEVER(rc==SQLITE_OK) ){
    rc = SQLITE_ERROR;
  }
  return rc;
}

static u32 walExternalEncode(int iWal, u32 iFrame){
  u32 iRet;
  if( iWal ){
    iRet = HASHTABLE_NPAGE_ONE + iFrame;
    iRet += ((iFrame-1) / HASHTABLE_NPAGE) * HASHTABLE_NPAGE;
  }else{
    iRet = iFrame;
    iFrame += HASHTABLE_NPAGE - HASHTABLE_NPAGE_ONE;
    iRet += ((iFrame-1) / HASHTABLE_NPAGE) * HASHTABLE_NPAGE;
  }
  return iRet;
}

/*
** Parameter iExternal is an external frame identifier. This function
** transforms it to a wal file number (0 or 1) and frame number within
** this wal file (reported via output parameter *piRead).
*/
static int walExternalDecode(u32 iExternal, u32 *piRead){
  int iHash = (iExternal+HASHTABLE_NPAGE-HASHTABLE_NPAGE_ONE-1)/HASHTABLE_NPAGE;

  if( 0==(iHash & 0x01) ){
    /* A frame in wal file 0 */
    *piRead = (iExternal <= HASHTABLE_NPAGE_ONE) ? iExternal :
      iExternal - (iHash/2) * HASHTABLE_NPAGE;
    return 0;
  }

  *piRead = iExternal - HASHTABLE_NPAGE_ONE - ((iHash-1)/2) * HASHTABLE_NPAGE;
  return 1;
}

/*
** Return the number of the wal-index page that contains the hash-table
** and page-number array that contain entries corresponding to WAL frame
** iFrame. The wal-index is broken up into 32KB pages. Wal-index pages
** are numbered starting from 0.
*/
static int walFramePage(u32 iFrame){
  int iHash = (iFrame+HASHTABLE_NPAGE-HASHTABLE_NPAGE_ONE-1) / HASHTABLE_NPAGE;
  assert( (iHash==0 || iFrame>HASHTABLE_NPAGE_ONE)
       && (iHash>=1 || iFrame<=HASHTABLE_NPAGE_ONE)
       && (iHash<=1 || iFrame>(HASHTABLE_NPAGE_ONE+HASHTABLE_NPAGE))
       && (iHash>=2 || iFrame<=HASHTABLE_NPAGE_ONE+HASHTABLE_NPAGE)
       && (iHash<=2 || iFrame>(HASHTABLE_NPAGE_ONE+2*HASHTABLE_NPAGE))
  );
  assert( iHash>=0 );
  return iHash;
}

/*
** Return the index of the hash-table corresponding to frame iFrame of wal
** file iWal.
*/
static int walFramePage2(int iWal, u32 iFrame){
  int iRet;
  assert( iWal==0 || iWal==1 );
  assert( iFrame>0 );
  if( iWal==0 ){
    iRet = 2*((iFrame+HASHTABLE_NPAGE-HASHTABLE_NPAGE_ONE-1)/HASHTABLE_NPAGE);
  }else{
    iRet = 1 + 2 * ((iFrame-1) / HASHTABLE_NPAGE);
  }
  return iRet;
}

/*
** Return the page number associated with frame iFrame in this WAL.
*/
static u32 walFramePgno(Wal *pWal, u32 iFrame){
  int iHash = walFramePage(iFrame);
  SEH_INJECT_FAULT;
  if( iHash==0 ){
    return pWal->apWiData[0][WALINDEX_HDR_SIZE/sizeof(u32) + iFrame - 1];
  }
  return pWal->apWiData[iHash][(iFrame-1-HASHTABLE_NPAGE_ONE)%HASHTABLE_NPAGE];
}

static u32 walFramePgno2(Wal *pWal, int iWal, u32 iFrame){
  return walFramePgno(pWal, walExternalEncode(iWal, iFrame));
}

/*
** Remove entries from the hash table that point to WAL slots greater
** than pWal->hdr.mxFrame.
**
** This function is called whenever pWal->hdr.mxFrame is decreased due
** to a rollback or savepoint.
**
** At most only the hash table containing pWal->hdr.mxFrame needs to be
** updated.  Any later hash tables will be automatically cleared when
** pWal->hdr.mxFrame advances to the point where those hash tables are
** actually needed.
*/
static void walCleanupHash(Wal *pWal){
  WalHashLoc sLoc;                /* Hash table location */
  int iLimit = 0;                 /* Zero values greater than this */
  int nByte;                      /* Number of bytes to zero in aPgno[] */
  int i;                          /* Used to iterate through aHash[] */
  int iWal = walidxGetFile(&pWal->hdr);
  u32 mxFrame = walidxGetMxFrame(&pWal->hdr, iWal);

  u32 iExternal;
  if( isWalMode2(pWal) ){
    iExternal = walExternalEncode(iWal, mxFrame);
  }else{
    assert( iWal==0 );
    iExternal = mxFrame;
  }

  assert( pWal->writeLock );
  testcase( mxFrame==HASHTABLE_NPAGE_ONE-1 );
  testcase( mxFrame==HASHTABLE_NPAGE_ONE );
  testcase( mxFrame==HASHTABLE_NPAGE_ONE+1 );

  if( mxFrame==0 ) return;

  /* Obtain pointers to the hash-table and page-number array containing
  ** the entry that corresponds to frame pWal->hdr.mxFrame. It is guaranteed
  ** that the page said hash-table and array reside on is already mapped.(1)
  */
  assert( pWal->nWiData>walFramePage(iExternal) );
  assert( pWal->apWiData[walFramePage(iExternal)] );
  i = walHashGet(pWal, walFramePage(iExternal), &sLoc);
  if( NEVER(i) ) return; /* Defense-in-depth, in case (1) above is wrong */

  /* Zero all hash-table entries that correspond to frame numbers greater
  ** than pWal->hdr.mxFrame.
  */
  iLimit = iExternal - sLoc.iZero;
  assert( iLimit>0 );
  for(i=0; i<HASHTABLE_NSLOT; i++){
    if( sLoc.aHash[i]>iLimit ){
      sLoc.aHash[i] = 0;
    }
  }

  /* Zero the entries in the aPgno array that correspond to frames with
  ** frame numbers greater than pWal->hdr.mxFrame.
  */
  nByte = (int)((char *)sLoc.aHash - (char *)&sLoc.aPgno[iLimit]);
  assert( nByte>=0 );
  memset((void *)&sLoc.aPgno[iLimit], 0, nByte);

#ifdef SQLITE_ENABLE_EXPENSIVE_ASSERT
  /* Verify that the every entry in the mapping region is still reachable
  ** via the hash table even after the cleanup.
  */
  if( iLimit ){
    int j;           /* Loop counter */
    int iKey;        /* Hash key */
    for(j=0; j<iLimit; j++){
      for(iKey=walHash(sLoc.aPgno[j]);sLoc.aHash[iKey];iKey=walNextHash(iKey)){
        if( sLoc.aHash[iKey]==j+1 ) break;
      }
      assert( sLoc.aHash[iKey]==j+1 );
    }
  }
#endif /* SQLITE_ENABLE_EXPENSIVE_ASSERT */
}

/*
** Set an entry in the wal-index that will map database page number
** pPage into WAL frame iFrame.
*/
static int walIndexAppend(Wal *pWal, int iWal, u32 iFrame, u32 iPage){
  int rc;                         /* Return code */
  WalHashLoc sLoc;                /* Wal-index hash table location */
  u32 iExternal;
  
  if( isWalMode2(pWal) ){
    iExternal = walExternalEncode(iWal, iFrame);
  }else{
    assert( iWal==0 );
    iExternal = iFrame;
  }

  rc = walHashGet(pWal, walFramePage(iExternal), &sLoc);

  /* Assuming the wal-index file was successfully mapped, populate the
  ** page number array and hash table entry.
  */
  if( rc==SQLITE_OK ){
    int iKey;                     /* Hash table key */
    int idx;                      /* Value to write to hash-table slot */
    int nCollide;                 /* Number of hash collisions */

    idx = iExternal - sLoc.iZero;
    assert( idx <= HASHTABLE_NSLOT/2 + 1 );

    /* If this is the first entry to be added to this hash-table, zero the
    ** entire hash table and aPgno[] array before proceeding.
    */
    if( idx==1 ){
      int nByte = (int)((u8*)&sLoc.aHash[HASHTABLE_NSLOT] - (u8*)sLoc.aPgno);
      assert( nByte>=0 );
      memset((void*)sLoc.aPgno, 0, nByte);
    }

    /* If the entry in aPgno[] is already set, then the previous writer
    ** must have exited unexpectedly in the middle of a transaction (after
    ** writing one or more dirty pages to the WAL to free up memory).
    ** Remove the remnants of that writers uncommitted transaction from
    ** the hash-table before writing any new entries.
    */
    if( sLoc.aPgno[idx-1] ){
      walCleanupHash(pWal);
      assert( !sLoc.aPgno[idx-1] );
    }

    /* Write the aPgno[] array entry and the hash-table slot. */
    nCollide = idx;
    for(iKey=walHash(iPage); sLoc.aHash[iKey]; iKey=walNextHash(iKey)){
      if( (nCollide--)==0 ) return SQLITE_CORRUPT_BKPT;
    }
    sLoc.aPgno[idx-1] = iPage;
    AtomicStore(&sLoc.aHash[iKey], (ht_slot)idx);

#ifdef SQLITE_ENABLE_EXPENSIVE_ASSERT
    /* Verify that the number of entries in the hash table exactly equals
    ** the number of entries in the mapping region.
    */
    {
      int i;           /* Loop counter */
      int nEntry = 0;  /* Number of entries in the hash table */
      for(i=0; i<HASHTABLE_NSLOT; i++){ if( sLoc.aHash[i] ) nEntry++; }
      assert( nEntry==idx );
    }

    /* Verify that the every entry in the mapping region is reachable
    ** via the hash table.  This turns out to be a really, really expensive
    ** thing to check, so only do this occasionally - not on every
    ** iteration.
    */
    if( (idx&0x3ff)==0 ){
      int i;           /* Loop counter */
      for(i=0; i<idx; i++){
        for(iKey=walHash(sLoc.aPgno[i]);
            sLoc.aHash[iKey];
            iKey=walNextHash(iKey)){
          if( sLoc.aHash[iKey]==i+1 ) break;
        }
        assert( sLoc.aHash[iKey]==i+1 );
      }
    }
#endif /* SQLITE_ENABLE_EXPENSIVE_ASSERT */
  }

  return rc;
}

/*
** Recover a single wal file - *-wal if iWal==0, or *-wal2 if iWal==1.
*/
static int walIndexRecoverOne(Wal *pWal, int iWal, u32 *pnCkpt, int *pbZero){
  i64 nSize;                      /* Size of log file */
  u32 aFrameCksum[2] = {0, 0};
  int rc;
  sqlite3_file *pWalFd = pWal->apWalFd[iWal];

  assert( iWal==0 || iWal==1 );

  memset(&pWal->hdr, 0, sizeof(WalIndexHdr));
  sqlite3_randomness(8, pWal->hdr.aSalt);

  rc = sqlite3OsFileSize(pWalFd, &nSize);
  if( rc==SQLITE_OK ){
    if( nSize>WAL_HDRSIZE ){
      u8 aBuf[WAL_HDRSIZE];         /* Buffer to load WAL header into */
      u32 *aPrivate = 0;            /* Heap copy of *-shm pg being populated */
      u8 *aFrame = 0;               /* Malloc'd buffer to load entire frame */
      int szFrame;                  /* Number of bytes in buffer aFrame[] */
      u8 *aData;                    /* Pointer to data part of aFrame buffer */
      int szPage;                   /* Page size according to the log */
      u32 magic;                    /* Magic value read from WAL header */
      u32 version;                  /* Magic value read from WAL header */
      int isValid;                  /* True if this frame is valid */
      int iPg;                      /* Current 32KB wal-index page */
      int iLastFrame;               /* Last frame in wal, based on size alone */
      int iLastPg;                  /* Last shm page used by this wal */
  
      /* Read in the WAL header. */
      rc = sqlite3OsRead(pWalFd, aBuf, WAL_HDRSIZE, 0);
      if( rc!=SQLITE_OK ){
        return rc;
      }
  
      /* If the database page size is not a power of two, or is greater than
      ** SQLITE_MAX_PAGE_SIZE, conclude that the WAL file contains no valid 
      ** data. Similarly, if the 'magic' value is invalid, ignore the whole
      ** WAL file.
      */
      magic = sqlite3Get4byte(&aBuf[0]);
      szPage = sqlite3Get4byte(&aBuf[8]);
      if( (magic&0xFFFFFFFE)!=WAL_MAGIC 
       || szPage&(szPage-1) 
       || szPage>SQLITE_MAX_PAGE_SIZE 
       || szPage<512 
      ){
        return SQLITE_OK;
      }
      pWal->hdr.bigEndCksum = (u8)(magic&0x00000001);
      pWal->szPage = szPage;
  
      /* Verify that the WAL header checksum is correct */
      walChecksumBytes(pWal->hdr.bigEndCksum==SQLITE_BIGENDIAN, 
          aBuf, WAL_HDRSIZE-2*4, 0, pWal->hdr.aFrameCksum
      );
      if( pWal->hdr.aFrameCksum[0]!=sqlite3Get4byte(&aBuf[24])
       || pWal->hdr.aFrameCksum[1]!=sqlite3Get4byte(&aBuf[28])
      ){
        return SQLITE_OK;
      }
  
      memcpy(&pWal->hdr.aSalt, &aBuf[16], 8);
      *pnCkpt = sqlite3Get4byte(&aBuf[12]);
  
      /* Verify that the version number on the WAL format is one that
      ** are able to understand */
      version = sqlite3Get4byte(&aBuf[4]);
      if( version!=WAL_VERSION1 && version!=WAL_VERSION2 ){
        return SQLITE_CANTOPEN_BKPT;
      }
      pWal->hdr.iVersion = version;
  
      /* Malloc a buffer to read frames into. */
      szFrame = szPage + WAL_FRAME_HDRSIZE;
      aFrame = (u8 *)sqlite3_malloc64(szFrame + WALINDEX_PGSZ);
      SEH_FREE_ON_ERROR(0, aFrame);
      if( !aFrame ){
        return SQLITE_NOMEM_BKPT;
      }
      aData = &aFrame[WAL_FRAME_HDRSIZE];
      aPrivate = (u32*)&aData[szPage];
  
      /* Read all frames from the log file. */
      iLastFrame = (nSize - WAL_HDRSIZE) / szFrame;
      if( version==WAL_VERSION2 ){
        iLastPg = walFramePage2(iWal, iLastFrame);
      }else{
        iLastPg = walFramePage(iLastFrame);
      }
      for(iPg=iWal; iPg<=iLastPg; iPg+=(version==WAL_VERSION2 ? 2 : 1)){
        u32 *aShare;
        int iFrame;                 /* Index of last frame read */
        int iLast;
        int iFirst;
        int nHdr, nHdr32;

        rc = walIndexPage(pWal, iPg, (volatile u32**)&aShare);
        assert( aShare!=0 || rc!=SQLITE_OK );
        if( aShare==0 ) break;
        SEH_SET_ON_ERROR(iPg, aShare);
        pWal->apWiData[iPg] = aPrivate;

        if( iWal ){
          assert( version==WAL_VERSION2 );
          iFirst = 1 + (iPg/2)*HASHTABLE_NPAGE;
          iLast = iFirst + HASHTABLE_NPAGE - 1;
        }else{
          int i2 = (version==WAL_VERSION2) ? (iPg/2) : iPg;
          iLast = HASHTABLE_NPAGE_ONE+i2*HASHTABLE_NPAGE;
          iFirst = 1 + (i2==0?0:HASHTABLE_NPAGE_ONE+(i2-1)*HASHTABLE_NPAGE);
        }
        iLast = MIN(iLast, iLastFrame);

        for(iFrame=iFirst; iFrame<=iLast; iFrame++){
          i64 iOffset = walFrameOffset(iFrame, szPage);
          u32 pgno;                 /* Database page number for frame */
          u32 nTruncate;            /* dbsize field from frame header */

          /* Read and decode the next log frame. */
          rc = sqlite3OsRead(pWalFd, aFrame, szFrame, iOffset);
          if( rc!=SQLITE_OK ) break;
          isValid = walDecodeFrame(pWal, &pgno, &nTruncate, aData, aFrame);
          if( !isValid ) break;
          rc = walIndexAppend(pWal, iWal, iFrame, pgno);
          if( NEVER(rc!=SQLITE_OK) ) break;
  
          /* If nTruncate is non-zero, this is a commit record. */
          if( nTruncate ){
            pWal->hdr.mxFrame = iFrame;
            pWal->hdr.nPage = nTruncate;
            pWal->hdr.szPage = (u16)((szPage&0xff00) | (szPage>>16));
            testcase( szPage<=32768 );
            testcase( szPage>=65536 );
            aFrameCksum[0] = pWal->hdr.aFrameCksum[0];
            aFrameCksum[1] = pWal->hdr.aFrameCksum[1];
          }
        }
        pWal->apWiData[iPg] = aShare;
        SEH_SET_ON_ERROR(0, 0);
        nHdr = (iPg==0 ? WALINDEX_HDR_SIZE : 0);
        nHdr32 = nHdr / sizeof(u32);
#ifndef SQLITE_SAFER_WALINDEX_RECOVERY
        /* Memcpy() should work fine here, on all reasonable implementations.
        ** Technically, memcpy() might change the destination to some
        ** intermediate value before setting to the final value, and that might
        ** cause a concurrent reader to malfunction.  Memcpy() is allowed to
        ** do that, according to the spec, but no memcpy() implementation that
        ** we know of actually does that, which is why we say that memcpy()
        ** is safe for this.  Memcpy() is certainly a lot faster.
        */
        memcpy(&aShare[nHdr32], &aPrivate[nHdr32], WALINDEX_PGSZ-nHdr);
#else
        /* In the event that some platform is found for which memcpy()
        ** changes the destination to some intermediate value before
        ** setting the final value, this alternative copy routine is
        ** provided.
        */
        {
          int i;
          for(i=nHdr32; i<WALINDEX_PGSZ/sizeof(u32); i++){
            if( aShare[i]!=aPrivate[i] ){
              /* Atomic memory operations are not required here because if
              ** the value needs to be changed, that means it is not being
              ** accessed concurrently. */
              aShare[i] = aPrivate[i];
            }
          }
        }
#endif
        SEH_INJECT_FAULT;
        if( iFrame<=iLast ) break;
      }
  
      SEH_FREE_ON_ERROR(aFrame, 0);
      sqlite3_free(aFrame);
    }else if( pbZero ){
      *pbZero = 1;
    }
  }

  pWal->hdr.aFrameCksum[0] = aFrameCksum[0];
  pWal->hdr.aFrameCksum[1] = aFrameCksum[1];

  return rc;
}

static int walOpenWal2(Wal *pWal){
  int rc = SQLITE_OK;
  if( !isOpen(pWal->apWalFd[1]) ){
    int f = (SQLITE_OPEN_READWRITE|SQLITE_OPEN_CREATE|SQLITE_OPEN_WAL);
    rc = sqlite3OsOpen(pWal->pVfs, pWal->zWalName2, pWal->apWalFd[1], f, &f);
  }
  return rc;
}

static int walTruncateWal2(Wal *pWal){
  int bIs;
  int rc;
  assert( !isOpen(pWal->apWalFd[1]) );
  rc = sqlite3OsAccess(pWal->pVfs, pWal->zWalName2, SQLITE_ACCESS_EXISTS, &bIs);
  if( rc==SQLITE_OK && bIs ){
    rc = walOpenWal2(pWal);
    if( rc==SQLITE_OK ){
      rc = sqlite3OsTruncate(pWal->apWalFd[1], 0);
      sqlite3OsClose(pWal->apWalFd[1]);
    }
  }
  return rc;
}

/*
** Recover the wal-index by reading the write-ahead log file.
**
** This routine first tries to establish an exclusive lock on the
** wal-index to prevent other threads/processes from doing anything
** with the WAL or wal-index while recovery is running.  The
** WAL_RECOVER_LOCK is also held so that other threads will know
** that this thread is running recovery.  If unable to establish
** the necessary locks, this routine returns SQLITE_BUSY.
*/
static int walIndexRecover(Wal *pWal){
  int rc;                         /* Return Code */
  int iLock;                      /* Lock offset to lock for checkpoint */
  u32 nCkpt1 = 0xFFFFFFFF;
  u32 nCkpt2 = 0xFFFFFFFF;
  int bZero = 0;
  WalIndexHdr hdr;

  /* Obtain an exclusive lock on all byte in the locking range not already
  ** locked by the caller. The caller is guaranteed to have locked the
  ** WAL_WRITE_LOCK byte, and may have also locked the WAL_CKPT_LOCK byte.
  ** If successful, the same bytes that are locked here are unlocked before
  ** this function returns.
  */
  assert( pWal->ckptLock==1 || pWal->ckptLock==0 );
  assert( WAL_ALL_BUT_WRITE==WAL_WRITE_LOCK+1 );
  assert( WAL_CKPT_LOCK==WAL_ALL_BUT_WRITE );
  assert( pWal->writeLock );
  iLock = WAL_ALL_BUT_WRITE + pWal->ckptLock;
  rc = walLockExclusive(pWal, iLock, WAL_READ_LOCK(0)-iLock);
  if( rc ){
    return rc;
  }

  WALTRACE(("WAL%p: recovery begin...\n", pWal));

  /* Recover the *-wal file. If a valid version-1 header is recovered
  ** from it, do not open the *-wal2 file. Even if it exists.
  **
  ** Otherwise, if the *-wal2 file exists or if the "wal2" flag was 
  ** specified when sqlite3WalOpen() was called, open and recover
  ** the *-wal2 file. Except, if the *-wal file was zero bytes in size,
  ** truncate the *-wal2 to zero bytes in size.
  **
  ** After this block has run, if the *-wal2 file is open the system
  ** starts up in VERSION2 mode. In this case pWal->hdr contains the 
  ** wal-index header considering only *-wal2. Stack variable hdr
  ** contains the wal-index header considering only *-wal. The hash 
  ** tables are populated for both.  
  **
  ** Or, if the *-wal2 file is not open, start up in VERSION1 mode.
  ** pWal->hdr is already populated.
  */
  rc = walIndexRecoverOne(pWal, 0, &nCkpt1, &bZero);
  assert( pWal->hdr.iVersion==0 
      || pWal->hdr.iVersion==WAL_VERSION1 
      || pWal->hdr.iVersion==WAL_VERSION2 
  );
  if( rc==SQLITE_OK && bZero ){
    rc = walTruncateWal2(pWal);
  }
  if( rc==SQLITE_OK && pWal->hdr.iVersion!=WAL_VERSION1 ){
    int bOpen = 1;
    sqlite3_vfs *pVfs = pWal->pVfs;
    if( pWal->hdr.iVersion==0 && pWal->bWal2==0 ){
      rc = sqlite3OsAccess(pVfs, pWal->zWalName2, SQLITE_ACCESS_EXISTS, &bOpen);
    }
    if( rc==SQLITE_OK && bOpen ){
      rc = walOpenWal2(pWal);
      if( rc==SQLITE_OK ){
        hdr = pWal->hdr;
        rc = walIndexRecoverOne(pWal, 1, &nCkpt2, 0);
      }
    }
  }

  if( rc==SQLITE_OK ){
    volatile WalCkptInfo *pInfo;

    if( isOpen(pWal->apWalFd[1]) ){
      /* The case where *-wal2 may follow *-wal */
      if( nCkpt2<=0x0F && nCkpt2==nCkpt1+1 ){
        if( pWal->hdr.mxFrame
         && sqlite3Get4byte((u8*)(&pWal->hdr.aSalt[0]))==hdr.aFrameCksum[0]
         && sqlite3Get4byte((u8*)(&pWal->hdr.aSalt[1]))==hdr.aFrameCksum[1]
        ){
          walidxSetFile(&pWal->hdr, 1);
          walidxSetMxFrame(&pWal->hdr, 1, pWal->hdr.mxFrame);
          walidxSetMxFrame(&pWal->hdr, 0, hdr.mxFrame);
        }else{
          pWal->hdr = hdr;
        }
      }else

      /* When *-wal may follow *-wal2 */
      if( (nCkpt2==0x0F && nCkpt1==0) || (nCkpt2<0x0F && nCkpt2==nCkpt1-1) ){
        if( hdr.mxFrame
         && sqlite3Get4byte((u8*)(&hdr.aSalt[0]))==pWal->hdr.aFrameCksum[0]
         && sqlite3Get4byte((u8*)(&hdr.aSalt[1]))==pWal->hdr.aFrameCksum[1]
        ){
          SWAP(WalIndexHdr, pWal->hdr, hdr);
          walidxSetMxFrame(&pWal->hdr, 1, hdr.mxFrame);
        }else{
          walidxSetFile(&pWal->hdr, 1);
          walidxSetMxFrame(&pWal->hdr, 1, pWal->hdr.mxFrame);
          walidxSetMxFrame(&pWal->hdr, 0, 0);
        }
      }else

      /* Fallback */
      if( nCkpt1<=nCkpt2 ){
        pWal->hdr = hdr;
      }else{
        walidxSetFile(&pWal->hdr, 1);
        walidxSetMxFrame(&pWal->hdr, 1, pWal->hdr.mxFrame);
        walidxSetMxFrame(&pWal->hdr, 0, 0);
      }
      pWal->hdr.iVersion = WAL_VERSION2;
    }else{
      pWal->hdr.iVersion = WAL_VERSION1;
    }

    walIndexWriteHdr(pWal);

    /* Reset the checkpoint-header. This is safe because this thread is
    ** currently holding locks that exclude all other writers and
    ** checkpointers. Then set the values of read-mark slots 1 through N.
    */
    pInfo = walCkptInfo(pWal);
    memset((void*)pInfo, 0, sizeof(WalCkptInfo));
    if( 0==isWalMode2(pWal) ){
      int i;
      pInfo->nBackfillAttempted = pWal->hdr.mxFrame;
      pInfo->aReadMark[0] = 0;
      for(i=1; i<WAL_NREADER; i++){
        rc = walLockExclusive(pWal, WAL_READ_LOCK(i), 1);
        if( rc==SQLITE_OK ){
          if( i==1 && pWal->hdr.mxFrame ){
            pInfo->aReadMark[i] = pWal->hdr.mxFrame;
          }else{
            pInfo->aReadMark[i] = READMARK_NOT_USED;
          }
          walUnlockExclusive(pWal, WAL_READ_LOCK(i), 1);
        }else if( rc!=SQLITE_BUSY ){
          break;
        }
      }
    }

    /* If more than one frame was recovered from the log file, report an
    ** event via sqlite3_log(). This is to help with identifying performance
    ** problems caused by applications routinely shutting down without
    ** checkpointing the log file.  */
    if( pWal->hdr.nPage ){
      if( isWalMode2(pWal) ){
        sqlite3_log(SQLITE_NOTICE_RECOVER_WAL,
            "recovered (%d,%d) frames from WAL files %s[2] (wal2 mode)",
            walidxGetMxFrame(&pWal->hdr, 0), walidxGetMxFrame(&pWal->hdr, 1), 
            pWal->zWalName
        );
      }else{
        sqlite3_log(SQLITE_NOTICE_RECOVER_WAL,
            "recovered %d frames from WAL file %s",
            pWal->hdr.mxFrame, pWal->zWalName
        );
      }
    }
  }

  WALTRACE(("WAL%p: recovery %s\n", pWal, rc ? "failed" : "ok"));
  walUnlockExclusive(pWal, iLock, WAL_READ_LOCK(0)-iLock);
  return rc;
}

/*
** Close an open wal-index and wal files.
*/
static void walIndexClose(Wal *pWal, int isDelete){
  if( pWal->exclusiveMode==WAL_HEAPMEMORY_MODE || pWal->bShmUnreliable ){
    int i;
    for(i=0; i<pWal->nWiData; i++){
      sqlite3_free((void *)pWal->apWiData[i]);
      pWal->apWiData[i] = 0;
    }
  }
  if( pWal->exclusiveMode!=WAL_HEAPMEMORY_MODE ){
    sqlite3OsShmUnmap(pWal->pDbFd, isDelete);
  }
  sqlite3OsClose(pWal->apWalFd[0]);
  sqlite3OsClose(pWal->apWalFd[1]);
}

/*
** Open a connection to the WAL file zWalName. The database file must
** already be opened on connection pDbFd. The buffer that zWalName points
** to must remain valid for the lifetime of the returned Wal* handle.
**
** A SHARED lock should be held on the database file when this function
** is called. The purpose of this SHARED lock is to prevent any other
** client from unlinking the WAL or wal-index file. If another process
** were to do this just after this client opened one of these files, the
** system would be badly broken.
**
** If the log file is successfully opened, SQLITE_OK is returned and
** *ppWal is set to point to a new WAL handle. If an error occurs,
** an SQLite error code is returned and *ppWal is left unmodified.
*/
int sqlite3WalOpen(
  sqlite3_vfs *pVfs,              /* vfs module to open wal and wal-index */
  sqlite3_file *pDbFd,            /* The open database file */
  const char *zWalName,           /* Name of the WAL file */
  int bNoShm,                     /* True to run in heap-memory mode */
  i64 mxWalSize,                  /* Truncate WAL to this size on reset */
  int bWal2,                      /* True to open in wal2 mode */
  Wal **ppWal                     /* OUT: Allocated Wal handle */
){
  int rc;                         /* Return Code */
  Wal *pRet;                      /* Object to allocate and return */
  int flags;                      /* Flags passed to OsOpen() */
  int nByte;                      /* Bytes of space to allocate */

  assert( zWalName && zWalName[0] );
  assert( pDbFd );

  /* Verify the values of various constants.  Any changes to the values
  ** of these constants would result in an incompatible on-disk format
  ** for the -shm file.  Any change that causes one of these asserts to
  ** fail is a backward compatibility problem, even if the change otherwise
  ** works.
  **
  ** This table also serves as a helpful cross-reference when trying to
  ** interpret hex dumps of the -shm file.
  */
  assert(    48 ==  sizeof(WalIndexHdr)  );
  assert(    40 ==  sizeof(WalCkptInfo)  );
  assert(   120 ==  WALINDEX_LOCK_OFFSET );
  assert(   136 ==  WALINDEX_HDR_SIZE    );
  assert(  4096 ==  HASHTABLE_NPAGE      );
  assert(  4062 ==  HASHTABLE_NPAGE_ONE  );
  assert(  8192 ==  HASHTABLE_NSLOT      );
  assert(   383 ==  HASHTABLE_HASH_1     );
  assert( 32768 ==  WALINDEX_PGSZ        );
  assert(     8 ==  SQLITE_SHM_NLOCK     );
  assert(     5 ==  WAL_NREADER          );
  assert(    24 ==  WAL_FRAME_HDRSIZE    );
  assert(    32 ==  WAL_HDRSIZE          );
  assert(   120 ==  WALINDEX_LOCK_OFFSET + WAL_WRITE_LOCK   );
  assert(   121 ==  WALINDEX_LOCK_OFFSET + WAL_CKPT_LOCK    );
  assert(   122 ==  WALINDEX_LOCK_OFFSET + WAL_RECOVER_LOCK );
  assert(   123 ==  WALINDEX_LOCK_OFFSET + WAL_READ_LOCK(0) );
  assert(   124 ==  WALINDEX_LOCK_OFFSET + WAL_READ_LOCK(1) );
  assert(   125 ==  WALINDEX_LOCK_OFFSET + WAL_READ_LOCK(2) );
  assert(   126 ==  WALINDEX_LOCK_OFFSET + WAL_READ_LOCK(3) );
  assert(   127 ==  WALINDEX_LOCK_OFFSET + WAL_READ_LOCK(4) );

  /* In the amalgamation, the os_unix.c and os_win.c source files come before
  ** this source file.  Verify that the #defines of the locking byte offsets
  ** in os_unix.c and os_win.c agree with the WALINDEX_LOCK_OFFSET value.
  ** For that matter, if the lock offset ever changes from its initial design
  ** value of 120, we need to know that so there is an assert() to check it.
  */
#ifdef WIN_SHM_BASE
  assert( WIN_SHM_BASE==WALINDEX_LOCK_OFFSET );
#endif
#ifdef UNIX_SHM_BASE
  assert( UNIX_SHM_BASE==WALINDEX_LOCK_OFFSET );
#endif

  nByte = sizeof(Wal) + pVfs->szOsFile*2;

  /* Allocate an instance of struct Wal to return. */
  *ppWal = 0;
  pRet = (Wal*)sqlite3MallocZero(nByte);
  if( !pRet ){
    return SQLITE_NOMEM_BKPT;
  }

  pRet->pVfs = pVfs;
  pRet->apWalFd[0] = (sqlite3_file*)((char*)pRet+sizeof(Wal));
  pRet->apWalFd[1] = (sqlite3_file*)((char*)pRet+sizeof(Wal)+pVfs->szOsFile);
  pRet->pDbFd = pDbFd;
  pRet->readLock = WAL_LOCK_NONE;
  pRet->mxWalSize = mxWalSize;
  pRet->zWalName = zWalName;
  pRet->syncHeader = 1;
  pRet->padToSectorBoundary = 1;
  pRet->exclusiveMode = (bNoShm ? WAL_HEAPMEMORY_MODE: WAL_NORMAL_MODE);
  pRet->bWal2 = bWal2;
  pRet->zWalName2 = &zWalName[sqlite3Strlen30(zWalName)+1];

  /* Open a file handle on the first write-ahead log file. */
  flags = (SQLITE_OPEN_READWRITE|SQLITE_OPEN_CREATE|SQLITE_OPEN_WAL);
  rc = sqlite3OsOpen(pVfs, zWalName, pRet->apWalFd[0], flags, &flags);
  if( rc==SQLITE_OK && flags&SQLITE_OPEN_READONLY ){
    pRet->readOnly = WAL_RDONLY;
  }

  if( rc!=SQLITE_OK ){
    walIndexClose(pRet, 0);
    sqlite3_free(pRet);
  }else{
    int iDC = sqlite3OsDeviceCharacteristics(pDbFd);
    if( iDC & SQLITE_IOCAP_SEQUENTIAL ){ pRet->syncHeader = 0; }
    if( iDC & SQLITE_IOCAP_POWERSAFE_OVERWRITE ){
      pRet->padToSectorBoundary = 0;
    }
    *ppWal = pRet;
    WALTRACE(("WAL%d: opened\n", pRet));
  }
  return rc;
}

/*
** Change the size to which the WAL file is truncated on each reset.
*/
void sqlite3WalLimit(Wal *pWal, i64 iLimit){
  if( pWal ) pWal->mxWalSize = iLimit;
}

/*
** Find the smallest page number out of all pages held in the WAL that
** has not been returned by any prior invocation of this method on the
** same WalIterator object.   Write into *piFrame the frame index where
** that page was last written into the WAL.  Write into *piPage the page
** number.
**
** Return 0 on success.  If there are no pages in the WAL with a page
** number larger than *piPage, then return 1.
*/
static int walIteratorNext(
  WalIterator *p,               /* Iterator */
  u32 *piPage,                  /* OUT: The page number of the next page */
  u32 *piFrame                  /* OUT: Wal frame index of next page */
){
  u32 iMin;                     /* Result pgno must be greater than iMin */
  u32 iRet = 0xFFFFFFFF;        /* 0xffffffff is never a valid page number */
  int i;                        /* For looping through segments */

  iMin = p->iPrior;
  assert( iMin<0xffffffff );
  for(i=p->nSegment-1; i>=0; i--){
    struct WalSegment *pSegment = &p->aSegment[i];
    while( pSegment->iNext<pSegment->nEntry ){
      u32 iPg = pSegment->aPgno[pSegment->aIndex[pSegment->iNext]];
      if( iPg>iMin ){
        if( iPg<iRet ){
          iRet = iPg;
          *piFrame = pSegment->iZero + pSegment->aIndex[pSegment->iNext];
        }
        break;
      }
      pSegment->iNext++;
    }
  }

  *piPage = p->iPrior = iRet;
  return (iRet==0xFFFFFFFF);
}

/*
** This function merges two sorted lists into a single sorted list.
**
** aLeft[] and aRight[] are arrays of indices.  The sort key is
** aContent[aLeft[]] and aContent[aRight[]].  Upon entry, the following
** is guaranteed for all J<K:
**
**        aContent[aLeft[J]] < aContent[aLeft[K]]
**        aContent[aRight[J]] < aContent[aRight[K]]
**
** This routine overwrites aRight[] with a new (probably longer) sequence
** of indices such that the aRight[] contains every index that appears in
** either aLeft[] or the old aRight[] and such that the second condition
** above is still met.
**
** The aContent[aLeft[X]] values will be unique for all X.  And the
** aContent[aRight[X]] values will be unique too.  But there might be
** one or more combinations of X and Y such that
**
**      aLeft[X]!=aRight[Y]  &&  aContent[aLeft[X]] == aContent[aRight[Y]]
**
** When that happens, omit the aLeft[X] and use the aRight[Y] index.
*/
static void walMerge(
  const u32 *aContent,            /* Pages in wal - keys for the sort */
  ht_slot *aLeft,                 /* IN: Left hand input list */
  int nLeft,                      /* IN: Elements in array *paLeft */
  ht_slot **paRight,              /* IN/OUT: Right hand input list */
  int *pnRight,                   /* IN/OUT: Elements in *paRight */
  ht_slot *aTmp                   /* Temporary buffer */
){
  int iLeft = 0;                  /* Current index in aLeft */
  int iRight = 0;                 /* Current index in aRight */
  int iOut = 0;                   /* Current index in output buffer */
  int nRight = *pnRight;
  ht_slot *aRight = *paRight;

  assert( nLeft>0 && nRight>0 );
  while( iRight<nRight || iLeft<nLeft ){
    ht_slot logpage;
    Pgno dbpage;

    if( (iLeft<nLeft)
     && (iRight>=nRight || aContent[aLeft[iLeft]]<aContent[aRight[iRight]])
    ){
      logpage = aLeft[iLeft++];
    }else{
      logpage = aRight[iRight++];
    }
    dbpage = aContent[logpage];

    aTmp[iOut++] = logpage;
    if( iLeft<nLeft && aContent[aLeft[iLeft]]==dbpage ) iLeft++;

    assert( iLeft>=nLeft || aContent[aLeft[iLeft]]>dbpage );
    assert( iRight>=nRight || aContent[aRight[iRight]]>dbpage );
  }

  *paRight = aLeft;
  *pnRight = iOut;
  memcpy(aLeft, aTmp, sizeof(aTmp[0])*iOut);
}

/*
** Sort the elements in list aList using aContent[] as the sort key.
** Remove elements with duplicate keys, preferring to keep the
** larger aList[] values.
**
** The aList[] entries are indices into aContent[].  The values in
** aList[] are to be sorted so that for all J<K:
**
**      aContent[aList[J]] < aContent[aList[K]]
**
** For any X and Y such that
**
**      aContent[aList[X]] == aContent[aList[Y]]
**
** Keep the larger of the two values aList[X] and aList[Y] and discard
** the smaller.
*/
static void walMergesort(
  const u32 *aContent,            /* Pages in wal */
  ht_slot *aBuffer,               /* Buffer of at least *pnList items to use */
  ht_slot *aList,                 /* IN/OUT: List to sort */
  int *pnList                     /* IN/OUT: Number of elements in aList[] */
){
  struct Sublist {
    int nList;                    /* Number of elements in aList */
    ht_slot *aList;               /* Pointer to sub-list content */
  };

  const int nList = *pnList;      /* Size of input list */
  int nMerge = 0;                 /* Number of elements in list aMerge */
  ht_slot *aMerge = 0;            /* List to be merged */
  int iList;                      /* Index into input list */
  u32 iSub = 0;                   /* Index into aSub array */
  struct Sublist aSub[13];        /* Array of sub-lists */

  memset(aSub, 0, sizeof(aSub));
  assert( nList<=HASHTABLE_NPAGE && nList>0 );
  assert( HASHTABLE_NPAGE==(1<<(ArraySize(aSub)-1)) );

  for(iList=0; iList<nList; iList++){
    nMerge = 1;
    aMerge = &aList[iList];
    for(iSub=0; iList & (1<<iSub); iSub++){
      struct Sublist *p;
      assert( iSub<ArraySize(aSub) );
      p = &aSub[iSub];
      assert( p->aList && p->nList<=(1<<iSub) );
      assert( p->aList==&aList[iList&~((2<<iSub)-1)] );
      walMerge(aContent, p->aList, p->nList, &aMerge, &nMerge, aBuffer);
    }
    aSub[iSub].aList = aMerge;
    aSub[iSub].nList = nMerge;
  }

  for(iSub++; iSub<ArraySize(aSub); iSub++){
    if( nList & (1<<iSub) ){
      struct Sublist *p;
      assert( iSub<ArraySize(aSub) );
      p = &aSub[iSub];
      assert( p->nList<=(1<<iSub) );
      assert( p->aList==&aList[nList&~((2<<iSub)-1)] );
      walMerge(aContent, p->aList, p->nList, &aMerge, &nMerge, aBuffer);
    }
  }
  assert( aMerge==aList );
  *pnList = nMerge;

#ifdef SQLITE_DEBUG
  {
    int i;
    for(i=1; i<*pnList; i++){
      assert( aContent[aList[i]] > aContent[aList[i-1]] );
    }
  }
#endif
}

/*
** Free an iterator allocated by walIteratorInit().
*/
static void walIteratorFree(WalIterator *p){
  sqlite3_free(p);
}

/*
** Construct a WalInterator object that can be used to loop over all
** pages in wal file iWal following frame nBackfill in ascending order. Frames
** nBackfill or earlier may be included - excluding them is an optimization
** only. The caller must hold the checkpoint lock.
**
** On success, make *pp point to the newly allocated WalIterator object
** and return SQLITE_OK. Otherwise, return an error code. If this routine
** returns an error, the final value of *pp is undefined.
**
** The calling routine should invoke walIteratorFree() to destroy the
** WalIterator object when it has finished with it.
*/
static int walIteratorInit(
  Wal *pWal, 
  int iWal, 
  u32 nBackfill, 
  WalIterator **pp
){
  WalIterator *p;                 /* Return value */
  int nSegment;                   /* Number of segments to merge */
  u32 iLast;                      /* Last frame in log */
  sqlite3_int64 nByte;            /* Number of bytes to allocate */
  int i;                          /* Iterator variable */
  int iLastSeg;                   /* Last hash table to iterate though */
  ht_slot *aTmp;                  /* Temp space used by merge-sort */
  int rc = SQLITE_OK;             /* Return Code */
  int iMode = isWalMode2(pWal) ? 2 : 1;

  assert( isWalMode2(pWal) || iWal==0 );
  assert( 0==isWalMode2(pWal) || nBackfill==0 );

  /* This routine only runs while holding the checkpoint lock. And
  ** it only runs if there is actually content in the log (mxFrame>0).
  */
  iLast = walidxGetMxFrame(&pWal->hdr, iWal);
  assert( pWal->ckptLock && iLast>0 );

  if( iMode==2 ){
    iLastSeg = walFramePage2(iWal, iLast);
  }else{
    iLastSeg = walFramePage(iLast);
  }
  nSegment = 1 + (iLastSeg/iMode);

  /* Allocate space for the WalIterator object. */
  nByte = SZ_WALITERATOR(nSegment)
        + iLast*sizeof(ht_slot);
  p = (WalIterator *)sqlite3_malloc64(nByte
      + sizeof(ht_slot) * (iLast>HASHTABLE_NPAGE?HASHTABLE_NPAGE:iLast)
  );
  if( !p ){
    return SQLITE_NOMEM_BKPT;
  }
  memset(p, 0, nByte);
  p->nSegment = nSegment;
  aTmp = (ht_slot*)&(((u8*)p)[nByte]);
  SEH_FREE_ON_ERROR(0, p);
  i = iMode==2 ? iWal : walFramePage(nBackfill+1);
  for(; rc==SQLITE_OK && i<=iLastSeg; i+=iMode){
    WalHashLoc sLoc;

    rc = walHashGet(pWal, i, &sLoc);
    if( rc==SQLITE_OK ){
      int j;                      /* Counter variable */
      int nEntry;                 /* Number of entries in this segment */
      ht_slot *aIndex;            /* Sorted index for this segment */
      u32 iZero;

      if( iMode==2 ){
        walExternalDecode(sLoc.iZero+1, &iZero);
        iZero--;
        assert( iZero==0 || i>=2 );
      }else{
        iZero = sLoc.iZero;
      }

      if( i==iLastSeg ){
        nEntry = (int)(iLast - iZero);
      }else{
        nEntry = (int)((u32*)sLoc.aHash - (u32*)sLoc.aPgno);
      }
      aIndex = &((ht_slot *)&p->aSegment[p->nSegment])[iZero];
      iZero++;

      for(j=0; j<nEntry; j++){
        aIndex[j] = (ht_slot)j;
      }
      walMergesort((u32*)sLoc.aPgno, aTmp, aIndex, &nEntry);
      p->aSegment[i/iMode].iZero = iZero;
      p->aSegment[i/iMode].nEntry = nEntry;
      p->aSegment[i/iMode].aIndex = aIndex;
      p->aSegment[i/iMode].aPgno = (u32*)sLoc.aPgno;
    }
  }
  if( rc!=SQLITE_OK ){
    SEH_FREE_ON_ERROR(p, 0);
    walIteratorFree(p);
    p = 0;
  }
  *pp = p;
  return rc;
}

#ifdef SQLITE_ENABLE_SETLK_TIMEOUT


/*
** Attempt to enable blocking locks that block for nMs ms. Return 1 if 
** blocking locks are successfully enabled, or 0 otherwise.
*/
static int walEnableBlockingMs(Wal *pWal, int nMs){
  int rc = sqlite3OsFileControl(
      pWal->pDbFd, SQLITE_FCNTL_LOCK_TIMEOUT, (void*)&nMs
  );
  return (rc==SQLITE_OK);
}

/*
** Attempt to enable blocking locks. Blocking locks are enabled only if (a)
** they are supported by the VFS, and (b) the database handle is configured
** with a busy-timeout. Return 1 if blocking locks are successfully enabled,
** or 0 otherwise.
*/
static int walEnableBlocking(Wal *pWal){
  int res = 0;
  if( pWal->db ){
    int tmout = pWal->db->setlkTimeout;
    if( tmout ){
      res = walEnableBlockingMs(pWal, tmout);
    }
  }
  return res;
}

/*
** Disable blocking locks.
*/
static void walDisableBlocking(Wal *pWal){
  int tmout = 0;
  sqlite3OsFileControl(pWal->pDbFd, SQLITE_FCNTL_LOCK_TIMEOUT, (void*)&tmout);
}

/*
** If parameter bLock is true, attempt to enable blocking locks, take
** the WRITER lock, and then disable blocking locks. If blocking locks
** cannot be enabled, no attempt to obtain the WRITER lock is made. Return
** an SQLite error code if an error occurs, or SQLITE_OK otherwise. It is not
** an error if blocking locks can not be enabled.
**
** If the bLock parameter is false and the WRITER lock is held, release it.
*/
int sqlite3WalWriteLock(Wal *pWal, int bLock){
  int rc = SQLITE_OK;
  assert( pWal->readLock<0 || bLock==0 );
  if( bLock ){
    assert( pWal->db );
    if( walEnableBlocking(pWal) ){
      rc = walLockExclusive(pWal, WAL_WRITE_LOCK, 1);
      if( rc==SQLITE_OK ){
        pWal->writeLock = 1;
      }
      walDisableBlocking(pWal);
    }
  }else if( pWal->writeLock ){
    walUnlockExclusive(pWal, WAL_WRITE_LOCK, 1);
    pWal->writeLock = 0;
  }
  return rc;
}

/*
** Set the database handle used to determine if blocking locks are required.
*/
void sqlite3WalDb(Wal *pWal, sqlite3 *db){
  pWal->db = db;
}

#else
# define walEnableBlocking(x) 0
# define walDisableBlocking(x)
# define walEnableBlockingMs(pWal, ms) 0
# define sqlite3WalDb(pWal, db)
#endif   /* ifdef SQLITE_ENABLE_SETLK_TIMEOUT */


/*
** Attempt to obtain the exclusive WAL lock defined by parameters lockIdx and
** n. If the attempt fails and parameter xBusy is not NULL, then it is a
** busy-handler function. Invoke it and retry the lock until either the
** lock is successfully obtained or the busy-handler returns 0.
*/
static int walBusyLock(
  Wal *pWal,                      /* WAL connection */
  int (*xBusy)(void*),            /* Function to call when busy */
  void *pBusyArg,                 /* Context argument for xBusyHandler */
  int lockIdx,                    /* Offset of first byte to lock */
  int n                           /* Number of bytes to lock */
){
  int rc;
  do {
    rc = walLockExclusive(pWal, lockIdx, n);
  }while( xBusy && rc==SQLITE_BUSY && xBusy(pBusyArg) );
#ifdef SQLITE_ENABLE_SETLK_TIMEOUT
  if( rc==SQLITE_BUSY_TIMEOUT ){
    walDisableBlocking(pWal);
    rc = SQLITE_BUSY;
  }
#endif
  return rc;
}

/*
** The cache of the wal-index header must be valid to call this function.
** Return the page-size in bytes used by the database.
*/
static int walPagesize(Wal *pWal){
  return (pWal->hdr.szPage&0xfe00) + ((pWal->hdr.szPage&0x0001)<<16);
}

/*
** The following is guaranteed when this function is called:
**
**   a) the WRITER lock is held,
**   b) the entire log file has been checkpointed, and
**   c) any existing readers are reading exclusively from the database
**      file - there are no readers that may attempt to read a frame from
**      the log file.
**
** This function updates the shared-memory structures so that the next
** client to write to the database (which may be this one) does so by
** writing frames into the start of the log file.
**
** The value of parameter salt1 is used as the aSalt[1] value in the
** new wal-index header. It should be passed a pseudo-random value (i.e.
** one obtained from sqlite3_randomness()).
*/
static void walRestartHdr(Wal *pWal, u32 salt1){
  volatile WalCkptInfo *pInfo = walCkptInfo(pWal);
  int i;                          /* Loop counter */
  u32 *aSalt = pWal->hdr.aSalt;   /* Big-endian salt values */
  assert( isWalMode2(pWal)==0 );
  pWal->nCkpt++;
  pWal->hdr.mxFrame = 0;
  sqlite3Put4byte((u8*)&aSalt[0], 1 + sqlite3Get4byte((u8*)&aSalt[0]));
  memcpy(&pWal->hdr.aSalt[1], &salt1, 4);
  walIndexWriteHdr(pWal);
  AtomicStore(&pInfo->nBackfill, 0);
  pInfo->nBackfillAttempted = 0;
  pInfo->aReadMark[1] = 0;
  for(i=2; i<WAL_NREADER; i++) pInfo->aReadMark[i] = READMARK_NOT_USED;
  assert( pInfo->aReadMark[0]==0 );
}

/*
** This function is used in wal2 mode.
**
** This function is called when writer pWal is just about to start 
** writing out frames. Parameter iApp is the current wal file. The "other" wal
** file (wal file !iApp) has been fully checkpointed. This function returns
** SQLITE_OK if there are no readers preventing the writer from switching to
** the other wal file. Or SQLITE_BUSY if there are.
*/
static int wal2RestartOk(Wal *pWal, int iApp){
  /* The other wal file (wal file !iApp) can be overwritten if there
  ** are no readers reading from it - no "full" or "partial" locks.
  ** Technically speaking it is not possible for any reader to hold
  ** a "part" lock, as this would have prevented the file from being
  ** checkpointed. But checking anyway doesn't hurt. The following
  ** is equivalent to:
  **
  **   if( iApp==0 ) eLock = WAL_LOCK_PART1_FULL2;
  **   if( iApp==1 ) eLock = WAL_LOCK_PART1;
  */
  int eLock = 1 + (iApp==0);

  assert( WAL_LOCK_PART1==1 );
  assert( WAL_LOCK_PART1_FULL2==2 );
  assert( WAL_LOCK_PART2_FULL1==3 );
  assert( WAL_LOCK_PART2==4 );

  assert( iApp!=0 || eLock==WAL_LOCK_PART1_FULL2 );
  assert( iApp!=1 || eLock==WAL_LOCK_PART1 );

  return walLockExclusive(pWal, WAL_READ_LOCK(eLock), 3);
}
static void wal2RestartFinished(Wal *pWal, int iApp){
  walUnlockExclusive(pWal, WAL_READ_LOCK(1 + (iApp==0)), 3);
}

/*
** This function is used in wal2 mode.
**
** This function is called when a checkpointer wishes to checkpoint wal
** file iCkpt. It takes the required lock and, if successful, returns
** SQLITE_OK. Otherwise, an SQLite error code (e.g. SQLITE_BUSY). If this
** function returns SQLITE_OK, it is the responsibility of the caller
** to invoke wal2CheckpointFinished() to release the lock.
*/
static int wal2CheckpointOk(Wal *pWal, int iCkpt){
  int eLock = 1 + (iCkpt*2);

  assert( WAL_LOCK_PART1==1 );
  assert( WAL_LOCK_PART1_FULL2==2 );
  assert( WAL_LOCK_PART2_FULL1==3 );
  assert( WAL_LOCK_PART2==4 );

  assert( iCkpt!=0 || eLock==WAL_LOCK_PART1 );
  assert( iCkpt!=1 || eLock==WAL_LOCK_PART2_FULL1 );

  return walLockExclusive(pWal, WAL_READ_LOCK(eLock), 2);
}
static void wal2CheckpointFinished(Wal *pWal, int iCkpt){
  walUnlockExclusive(pWal, WAL_READ_LOCK(1 + (iCkpt*2)), 2);
}

/*
** Copy as much content as we can from the WAL back into the database file
** in response to an sqlite3_wal_checkpoint() request or the equivalent.
**
** The amount of information copies from WAL to database might be limited
** by active readers.  This routine will never overwrite a database page
** that a concurrent reader might be using.
**
** All I/O barrier operations (a.k.a fsyncs) occur in this routine when
** SQLite is in WAL-mode in synchronous=NORMAL.  That means that if
** checkpoints are always run by a background thread or background
** process, foreground threads will never block on a lengthy fsync call.
**
** Fsync is called on the WAL before writing content out of the WAL and
** into the database.  This ensures that if the new content is persistent
** in the WAL and can be recovered following a power-loss or hard reset.
**
** Fsync is also called on the database file if (and only if) the entire
** WAL content is copied into the database file.  This second fsync makes
** it safe to delete the WAL since the new content will persist in the
** database file.
**
** This routine uses and updates the nBackfill field of the wal-index header.
** This is the only routine that will increase the value of nBackfill.
** (A WAL reset or recovery will revert nBackfill to zero, but not increase
** its value.)
**
** The caller must be holding sufficient locks to ensure that no other
** checkpoint is running (in any other thread or process) at the same
** time.
*/
static int walCheckpoint(
  Wal *pWal,                      /* Wal connection */
  sqlite3 *db,                    /* Check for interrupts on this handle */
  int eMode,                      /* One of PASSIVE, FULL or RESTART */
  int (*xBusy)(void*),            /* Function to call when busy */
  void *pBusyArg,                 /* Context argument for xBusyHandler */
  int sync_flags,                 /* Flags for OsSync() (or 0) */
  u8 *zBuf                        /* Temporary buffer to use */
){
  int rc = SQLITE_OK;             /* Return code */
  int szPage;                     /* Database page-size */
  WalIterator *pIter = 0;         /* Wal iterator context */
  u32 iDbpage = 0;                /* Next database page to write */
  u32 iFrame = 0;                 /* Wal frame containing data for iDbpage */
  u32 mxSafeFrame;                /* Max frame that can be backfilled */
  u32 mxPage;                     /* Max database page to write */
  int i;                          /* Loop counter */
  volatile WalCkptInfo *pInfo;    /* The checkpoint status information */
  int bWal2 = isWalMode2(pWal);   /* True for wal2 connections */
  int iCkpt = bWal2 ? !walidxGetFile(&pWal->hdr) : 0;

  mxSafeFrame = walidxGetMxFrame(&pWal->hdr, iCkpt);
  szPage = walPagesize(pWal);
  testcase( szPage<=32768 );
  testcase( szPage>=65536 );
  pInfo = walCkptInfo(pWal);
  if( (bWal2==1 && pInfo->nBackfill==0 && mxSafeFrame) 
   || (bWal2==0 && pInfo->nBackfill<mxSafeFrame)
  ){
    sqlite3_file *pWalFd = pWal->apWalFd[iCkpt];
    mxPage = pWal->hdr.nPage;

    /* If this is a wal2 system, check for a reader holding a lock 
    ** preventing this checkpoint operation. If one is found, return
    ** early.  */
    if( bWal2 ){
      rc = wal2CheckpointOk(pWal, iCkpt);
      if( rc!=SQLITE_OK ) return rc;
    }

    /* EVIDENCE-OF: R-62920-47450 The busy-handler callback is never invoked
    ** in the SQLITE_CHECKPOINT_PASSIVE mode. */
    assert( eMode!=SQLITE_CHECKPOINT_PASSIVE || xBusy==0 );

    /* If this is a wal system (not wal2), compute in mxSafeFrame the index 
    ** of the last frame of the WAL that is safe to write into the database.
    ** Frames beyond mxSafeFrame might overwrite database pages that are in 
    ** use by active readers and thus cannot be backfilled from the WAL.
    */
    if( bWal2==0 ){
      mxSafeFrame = pWal->hdr.mxFrame;
      mxPage = pWal->hdr.nPage;
      for(i=1; i<WAL_NREADER; i++){
        u32 y = AtomicLoad(pInfo->aReadMark+i); SEH_INJECT_FAULT;
        if( mxSafeFrame>y ){
          assert( y<=pWal->hdr.mxFrame );
          rc = walBusyLock(pWal, xBusy, pBusyArg, WAL_READ_LOCK(i), 1);
          if( rc==SQLITE_OK ){
            u32 iMark = (i==1 ? mxSafeFrame : READMARK_NOT_USED);
            AtomicStore(pInfo->aReadMark+i, iMark); SEH_INJECT_FAULT;
            walUnlockExclusive(pWal, WAL_READ_LOCK(i), 1);
          }else if( rc==SQLITE_BUSY ){
            mxSafeFrame = y;
            xBusy = 0;
          }else{
            goto walcheckpoint_out;
          }
        }
      }
    }

    /* Allocate the iterator */
    if( bWal2 || pInfo->nBackfill<mxSafeFrame ){
      assert( bWal2==0 || pInfo->nBackfill==0 );
      rc = walIteratorInit(pWal, iCkpt, pInfo->nBackfill, &pIter);
      assert( rc==SQLITE_OK || pIter==0 );
    }

    if( pIter && (bWal2 
     || (rc = walBusyLock(pWal, xBusy, pBusyArg,WAL_READ_LOCK(0),1))==SQLITE_OK
    )){
      u32 nBackfill = pInfo->nBackfill;

      assert( bWal2==0 || nBackfill==0 );
      pInfo->nBackfillAttempted = mxSafeFrame; SEH_INJECT_FAULT;

      /* Sync the wal file being checkpointed to disk */
      rc = sqlite3OsSync(pWalFd, CKPT_SYNC_FLAGS(sync_flags));

      /* If the database may grow as a result of this checkpoint, hint
      ** about the eventual size of the db file to the VFS layer.  */
      if( rc==SQLITE_OK ){
        i64 nReq = ((i64)mxPage * szPage);
        i64 nSize;                    /* Current size of database file */
        sqlite3OsFileControl(pWal->pDbFd, SQLITE_FCNTL_CKPT_START, 0);
        rc = sqlite3OsFileSize(pWal->pDbFd, &nSize);
        if( rc==SQLITE_OK && nSize<nReq ){
          i64 mx = pWal->hdr.mxFrame + (bWal2?walidxGetMxFrame(&pWal->hdr,1):0);
          if( (nSize+65536+mx*szPage)<nReq ){
            /* If the size of the final database is larger than the current
            ** database plus the amount of data in the wal file, plus the
            ** maximum size of the pending-byte page (65536 bytes), then
            ** must be corruption somewhere.  Or in the case of wal2 mode,
            ** plus the amount of data in both wal files. */
            rc = SQLITE_CORRUPT_BKPT;
          }else{
            sqlite3OsFileControlHint(pWal->pDbFd, SQLITE_FCNTL_SIZE_HINT,&nReq);
          }
        }
      }

      /* Iterate through the contents of the WAL, copying data to the db file */
      while( rc==SQLITE_OK && 0==walIteratorNext(pIter, &iDbpage, &iFrame) ){
        i64 iOffset;

        assert( bWal2==1 || walFramePgno(pWal, iFrame)==iDbpage );
        assert( bWal2==0 || walFramePgno2(pWal, iCkpt, iFrame)==iDbpage );

        SEH_INJECT_FAULT;
        if( AtomicLoad(&db->u1.isInterrupted) ){
          rc = db->mallocFailed ? SQLITE_NOMEM_BKPT : SQLITE_INTERRUPT;
          break;
        }
        if( iFrame<=nBackfill || iFrame>mxSafeFrame || iDbpage>mxPage ){
          assert( bWal2==0 || iDbpage>mxPage );
          continue;
        }
        iOffset = walFrameOffset(iFrame, szPage) + WAL_FRAME_HDRSIZE;
        WALTRACE(("WAL%p: checkpoint frame %d of wal %d to db page %d\n",
              pWal, (int)iFrame, iCkpt, (int)iDbpage
        ));
        /* testcase( IS_BIG_INT(iOffset) ); // requires a 4GiB WAL file */
        rc = sqlite3OsRead(pWalFd, zBuf, szPage, iOffset);
        if( rc!=SQLITE_OK ) break;
        iOffset = (iDbpage-1)*(i64)szPage;
        testcase( IS_BIG_INT(iOffset) );
        rc = sqlite3OsWrite(pWal->pDbFd, zBuf, szPage, iOffset);
        if( rc!=SQLITE_OK ) break;
      }
      sqlite3OsFileControl(pWal->pDbFd, SQLITE_FCNTL_CKPT_DONE, 0);

      /* If work was actually accomplished, truncate the db file, sync the wal
      ** file and set WalCkptInfo.nBackfill to indicate so. */
      if( rc==SQLITE_OK && (bWal2 || mxSafeFrame==walIndexHdr(pWal)->mxFrame) ){
        if( !bWal2 ){
          i64 szDb = pWal->hdr.nPage*(i64)szPage;
          testcase( IS_BIG_INT(szDb) );
          rc = sqlite3OsTruncate(pWal->pDbFd, szDb);
        }
        if( rc==SQLITE_OK ){
          rc = sqlite3OsSync(pWal->pDbFd, CKPT_SYNC_FLAGS(sync_flags));
        }
      }
      if( rc==SQLITE_OK ){
        AtomicStore(&pInfo->nBackfill, (bWal2 ? 1 : mxSafeFrame));
        SEH_INJECT_FAULT;
      }

      /* Release the reader lock held while backfilling */
      if( bWal2==0 ){
        walUnlockExclusive(pWal, WAL_READ_LOCK(0), 1);
      }
    }

    if( rc==SQLITE_BUSY ){
      /* Reset the return code so as not to report a checkpoint failure
      ** just because there are active readers.  */
      rc = SQLITE_OK;
    }
    if( bWal2 ) wal2CheckpointFinished(pWal, iCkpt);
  }

  /* If this is an SQLITE_CHECKPOINT_RESTART or TRUNCATE operation, and the
  ** entire wal file has been copied into the database file, then block
  ** until all readers have finished using the wal file. This ensures that
  ** the next process to write to the database restarts the wal file.
  */
  if( bWal2==0 && rc==SQLITE_OK && eMode!=SQLITE_CHECKPOINT_PASSIVE ){
    assert( pWal->writeLock );
    SEH_INJECT_FAULT;
    if( pInfo->nBackfill<pWal->hdr.mxFrame ){
      rc = SQLITE_BUSY;
    }else if( eMode>=SQLITE_CHECKPOINT_RESTART ){
      u32 salt1;
      sqlite3_randomness(4, &salt1);
      assert( pInfo->nBackfill==pWal->hdr.mxFrame );
      rc = walBusyLock(pWal, xBusy, pBusyArg, WAL_READ_LOCK(1), WAL_NREADER-1);
      if( rc==SQLITE_OK ){
        if( eMode==SQLITE_CHECKPOINT_TRUNCATE ){
          /* IMPLEMENTATION-OF: R-44699-57140 This mode works the same way as
          ** SQLITE_CHECKPOINT_RESTART with the addition that it also
          ** truncates the log file to zero bytes just prior to a
          ** successful return.
          **
          ** In theory, it might be safe to do this without updating the
          ** wal-index header in shared memory, as all subsequent reader or
          ** writer clients should see that the entire log file has been
          ** checkpointed and behave accordingly. This seems unsafe though,
          ** as it would leave the system in a state where the contents of
          ** the wal-index header do not match the contents of the
          ** file-system. To avoid this, update the wal-index header to
          ** indicate that the log file contains zero valid frames.  */
          walRestartHdr(pWal, salt1);
          rc = sqlite3OsTruncate(pWal->apWalFd[0], 0);
        }
        walUnlockExclusive(pWal, WAL_READ_LOCK(1), WAL_NREADER-1);
      }
    }
  }

 walcheckpoint_out:
  SEH_FREE_ON_ERROR(pIter, 0);
  walIteratorFree(pIter);
  return rc;
}

/*
** If the WAL file is currently larger than nMax bytes in size, truncate
** it to exactly nMax bytes. If an error occurs while doing so, ignore it.
*/
static void walLimitSize(Wal *pWal, i64 nMax){
  if( isWalMode2(pWal)==0 ){
    i64 sz;
    int rx;
    sqlite3BeginBenignMalloc();
    rx = sqlite3OsFileSize(pWal->apWalFd[0], &sz);
    if( rx==SQLITE_OK && (sz > nMax ) ){
      rx = sqlite3OsTruncate(pWal->apWalFd[0], nMax);
    }
    sqlite3EndBenignMalloc();
    if( rx ){
      sqlite3_log(rx, "cannot limit WAL size: %s", pWal->zWalName);
    }
  }
}

#ifdef SQLITE_USE_SEH
/*
** This is the "standard" exception handler used in a few places to handle 
** an exception thrown by reading from the *-shm mapping after it has become
** invalid in SQLITE_USE_SEH builds. It is used as follows:
**
**   SEH_TRY { ... }
**   SEH_EXCEPT( rc = walHandleException(pWal); )
**
** This function does three things:
**
**   1) Determines the locks that should be held, based on the contents of
**      the Wal.readLock, Wal.writeLock and Wal.ckptLock variables. All other
**      held locks are assumed to be transient locks that would have been
**      released had the exception not been thrown and are dropped.
**
**   2) Frees the pointer at Wal.pFree, if any, using sqlite3_free().
**
**   3) Set pWal->apWiData[pWal->iWiPg] to pWal->pWiValue if not NULL
**
**   4) Returns SQLITE_IOERR.
*/
static int walHandleException(Wal *pWal){
  if( pWal->exclusiveMode==0 ){
    static const int S = 1;
    static const int E = (1<<SQLITE_SHM_NLOCK);
    int ii;
    u32 mUnlock;
    if( pWal->writeLock==2 ) pWal->writeLock = 0;
    mUnlock = pWal->lockMask & ~(
        (pWal->readLock<0 ? 0 : (S << WAL_READ_LOCK(pWal->readLock)))
        | (pWal->writeLock ? (E << WAL_WRITE_LOCK) : 0)
        | (pWal->ckptLock ? (E << WAL_CKPT_LOCK) : 0)
        );
    for(ii=0; ii<SQLITE_SHM_NLOCK; ii++){
      if( (S<<ii) & mUnlock ) walUnlockShared(pWal, ii);
      if( (E<<ii) & mUnlock ) walUnlockExclusive(pWal, ii, 1);
    }
  }
  sqlite3_free(pWal->pFree);
  pWal->pFree = 0;
  if( pWal->pWiValue ){
    pWal->apWiData[pWal->iWiPg] = pWal->pWiValue;
    pWal->pWiValue = 0;
  }
  return SQLITE_IOERR_IN_PAGE;
}

/*
** Assert that the Wal.lockMask mask, which indicates the locks held
** by the connection, is consistent with the Wal.readLock, Wal.writeLock
** and Wal.ckptLock variables. To be used as:
**
**   assert( walAssertLockmask(pWal) );
*/
static int walAssertLockmask(Wal *pWal){
  if( pWal->exclusiveMode==0 ){
    static const int S = 1;
    static const int E = (1<<SQLITE_SHM_NLOCK);
    u32 mExpect = (
        (pWal->readLock<0 ? 0 : (S << WAL_READ_LOCK(pWal->readLock)))
      | (pWal->writeLock ? (E << WAL_WRITE_LOCK) : 0)
      | (pWal->ckptLock ? (E << WAL_CKPT_LOCK) : 0)
#ifdef SQLITE_ENABLE_SNAPSHOT
      | (pWal->pSnapshot ? (pWal->lockMask & (1 << WAL_CKPT_LOCK)) : 0)
#endif
    );
    assert( mExpect==pWal->lockMask );
  }
  return 1;
}

/*
** Return and zero the "system error" field set when an 
** EXCEPTION_IN_PAGE_ERROR exception is caught.
*/
int sqlite3WalSystemErrno(Wal *pWal){
  int iRet = 0;
  if( pWal ){
    iRet = pWal->iSysErrno;
    pWal->iSysErrno = 0;
  }
  return iRet;
}

#else
# define walAssertLockmask(x) 1
#endif /* ifdef SQLITE_USE_SEH */

/*
** Close a connection to a log file.
*/
int sqlite3WalClose(
  Wal *pWal,                      /* Wal to close */
  sqlite3 *db,                    /* For interrupt flag */
  int sync_flags,                 /* Flags to pass to OsSync() (or 0) */
  int nBuf,
  u8 *zBuf                        /* Buffer of at least nBuf bytes */
){
  int rc = SQLITE_OK;
  if( pWal ){
    int isDelete = 0;             /* True to unlink wal and wal-index files */

    assert( walAssertLockmask(pWal) );
    pWal->bClosing = 1;

    /* If an EXCLUSIVE lock can be obtained on the database file (using the
    ** ordinary, rollback-mode locking methods, this guarantees that the
    ** connection associated with this log file is the only connection to
    ** the database. In this case checkpoint the database and unlink both
    ** the wal and wal-index files.
    **
    ** The EXCLUSIVE lock is not released before returning.
    */
    if( zBuf!=0
     && SQLITE_OK==(rc = sqlite3OsLock(pWal->pDbFd, SQLITE_LOCK_EXCLUSIVE))
    ){
      int i;
      if( pWal->exclusiveMode==WAL_NORMAL_MODE ){
        pWal->exclusiveMode = WAL_EXCLUSIVE_MODE;
      }
      for(i=0; rc==SQLITE_OK && i<2; i++){
        rc = sqlite3WalCheckpoint(pWal, db, 
            SQLITE_CHECKPOINT_PASSIVE, 0, 0, sync_flags, nBuf, zBuf, 0, 0
        );
        if( rc==SQLITE_OK ){
          int bPersist = -1;
          sqlite3OsFileControlHint(
              pWal->pDbFd, SQLITE_FCNTL_PERSIST_WAL, &bPersist
          );
          if( bPersist!=1 ){
            /* Try to delete the WAL file if the checkpoint completed and
            ** fsyned (rc==SQLITE_OK) and if we are not in persistent-wal
            ** mode (!bPersist) */
            isDelete = 1;
          }else if( pWal->mxWalSize>=0 ){
            /* Try to truncate the WAL file to zero bytes if the checkpoint
            ** completed and fsynced (rc==SQLITE_OK) and we are in persistent
            ** WAL mode (bPersist) and if the PRAGMA journal_size_limit is a
            ** non-negative value (pWal->mxWalSize>=0).  Note that we truncate
            ** to zero bytes as truncating to the journal_size_limit might
            ** leave a corrupt WAL file on disk. */
            walLimitSize(pWal, 0);
          }
        }

        if( isWalMode2(pWal)==0 ) break;

        SEH_TRY {
          walCkptInfo(pWal)->nBackfill = 0;
          walidxSetFile(&pWal->hdr, !walidxGetFile(&pWal->hdr));
          pWal->writeLock = 1;
          walIndexWriteHdr(pWal);
          pWal->writeLock = 0;
        } 
        SEH_EXCEPT( rc = SQLITE_IOERR_IN_PAGE; )
      }
    }

    walIndexClose(pWal, isDelete);
    if( isDelete ){
      sqlite3BeginBenignMalloc();
      sqlite3OsDelete(pWal->pVfs, pWal->zWalName, 0);
      sqlite3OsDelete(pWal->pVfs, pWal->zWalName2, 0);
      sqlite3EndBenignMalloc();
    }
    WALTRACE(("WAL%p: closed\n", pWal));
    sqlite3_free((void *)pWal->apWiData);
    sqlite3_free(pWal);
  }
  return rc;
}

/*
** Try to read the wal-index header.  Return 0 on success and 1 if
** there is a problem.
**
** The wal-index is in shared memory.  Another thread or process might
** be writing the header at the same time this procedure is trying to
** read it, which might result in inconsistency.  A dirty read is detected
** by verifying that both copies of the header are the same and also by
** a checksum on the header.
**
** If and only if the read is consistent and the header is different from
** pWal->hdr, then pWal->hdr is updated to the content of the new header
** and *pChanged is set to 1.
**
** If the checksum cannot be verified return non-zero. If the header
** is read successfully and the checksum verified, return zero.
*/
static SQLITE_NO_TSAN int walIndexTryHdr(Wal *pWal, int *pChanged){
  u32 aCksum[2];                  /* Checksum on the header content */
  WalIndexHdr h1, h2;             /* Two copies of the header content */
  WalIndexHdr volatile *aHdr;     /* Header in shared memory */

  /* The first page of the wal-index must be mapped at this point. */
  assert( pWal->nWiData>0 && pWal->apWiData[0] );

  /* Read the header. This might happen concurrently with a write to the
  ** same area of shared memory on a different CPU in a SMP,
  ** meaning it is possible that an inconsistent snapshot is read
  ** from the file. If this happens, return non-zero.
  **
  ** tag-20200519-1:
  ** There are two copies of the header at the beginning of the wal-index.
  ** When reading, read [0] first then [1].  Writes are in the reverse order.
  ** Memory barriers are used to prevent the compiler or the hardware from
  ** reordering the reads and writes.  TSAN and similar tools can sometimes
  ** give false-positive warnings about these accesses because the tools do not
  ** account for the double-read and the memory barrier. The use of mutexes
  ** here would be problematic as the memory being accessed is potentially
  ** shared among multiple processes and not all mutex implementations work
  ** reliably in that environment.
  */
  aHdr = walIndexHdr(pWal);
  memcpy(&h1, (void *)&aHdr[0], sizeof(h1)); /* Possible TSAN false-positive */
  walShmBarrier(pWal);
  memcpy(&h2, (void *)&aHdr[1], sizeof(h2));

  if( memcmp(&h1, &h2, sizeof(h1))!=0 ){
    return 1;   /* Dirty read */
  }
  if( h1.isInit==0 ){
    return 1;   /* Malformed header - probably all zeros */
  }
  walChecksumBytes(1, (u8*)&h1, sizeof(h1)-sizeof(h1.aCksum), 0, aCksum);
  if( aCksum[0]!=h1.aCksum[0] || aCksum[1]!=h1.aCksum[1] ){
    return 1;   /* Checksum does not match */
  }

  if( memcmp(&pWal->hdr, &h1, sizeof(WalIndexHdr)) ){
    *pChanged = 1;
    memcpy(&pWal->hdr, &h1, sizeof(WalIndexHdr));
    pWal->szPage = (pWal->hdr.szPage&0xfe00) + ((pWal->hdr.szPage&0x0001)<<16);
    testcase( pWal->szPage<=32768 );
    testcase( pWal->szPage>=65536 );
  }

  /* The header was successfully read. Return zero. */
  return 0;
}

/*
** This is the value that walTryBeginRead returns when it needs to
** be retried.
*/
#define WAL_RETRY  (-1)

/*
** Read the wal-index header from the wal-index and into pWal->hdr.
** If the wal-header appears to be corrupt, try to reconstruct the
** wal-index from the WAL before returning.
**
** Set *pChanged to 1 if the wal-index header value in pWal->hdr is
** changed by this operation.  If pWal->hdr is unchanged, set *pChanged
** to 0.
**
** If the wal-index header is successfully read, return SQLITE_OK.
** Otherwise an SQLite error code.
*/
static int walIndexReadHdr(Wal *pWal, int *pChanged){
  int rc;                         /* Return code */
  int badHdr;                     /* True if a header read failed */
  volatile u32 *page0;            /* Chunk of wal-index containing header */

  /* Ensure that page 0 of the wal-index (the page that contains the
  ** wal-index header) is mapped. Return early if an error occurs here.
  */
  assert( pChanged );
  rc = walIndexPage(pWal, 0, &page0);
  if( rc!=SQLITE_OK ){
    assert( rc!=SQLITE_READONLY ); /* READONLY changed to OK in walIndexPage */
    if( rc==SQLITE_READONLY_CANTINIT ){
      /* The SQLITE_READONLY_CANTINIT return means that the shared-memory
      ** was openable but is not writable, and this thread is unable to
      ** confirm that another write-capable connection has the shared-memory
      ** open, and hence the content of the shared-memory is unreliable,
      ** since the shared-memory might be inconsistent with the WAL file
      ** and there is no writer on hand to fix it. */
      assert( page0==0 );
      assert( pWal->writeLock==0 );
      assert( pWal->readOnly & WAL_SHM_RDONLY );
      pWal->bShmUnreliable = 1;
      pWal->exclusiveMode = WAL_HEAPMEMORY_MODE;
      *pChanged = 1;
    }else{
      return rc; /* Any other non-OK return is just an error */
    }
  }else{
    /* page0 can be NULL if the SHM is zero bytes in size and pWal->writeLock
    ** is zero, which prevents the SHM from growing */
    testcase( page0!=0 );
  }
  assert( page0!=0 || pWal->writeLock==0 );

  /* If the first page of the wal-index has been mapped, try to read the
  ** wal-index header immediately, without holding any lock. This usually
  ** works, but may fail if the wal-index header is corrupt or currently
  ** being modified by another thread or process.
  */
  badHdr = (page0 ? walIndexTryHdr(pWal, pChanged) : 1);

  /* If the first attempt failed, it might have been due to a race
  ** with a writer.  So get a WRITE lock and try again.
  */
  if( badHdr ){
    if( pWal->bShmUnreliable==0 && (pWal->readOnly & WAL_SHM_RDONLY) ){
      if( SQLITE_OK==(rc = walLockShared(pWal, WAL_WRITE_LOCK)) ){
        walUnlockShared(pWal, WAL_WRITE_LOCK);
        rc = SQLITE_READONLY_RECOVERY;
      }
    }else{
      int bWriteLock = pWal->writeLock;
      if( bWriteLock 
       || SQLITE_OK==(rc = walLockExclusive(pWal, WAL_WRITE_LOCK, 1)) 
      ){
        /* If the write-lock was just obtained, set writeLock to 2 instead of
        ** the usual 1. This causes walIndexPage() to behave as if the 
        ** write-lock were held (so that it allocates new pages as required),
        ** and walHandleException() to unlock the write-lock if a SEH exception
        ** is thrown.  */
        if( !bWriteLock ) pWal->writeLock = 2;
        if( SQLITE_OK==(rc = walIndexPage(pWal, 0, &page0)) ){
          badHdr = walIndexTryHdr(pWal, pChanged);
          if( badHdr ){
            /* If the wal-index header is still malformed even while holding
            ** a WRITE lock, it can only mean that the header is corrupted and
            ** needs to be reconstructed.  So run recovery to do exactly that.
            ** Disable blocking locks first.  */
            walDisableBlocking(pWal);
            rc = walIndexRecover(pWal);
            *pChanged = 1;
          }
        }
        if( bWriteLock==0 ){
          pWal->writeLock = 0;
          walUnlockExclusive(pWal, WAL_WRITE_LOCK, 1);
        }
      }
    }
  }

  /* If the header is read successfully, check the version number to make
  ** sure the wal-index was not constructed with some future format that
  ** this version of SQLite cannot understand.
  */
  if( badHdr==0 
   && pWal->hdr.iVersion!=WAL_VERSION1 && pWal->hdr.iVersion!=WAL_VERSION2
  ){
    rc = SQLITE_CANTOPEN_BKPT;
  }
  if( pWal->bShmUnreliable ){
    if( rc!=SQLITE_OK ){
      walIndexClose(pWal, 0);
      pWal->bShmUnreliable = 0;
      assert( pWal->nWiData>0 && pWal->apWiData[0]==0 );
      /* walIndexRecover() might have returned SHORT_READ if a concurrent
      ** writer truncated the WAL out from under it.  If that happens, it
      ** indicates that a writer has fixed the SHM file for us, so retry */
      if( rc==SQLITE_IOERR_SHORT_READ ) rc = WAL_RETRY;
    }
    pWal->exclusiveMode = WAL_NORMAL_MODE;
  }

  return rc;
}

/*
** Open a transaction in a connection where the shared-memory is read-only
** and where we cannot verify that there is a separate write-capable connection
** on hand to keep the shared-memory up-to-date with the WAL file.
**
** This can happen, for example, when the shared-memory is implemented by
** memory-mapping a *-shm file, where a prior writer has shut down and
** left the *-shm file on disk, and now the present connection is trying
** to use that database but lacks write permission on the *-shm file.
** Other scenarios are also possible, depending on the VFS implementation.
**
** Precondition:
**
**    The *-wal file has been read and an appropriate wal-index has been
**    constructed in pWal->apWiData[] using heap memory instead of shared
**    memory.
**
** If this function returns SQLITE_OK, then the read transaction has
** been successfully opened. In this case output variable (*pChanged)
** is set to true before returning if the caller should discard the
** contents of the page cache before proceeding. Or, if it returns
** WAL_RETRY, then the heap memory wal-index has been discarded and
** the caller should retry opening the read transaction from the
** beginning (including attempting to map the *-shm file).
**
** If an error occurs, an SQLite error code is returned.
*/
static int walBeginShmUnreliable(Wal *pWal, int *pChanged){
  i64 szWal;                      /* Size of wal file on disk in bytes */
  i64 iOffset;                    /* Current offset when reading wal file */
  u8 aBuf[WAL_HDRSIZE];           /* Buffer to load WAL header into */
  u8 *aFrame = 0;                 /* Malloc'd buffer to load entire frame */
  int szFrame;                    /* Number of bytes in buffer aFrame[] */
  u8 *aData;                      /* Pointer to data part of aFrame buffer */
  volatile void *pDummy;          /* Dummy argument for xShmMap */
  int rc;                         /* Return code */
  u32 aSaveCksum[2];              /* Saved copy of pWal->hdr.aFrameCksum */

  assert( pWal->bShmUnreliable );
  assert( pWal->readOnly & WAL_SHM_RDONLY );
  assert( pWal->nWiData>0 && pWal->apWiData[0] );

  /* Take WAL_READ_LOCK(0). This has the effect of preventing any
  ** writers from running a checkpoint, but does not stop them
  ** from running recovery.  */
  rc = walLockShared(pWal, WAL_READ_LOCK(0));
  if( rc!=SQLITE_OK ){
    if( rc==SQLITE_BUSY ) rc = WAL_RETRY;
    goto begin_unreliable_shm_out;
  }
  pWal->readLock = 0;

  /* Check to see if a separate writer has attached to the shared-memory area,
  ** thus making the shared-memory "reliable" again.  Do this by invoking
  ** the xShmMap() routine of the VFS and looking to see if the return
  ** is SQLITE_READONLY instead of SQLITE_READONLY_CANTINIT.
  **
  ** If the shared-memory is now "reliable" return WAL_RETRY, which will
  ** cause the heap-memory WAL-index to be discarded and the actual
  ** shared memory to be used in its place.
  **
  ** This step is important because, even though this connection is holding
  ** the WAL_READ_LOCK(0) which prevents a checkpoint, a writer might
  ** have already checkpointed the WAL file and, while the current
  ** is active, wrap the WAL and start overwriting frames that this
  ** process wants to use.
  **
  ** Once sqlite3OsShmMap() has been called for an sqlite3_file and has
  ** returned any SQLITE_READONLY value, it must return only SQLITE_READONLY
  ** or SQLITE_READONLY_CANTINIT or some error for all subsequent invocations,
  ** even if some external agent does a "chmod" to make the shared-memory
  ** writable by us, until sqlite3OsShmUnmap() has been called.
  ** This is a requirement on the VFS implementation.
   */
  rc = sqlite3OsShmMap(pWal->pDbFd, 0, WALINDEX_PGSZ, 0, &pDummy);
  assert( rc!=SQLITE_OK ); /* SQLITE_OK not possible for read-only connection */
  if( rc!=SQLITE_READONLY_CANTINIT ){
    rc = (rc==SQLITE_READONLY ? WAL_RETRY : rc);
    goto begin_unreliable_shm_out;
  }

  /* We reach this point only if the real shared-memory is still unreliable.
  ** Assume the in-memory WAL-index substitute is correct and load it
  ** into pWal->hdr.
  */
  memcpy(&pWal->hdr, (void*)walIndexHdr(pWal), sizeof(WalIndexHdr));

  /* Make sure some writer hasn't come in and changed the WAL file out
  ** from under us, then disconnected, while we were not looking.
  */
  rc = sqlite3OsFileSize(pWal->apWalFd[0], &szWal);
  if( rc!=SQLITE_OK ){
    goto begin_unreliable_shm_out;
  }
  if( szWal<WAL_HDRSIZE ){
    /* If the wal file is too small to contain a wal-header and the
    ** wal-index header has mxFrame==0, then it must be safe to proceed
    ** reading the database file only. However, the page cache cannot
    ** be trusted, as a read/write connection may have connected, written
    ** the db, run a checkpoint, truncated the wal file and disconnected
    ** since this client's last read transaction.  */
    *pChanged = 1;
    rc = (pWal->hdr.mxFrame==0 ? SQLITE_OK : WAL_RETRY);
    goto begin_unreliable_shm_out;
  }

  /* Check the salt keys at the start of the wal file still match. */
  rc = sqlite3OsRead(pWal->apWalFd[0], aBuf, WAL_HDRSIZE, 0);
  if( rc!=SQLITE_OK ){
    goto begin_unreliable_shm_out;
  }
  if( memcmp(&pWal->hdr.aSalt, &aBuf[16], 8) ){
    /* Some writer has wrapped the WAL file while we were not looking.
    ** Return WAL_RETRY which will cause the in-memory WAL-index to be
    ** rebuilt. */
    rc = WAL_RETRY;
    goto begin_unreliable_shm_out;
  }

  /* Allocate a buffer to read frames into */
  assert( (pWal->szPage & (pWal->szPage-1))==0 );
  assert( pWal->szPage>=512 && pWal->szPage<=65536 );
  szFrame = pWal->szPage + WAL_FRAME_HDRSIZE;
  aFrame = (u8 *)sqlite3_malloc64(szFrame);
  if( aFrame==0 ){
    rc = SQLITE_NOMEM_BKPT;
    goto begin_unreliable_shm_out;
  }
  aData = &aFrame[WAL_FRAME_HDRSIZE];

  /* Check to see if a complete transaction has been appended to the
  ** wal file since the heap-memory wal-index was created. If so, the
  ** heap-memory wal-index is discarded and WAL_RETRY returned to
  ** the caller.  */
  aSaveCksum[0] = pWal->hdr.aFrameCksum[0];
  aSaveCksum[1] = pWal->hdr.aFrameCksum[1];
  for(iOffset=walFrameOffset(pWal->hdr.mxFrame+1, pWal->szPage);
      iOffset+szFrame<=szWal;
      iOffset+=szFrame
  ){
    u32 pgno;                   /* Database page number for frame */
    u32 nTruncate;              /* dbsize field from frame header */

    /* Read and decode the next log frame. */
    rc = sqlite3OsRead(pWal->apWalFd[0], aFrame, szFrame, iOffset);
    if( rc!=SQLITE_OK ) break;
    if( !walDecodeFrame(pWal, &pgno, &nTruncate, aData, aFrame) ) break;

    /* If nTruncate is non-zero, then a complete transaction has been
    ** appended to this wal file. Set rc to WAL_RETRY and break out of
    ** the loop.  */
    if( nTruncate ){
      rc = WAL_RETRY;
      break;
    }
  }
  pWal->hdr.aFrameCksum[0] = aSaveCksum[0];
  pWal->hdr.aFrameCksum[1] = aSaveCksum[1];

 begin_unreliable_shm_out:
  sqlite3_free(aFrame);
  if( rc!=SQLITE_OK ){
    int i;
    for(i=0; i<pWal->nWiData; i++){
      sqlite3_free((void*)pWal->apWiData[i]);
      pWal->apWiData[i] = 0;
    }
    pWal->bShmUnreliable = 0;
    sqlite3WalEndReadTransaction(pWal);
    *pChanged = 1;
  }
  return rc;
}

/*
** The final argument passed to walTryBeginRead() is of type (int*). The
** caller should invoke walTryBeginRead as follows:
**
**   int cnt = 0;
**   do {
**     rc = walTryBeginRead(..., &cnt);
**   }while( rc==WAL_RETRY );
**
** The final value of "cnt" is of no use to the caller. It is used by
** the implementation of walTryBeginRead() as follows:
**
**   + Each time walTryBeginRead() is called, it is incremented. Once
**     it reaches WAL_RETRY_PROTOCOL_LIMIT - indicating that walTryBeginRead()
**     has many times been invoked and failed with WAL_RETRY - walTryBeginRead()
**     returns SQLITE_PROTOCOL.
**
**   + If SQLITE_ENABLE_SETLK_TIMEOUT is defined and walTryBeginRead() failed
**     because a blocking lock timed out (SQLITE_BUSY_TIMEOUT from the OS
**     layer), the WAL_RETRY_BLOCKED_MASK bit is set in "cnt". In this case
**     the next invocation of walTryBeginRead() may omit an expected call to 
**     sqlite3OsSleep(). There has already been a delay when the previous call
**     waited on a lock.
*/
#define WAL_RETRY_PROTOCOL_LIMIT 100
#ifdef SQLITE_ENABLE_SETLK_TIMEOUT
# define WAL_RETRY_BLOCKED_MASK    0x10000000
#else
# define WAL_RETRY_BLOCKED_MASK    0
#endif

/*
** Attempt to start a read transaction.  This might fail due to a race or
** other transient condition.  When that happens, it returns WAL_RETRY to
** indicate to the caller that it is safe to retry immediately.
**
** On success return SQLITE_OK.  On a permanent failure (such an
** I/O error or an SQLITE_BUSY because another process is running
** recovery) return a positive error code.
**
** The useWal parameter is true to force the use of the WAL and disable
** the case where the WAL is bypassed because it has been completely
** checkpointed.  If useWal==0 then this routine calls walIndexReadHdr()
** to make a copy of the wal-index header into pWal->hdr.  If the
** wal-index header has changed, *pChanged is set to 1 (as an indication
** to the caller that the local page cache is obsolete and needs to be
** flushed.)  When useWal==1, the wal-index header is assumed to already
** be loaded and the pChanged parameter is unused.
**
** The caller must set the cnt parameter to the number of prior calls to
** this routine during the current read attempt that returned WAL_RETRY.
** This routine will start taking more aggressive measures to clear the
** race conditions after multiple WAL_RETRY returns, and after an excessive
** number of errors will ultimately return SQLITE_PROTOCOL.  The
** SQLITE_PROTOCOL return indicates that some other process has gone rogue
** and is not honoring the locking protocol.  There is a vanishingly small
** chance that SQLITE_PROTOCOL could be returned because of a run of really
** bad luck when there is lots of contention for the wal-index, but that
** possibility is so small that it can be safely neglected, we believe.
**
** On success, this routine obtains a read lock on
** WAL_READ_LOCK(pWal->readLock).  The pWal->readLock integer is
** in the range 0 <= pWal->readLock < WAL_NREADER.  If pWal->readLock==(-1)
** that means the Wal does not hold any read lock.  The reader must not
** access any database page that is modified by a WAL frame up to and
** including frame number aReadMark[pWal->readLock].  The reader will
** use WAL frames up to and including pWal->hdr.mxFrame if pWal->readLock>0
** Or if pWal->readLock==0, then the reader will ignore the WAL
** completely and get all content directly from the database file.
** If the useWal parameter is 1 then the WAL will never be ignored and
** this routine will always set pWal->readLock>0 on success.
** When the read transaction is completed, the caller must release the
** lock on WAL_READ_LOCK(pWal->readLock) and set pWal->readLock to -1.
**
** This routine uses the nBackfill and aReadMark[] fields of the header
** to select a particular WAL_READ_LOCK() that strives to let the
** checkpoint process do as much work as possible.  This routine might
** update values of the aReadMark[] array in the header, but if it does
** so it takes care to hold an exclusive lock on the corresponding
** WAL_READ_LOCK() while changing values.
*/
static int walTryBeginRead(Wal *pWal, int *pChanged, int useWal, int *pCnt){
  volatile WalCkptInfo *pInfo;    /* Checkpoint information in wal-index */
  int rc = SQLITE_OK;             /* Return code  */
#ifdef SQLITE_ENABLE_SETLK_TIMEOUT
  int nBlockTmout = 0;
#endif

  assert( pWal->readLock==WAL_LOCK_NONE );     /* Not currently locked */

  /* useWal may only be set for read/write connections */
  assert( (pWal->readOnly & WAL_SHM_RDONLY)==0 || useWal==0 );

  /* Take steps to avoid spinning forever if there is a protocol error.
  **
  ** Circumstances that cause a RETRY should only last for the briefest
  ** instances of time.  No I/O or other system calls are done while the
  ** locks are held, so the locks should not be held for very long. But
  ** if we are unlucky, another process that is holding a lock might get
  ** paged out or take a page-fault that is time-consuming to resolve,
  ** during the few nanoseconds that it is holding the lock.  In that case,
  ** it might take longer than normal for the lock to free.
  **
  ** After 5 RETRYs, we begin calling sqlite3OsSleep().  The first few
  ** calls to sqlite3OsSleep() have a delay of 1 microsecond.  Really this
  ** is more of a scheduler yield than an actual delay.  But on the 10th
  ** an subsequent retries, the delays start becoming longer and longer,
  ** so that on the 100th (and last) RETRY we delay for 323 milliseconds.
  ** The total delay time before giving up is less than 10 seconds.
  */
  (*pCnt)++;
  if( *pCnt>5 ){
    int nDelay = 1;                      /* Pause time in microseconds */
    int cnt = (*pCnt & ~WAL_RETRY_BLOCKED_MASK);
    if( cnt>WAL_RETRY_PROTOCOL_LIMIT ){
      VVA_ONLY( pWal->lockError = 1; )
      return SQLITE_PROTOCOL;
    }
    if( *pCnt>=10 ) nDelay = (cnt-9)*(cnt-9)*39;
#ifdef SQLITE_ENABLE_SETLK_TIMEOUT
    /* In SQLITE_ENABLE_SETLK_TIMEOUT builds, configure the file-descriptor
    ** to block for locks for approximately nDelay us. This affects three
    ** locks: (a) the shared lock taken on the DMS slot in os_unix.c (if
    ** using os_unix.c), (b) the WRITER lock taken in walIndexReadHdr() if the
    ** first attempted read fails, and (c) the shared lock taken on the 
    ** read-mark.  
    **
    ** If the previous call failed due to an SQLITE_BUSY_TIMEOUT error,
    ** then sleep for the minimum of 1us. The previous call already provided 
    ** an extra delay while it was blocking on the lock.
    */
    nBlockTmout = (nDelay+998) / 1000;
    if( !useWal && walEnableBlockingMs(pWal, nBlockTmout) ){
      if( *pCnt & WAL_RETRY_BLOCKED_MASK ) nDelay = 1;
    }
#endif
    sqlite3OsSleep(pWal->pVfs, nDelay);
    *pCnt &= ~WAL_RETRY_BLOCKED_MASK;
  }

  if( !useWal ){
    assert( rc==SQLITE_OK );
    if( pWal->bShmUnreliable==0 ){
      rc = walIndexReadHdr(pWal, pChanged);
    }
#ifdef SQLITE_ENABLE_SETLK_TIMEOUT
    if( rc==SQLITE_BUSY_TIMEOUT ){
      rc = SQLITE_BUSY;
      *pCnt |= WAL_RETRY_BLOCKED_MASK;
    }
#endif
    if( rc==SQLITE_BUSY ){
      /* If there is not a recovery running in another thread or process
      ** then convert BUSY errors to WAL_RETRY.  If recovery is known to
      ** be running, convert BUSY to BUSY_RECOVERY.  There is a race here
      ** which might cause WAL_RETRY to be returned even if BUSY_RECOVERY
      ** would be technically correct.  But the race is benign since with
      ** WAL_RETRY this routine will be called again and will probably be
      ** right on the second iteration.
      */
      (void)walEnableBlocking(pWal);
      if( pWal->apWiData[0]==0 ){
        /* This branch is taken when the xShmMap() method returns SQLITE_BUSY.
        ** We assume this is a transient condition, so return WAL_RETRY. The
        ** xShmMap() implementation used by the default unix and win32 VFS
        ** modules may return SQLITE_BUSY due to a race condition in the
        ** code that determines whether or not the shared-memory region
        ** must be zeroed before the requested page is returned.
        */
        rc = WAL_RETRY;
      }else if( SQLITE_OK==(rc = walLockShared(pWal, WAL_RECOVER_LOCK)) ){
        walUnlockShared(pWal, WAL_RECOVER_LOCK);
        rc = WAL_RETRY;
      }else if( rc==SQLITE_BUSY ){
        rc = SQLITE_BUSY_RECOVERY;
      }
    }
    walDisableBlocking(pWal);
    if( rc!=SQLITE_OK ){
      return rc;
    }
    else if( pWal->bShmUnreliable ){
      return walBeginShmUnreliable(pWal, pChanged);
    }
  }

  assert( pWal->nWiData>0 );
  assert( pWal->apWiData[0]!=0 );
  pInfo = walCkptInfo(pWal);
  SEH_INJECT_FAULT;
  if( isWalMode2(pWal) ){
    /* This connection needs a "part" lock on the current wal file and, 
    ** unless pInfo->nBackfill is set to indicate that it has already been
    ** checkpointed, a "full" lock on the other wal file.  */
    int iWal = walidxGetFile(&pWal->hdr);
    int nBackfill = pInfo->nBackfill || walidxGetMxFrame(&pWal->hdr, !iWal)==0;
    int eLock = 1 + (iWal*2) + (nBackfill==iWal);

    assert( nBackfill==0 || nBackfill==1 );
    assert( iWal==0 || iWal==1 );
    assert( iWal!=0 || nBackfill!=1 || eLock==WAL_LOCK_PART1 );
    assert( iWal!=0 || nBackfill!=0 || eLock==WAL_LOCK_PART1_FULL2 );
    assert( iWal!=1 || nBackfill!=1 || eLock==WAL_LOCK_PART2 );
    assert( iWal!=1 || nBackfill!=0 || eLock==WAL_LOCK_PART2_FULL1 );

    rc = walLockShared(pWal, WAL_READ_LOCK(eLock));
    if( rc!=SQLITE_OK ){
      return (rc==SQLITE_BUSY ? WAL_RETRY : rc);
    }
    walShmBarrier(pWal);
    if( memcmp((void *)walIndexHdr(pWal), &pWal->hdr, sizeof(WalIndexHdr)) ){
      walUnlockShared(pWal, WAL_READ_LOCK(eLock));
      return WAL_RETRY;
    }else{
      pWal->readLock = eLock;
    }
    assert( pWal->minFrame==0 && walFramePage(pWal->minFrame)==0 );
  }else
  {
    u32 mxReadMark;               /* Largest aReadMark[] value */
    int mxI;                      /* Index of largest aReadMark[] value */
    int i;                        /* Loop counter */
    u32 mxFrame;                  /* Wal frame to lock to */
    if( !useWal && pInfo->nBackfill==pWal->hdr.mxFrame
#ifdef SQLITE_ENABLE_SNAPSHOT
     && ((pWal->bGetSnapshot==0 && pWal->pSnapshot==0) || pWal->hdr.mxFrame==0)
#endif
    ){
      /* The WAL has been completely backfilled (or it is empty).
      ** and can be safely ignored.
      */
      rc = walLockShared(pWal, WAL_READ_LOCK(0));
      walShmBarrier(pWal);
      if( rc==SQLITE_OK ){
        if( memcmp((void *)walIndexHdr(pWal), &pWal->hdr,sizeof(WalIndexHdr)) ){
          /* It is not safe to allow the reader to continue here if frames
          ** may have been appended to the log before READ_LOCK(0) was obtained.
          ** When holding READ_LOCK(0), the reader ignores the entire log file,
          ** which implies that the database file contains a trustworthy
          ** snapshot. Since holding READ_LOCK(0) prevents a checkpoint from
          ** happening, this is usually correct.
          **
          ** However, if frames have been appended to the log (or if the log
          ** is wrapped and written for that matter) before the READ_LOCK(0)
          ** is obtained, that is not necessarily true. A checkpointer may
          ** have started to backfill the appended frames but crashed before
          ** it finished. Leaving a corrupt image in the database file.
          */
          walUnlockShared(pWal, WAL_READ_LOCK(0));
          return WAL_RETRY;
        }
        pWal->readLock = 0;
        return SQLITE_OK;
      }else if( rc!=SQLITE_BUSY ){
        return rc;
      }
    }
  
    /* If we get this far, it means that the reader will want to use
    ** the WAL to get at content from recent commits.  The job now is
    ** to select one of the aReadMark[] entries that is closest to
    ** but not exceeding pWal->hdr.mxFrame and lock that entry.
    */
    mxReadMark = 0;
    mxI = 0;
    mxFrame = pWal->hdr.mxFrame;
#ifdef SQLITE_ENABLE_SNAPSHOT
    if( pWal->pSnapshot && pWal->pSnapshot->mxFrame<mxFrame ){
      mxFrame = pWal->pSnapshot->mxFrame;
    }
#endif
    for(i=1; i<WAL_NREADER; i++){
      u32 thisMark = AtomicLoad(pInfo->aReadMark+i); SEH_INJECT_FAULT;
      if( mxReadMark<=thisMark && thisMark<=mxFrame ){
        assert( thisMark!=READMARK_NOT_USED );
        mxReadMark = thisMark;
        mxI = i;
      }
    }
    if( (pWal->readOnly & WAL_SHM_RDONLY)==0
     && (mxReadMark<mxFrame || mxI==0)
    ){
      for(i=1; i<WAL_NREADER; i++){
        rc = walLockExclusive(pWal, WAL_READ_LOCK(i), 1);
        if( rc==SQLITE_OK ){
          AtomicStore(pInfo->aReadMark+i,mxFrame);
          mxReadMark = mxFrame;
          mxI = i;
          walUnlockExclusive(pWal, WAL_READ_LOCK(i), 1);
          break;
        }else if( rc!=SQLITE_BUSY ){
          return rc;
        }
      }
    }
    if( mxI==0 ){
      assert( rc==SQLITE_BUSY || (pWal->readOnly & WAL_SHM_RDONLY)!=0 );
      return rc==SQLITE_BUSY ? WAL_RETRY : SQLITE_READONLY_CANTINIT;
    }
  
    (void)walEnableBlockingMs(pWal, nBlockTmout);
    rc = walLockShared(pWal, WAL_READ_LOCK(mxI));
    walDisableBlocking(pWal);
    if( rc ){
#ifdef SQLITE_ENABLE_SETLK_TIMEOUT
      if( rc==SQLITE_BUSY_TIMEOUT ){
        *pCnt |= WAL_RETRY_BLOCKED_MASK;
      }
#else
      assert( rc!=SQLITE_BUSY_TIMEOUT );
#endif
      assert((rc&0xFF)!=SQLITE_BUSY||rc==SQLITE_BUSY||rc==SQLITE_BUSY_TIMEOUT);
      return (rc&0xFF)==SQLITE_BUSY ? WAL_RETRY : rc;
    }
    /* Now that the read-lock has been obtained, check that neither the
    ** value in the aReadMark[] array or the contents of the wal-index
    ** header have changed.
    **
    ** It is necessary to check that the wal-index header did not change
    ** between the time it was read and when the shared-lock was obtained
    ** on WAL_READ_LOCK(mxI) was obtained to account for the possibility
    ** that the log file may have been wrapped by a writer, or that frames
    ** that occur later in the log than pWal->hdr.mxFrame may have been
    ** copied into the database by a checkpointer. If either of these things
    ** happened, then reading the database with the current value of
    ** pWal->hdr.mxFrame risks reading a corrupted snapshot. So, retry
    ** instead.
    **
    ** Before checking that the live wal-index header has not changed
    ** since it was read, set Wal.minFrame to the first frame in the wal
    ** file that has not yet been checkpointed. This client will not need
    ** to read any frames earlier than minFrame from the wal file - they
    ** can be safely read directly from the database file.
    **
    ** Because a ShmBarrier() call is made between taking the copy of
    ** nBackfill and checking that the wal-header in shared-memory still
    ** matches the one cached in pWal->hdr, it is guaranteed that the
    ** checkpointer that set nBackfill was not working with a wal-index
    ** header newer than that cached in pWal->hdr. If it were, that could
    ** cause a problem. The checkpointer could omit to checkpoint
    ** a version of page X that lies before pWal->minFrame (call that version
    ** A) on the basis that there is a newer version (version B) of the same
    ** page later in the wal file. But if version B happens to like past
    ** frame pWal->hdr.mxFrame - then the client would incorrectly assume
    ** that it can read version A from the database file. However, since
    ** we can guarantee that the checkpointer that set nBackfill could not
    ** see any pages past pWal->hdr.mxFrame, this problem does not come up.
    */
    pWal->minFrame = AtomicLoad(&pInfo->nBackfill)+1; SEH_INJECT_FAULT;
    walShmBarrier(pWal);
    if( AtomicLoad(pInfo->aReadMark+mxI)!=mxReadMark
     || memcmp((void *)walIndexHdr(pWal), &pWal->hdr, sizeof(WalIndexHdr))
    ){
      walUnlockShared(pWal, WAL_READ_LOCK(mxI));
      return WAL_RETRY;
    }else{
      assert( mxReadMark<=pWal->hdr.mxFrame );
      pWal->readLock = (i16)mxI;
    }
  }
  return rc;
}

#ifdef SQLITE_ENABLE_SNAPSHOT
/*
** This function does the work of sqlite3WalSnapshotRecover().
*/
static int walSnapshotRecover(
  Wal *pWal,                      /* WAL handle */
  void *pBuf1,                    /* Temp buffer pWal->szPage bytes in size */
  void *pBuf2                     /* Temp buffer pWal->szPage bytes in size */
){
  int szPage = (int)pWal->szPage;
  int rc;
  i64 szDb;                       /* Size of db file in bytes */

  rc = sqlite3OsFileSize(pWal->pDbFd, &szDb);
  if( rc==SQLITE_OK ){
    volatile WalCkptInfo *pInfo = walCkptInfo(pWal);
    u32 i = pInfo->nBackfillAttempted;
    for(i=pInfo->nBackfillAttempted; i>AtomicLoad(&pInfo->nBackfill); i--){
      WalHashLoc sLoc;          /* Hash table location */
      u32 pgno;                 /* Page number in db file */
      i64 iDbOff;               /* Offset of db file entry */
      i64 iWalOff;              /* Offset of wal file entry */

      rc = walHashGet(pWal, walFramePage(i), &sLoc);
      if( rc!=SQLITE_OK ) break;
      assert( i - sLoc.iZero - 1 >=0 );
      pgno = sLoc.aPgno[i-sLoc.iZero-1];
      iDbOff = (i64)(pgno-1) * szPage;

      if( iDbOff+szPage<=szDb ){
        iWalOff = walFrameOffset(i, szPage) + WAL_FRAME_HDRSIZE;
        rc = sqlite3OsRead(pWal->apWalFd[0], pBuf1, szPage, iWalOff);

        if( rc==SQLITE_OK ){
          rc = sqlite3OsRead(pWal->pDbFd, pBuf2, szPage, iDbOff);
        }

        if( rc!=SQLITE_OK || 0==memcmp(pBuf1, pBuf2, szPage) ){
          break;
        }
      }

      pInfo->nBackfillAttempted = i-1;
    }
  }

  return rc;
}

/*
** Attempt to reduce the value of the WalCkptInfo.nBackfillAttempted
** variable so that older snapshots can be accessed. To do this, loop
** through all wal frames from nBackfillAttempted to (nBackfill+1),
** comparing their content to the corresponding page with the database
** file, if any. Set nBackfillAttempted to the frame number of the
** first frame for which the wal file content matches the db file.
**
** This is only really safe if the file-system is such that any page
** writes made by earlier checkpointers were atomic operations, which
** is not always true. It is also possible that nBackfillAttempted
** may be left set to a value larger than expected, if a wal frame
** contains content that duplicate of an earlier version of the same
** page.
**
** SQLITE_OK is returned if successful, or an SQLite error code if an
** error occurs. It is not an error if nBackfillAttempted cannot be
** decreased at all.
*/
int sqlite3WalSnapshotRecover(Wal *pWal){
  int rc;

  /* Snapshots may not be used with wal2 mode databases. */
  if( isWalMode2(pWal) ) return SQLITE_ERROR;

  assert( pWal->readLock>=0 );
  rc = walLockExclusive(pWal, WAL_CKPT_LOCK, 1);
  if( rc==SQLITE_OK ){
    void *pBuf1 = sqlite3_malloc(pWal->szPage);
    void *pBuf2 = sqlite3_malloc(pWal->szPage);
    if( pBuf1==0 || pBuf2==0 ){
      rc = SQLITE_NOMEM;
    }else{
      pWal->ckptLock = 1;
      SEH_TRY {
        rc = walSnapshotRecover(pWal, pBuf1, pBuf2);
      }
      SEH_EXCEPT( rc = SQLITE_IOERR_IN_PAGE; )
      pWal->ckptLock = 0;
    }

    sqlite3_free(pBuf1);
    sqlite3_free(pBuf2);
    walUnlockExclusive(pWal, WAL_CKPT_LOCK, 1);
  }

  return rc;
}
#endif /* SQLITE_ENABLE_SNAPSHOT */

/*
** This function does the work of sqlite3WalBeginReadTransaction() (see 
** below). That function simply calls this one inside an SEH_TRY{...} block.
*/
static int walBeginReadTransaction(Wal *pWal, int *pChanged){
  int rc;                         /* Return code */
  int cnt = 0;                    /* Number of TryBeginRead attempts */
#ifdef SQLITE_ENABLE_SNAPSHOT
  int ckptLock = 0;
  int bChanged = 0;
  WalIndexHdr *pSnapshot = pWal->pSnapshot;
#endif

  assert( pWal->ckptLock==0 );
  assert( pWal->nSehTry>0 );

#ifdef SQLITE_ENABLE_SNAPSHOT
  if( pSnapshot ){
    if( isWalMode2(pWal) ) return SQLITE_ERROR;
    if( memcmp(pSnapshot, &pWal->hdr, sizeof(WalIndexHdr))!=0 ){
      bChanged = 1;
    }

    /* It is possible that there is a checkpointer thread running
    ** concurrent with this code. If this is the case, it may be that the
    ** checkpointer has already determined that it will checkpoint
    ** snapshot X, where X is later in the wal file than pSnapshot, but
    ** has not yet set the pInfo->nBackfillAttempted variable to indicate
    ** its intent. To avoid the race condition this leads to, ensure that
    ** there is no checkpointer process by taking a shared CKPT lock
    ** before checking pInfo->nBackfillAttempted.  */
    (void)walEnableBlocking(pWal);
    rc = walLockShared(pWal, WAL_CKPT_LOCK);
    walDisableBlocking(pWal);

    if( rc!=SQLITE_OK ){
      return rc;
    }
    ckptLock = 1;
  }
#endif

  do{
    rc = walTryBeginRead(pWal, pChanged, 0, &cnt);
  }while( rc==WAL_RETRY );
  testcase( (rc&0xff)==SQLITE_BUSY );
  testcase( (rc&0xff)==SQLITE_IOERR );
  testcase( rc==SQLITE_PROTOCOL );
  testcase( rc==SQLITE_OK );
  
  if( rc==SQLITE_OK && pWal->hdr.iVersion==WAL_VERSION2 ){
    rc = walOpenWal2(pWal);
  }

#ifdef SQLITE_ENABLE_SNAPSHOT
  if( rc==SQLITE_OK ){
    if( pSnapshot && memcmp(pSnapshot, &pWal->hdr, sizeof(WalIndexHdr))!=0 ){
      /* At this point the client has a lock on an aReadMark[] slot holding
      ** a value equal to or smaller than pSnapshot->mxFrame, but pWal->hdr
      ** is populated with the wal-index header corresponding to the head
      ** of the wal file. Verify that pSnapshot is still valid before
      ** continuing.  Reasons why pSnapshot might no longer be valid:
      **
      **    (1)  The WAL file has been reset since the snapshot was taken.
      **         In this case, the salt will have changed.
      **
      **    (2)  A checkpoint as been attempted that wrote frames past
      **         pSnapshot->mxFrame into the database file.  Note that the
      **         checkpoint need not have completed for this to cause problems.
      */
      volatile WalCkptInfo *pInfo = walCkptInfo(pWal);

      assert( pWal->readLock>0 || pWal->hdr.mxFrame==0 );
      assert( pInfo->aReadMark[pWal->readLock]<=pSnapshot->mxFrame );

      /* Check that the wal file has not been wrapped. Assuming that it has
      ** not, also check that no checkpointer has attempted to checkpoint any
      ** frames beyond pSnapshot->mxFrame. If either of these conditions are
      ** true, return SQLITE_ERROR_SNAPSHOT. Otherwise, overwrite pWal->hdr
      ** with *pSnapshot and set *pChanged as appropriate for opening the
      ** snapshot.  */
      if( !memcmp(pSnapshot->aSalt, pWal->hdr.aSalt, sizeof(pWal->hdr.aSalt))
       && pSnapshot->mxFrame>=pInfo->nBackfillAttempted
      ){
        assert( pWal->readLock>0 );
        memcpy(&pWal->hdr, pSnapshot, sizeof(WalIndexHdr));
        *pChanged = bChanged;
      }else{
        rc = SQLITE_ERROR_SNAPSHOT;
      }

      /* A client using a non-current snapshot may not ignore any frames
      ** from the start of the wal file. This is because, for a system
      ** where (minFrame < iSnapshot < maxFrame), a checkpointer may
      ** have omitted to checkpoint a frame earlier than minFrame in
      ** the file because there exists a frame after iSnapshot that
      ** is the same database page.  */
      pWal->minFrame = 1;

      if( rc!=SQLITE_OK ){
        sqlite3WalEndReadTransaction(pWal);
      }
    }
  }

  /* Release the shared CKPT lock obtained above. */
  if( ckptLock ){
    assert( pSnapshot );
    walUnlockShared(pWal, WAL_CKPT_LOCK);
  }
#endif
  return rc;
}

/*
** Begin a read transaction on the database.
**
** This routine used to be called sqlite3OpenSnapshot() and with good reason:
** it takes a snapshot of the state of the WAL and wal-index for the current
** instant in time.  The current thread will continue to use this snapshot.
** Other threads might append new content to the WAL and wal-index but
** that extra content is ignored by the current thread.
**
** If the database contents have changes since the previous read
** transaction, then *pChanged is set to 1 before returning.  The
** Pager layer will use this to know that its cache is stale and
** needs to be flushed.
*/
int sqlite3WalBeginReadTransaction(Wal *pWal, int *pChanged){
  int rc;
  SEH_TRY {
    rc = walBeginReadTransaction(pWal, pChanged);
  }
  SEH_EXCEPT( rc = walHandleException(pWal); )
  return rc;
}

/*
** Finish with a read transaction.  All this does is release the
** read-lock.
*/
void sqlite3WalEndReadTransaction(Wal *pWal){
#ifndef SQLITE_ENABLE_SETLK_TIMEOUT
  assert( pWal->writeLock==0 || pWal->readLock<0 );
#endif
<<<<<<< HEAD
  if( pWal->readLock!=WAL_LOCK_NONE ){
    sqlite3WalEndWriteTransaction(pWal);
=======
  if( pWal->readLock>=0 ){
    (void)sqlite3WalEndWriteTransaction(pWal);
>>>>>>> 22017704
    walUnlockShared(pWal, WAL_READ_LOCK(pWal->readLock));
    pWal->readLock = WAL_LOCK_NONE;
  }
}

/* Search hash table iHash for an entry matching page number
** pgno. Each call to this function searches a single hash table
** (each hash table indexes up to HASHTABLE_NPAGE frames).
**
** This code might run concurrently to the code in walIndexAppend()
** that adds entries to the wal-index (and possibly to this hash 
** table). This means the value just read from the hash 
** slot (aHash[iKey]) may have been added before or after the 
** current read transaction was opened. Values added after the
** read transaction was opened may have been written incorrectly -
** i.e. these slots may contain garbage data. However, we assume
** that any slots written before the current read transaction was
** opened remain unmodified.
**
** For the reasons above, the if(...) condition featured in the inner
** loop of the following block is more stringent that would be required 
** if we had exclusive access to the hash-table:
**
**   (aPgno[iFrame]==pgno): 
**     This condition filters out normal hash-table collisions.
**
**   (iFrame<=iLast): 
**     This condition filters out entries that were added to the hash
**     table after the current read-transaction had started.
*/
static int walSearchHash(
  Wal *pWal, 
  u32 iLast,
  int iHash, 
  Pgno pgno, 
  u32 *piRead
){
  WalHashLoc sLoc;                /* Hash table location */
  int iKey;                       /* Hash slot index */
  int nCollide;                   /* Number of hash collisions remaining */
  int rc;                         /* Error code */
  u32 iH;

  rc = walHashGet(pWal, iHash, &sLoc);
  if( rc!=SQLITE_OK ){
    return rc;
  }
  nCollide = HASHTABLE_NSLOT;
  iKey = walHash(pgno);
  SEH_INJECT_FAULT;
  while( (iH = AtomicLoad(&sLoc.aHash[iKey]))!=0 ){
    u32 iFrame = iH + sLoc.iZero;
    if( iFrame<=iLast && iFrame>=pWal->minFrame && sLoc.aPgno[iH-1]==pgno ){
      assert( iFrame>*piRead || CORRUPT_DB );
      *piRead = iFrame;
    }
    if( (nCollide--)==0 ){
      *piRead = 0;
      return SQLITE_CORRUPT_BKPT;
    }
    iKey = walNextHash(iKey);
  }

  return SQLITE_OK;
}

static int walSearchWal(
  Wal *pWal, 
  int iWal, 
  Pgno pgno, 
  u32 *piRead
){
  int rc = SQLITE_OK;
  int bWal2 = isWalMode2(pWal);
  u32 iLast = walidxGetMxFrame(&pWal->hdr, iWal);
  if( iLast ){
    int iHash;
    int iMinHash = walFramePage(pWal->minFrame);
    u32 iExternal = bWal2 ? walExternalEncode(iWal, iLast) : iLast;
    assert( bWal2==0 || pWal->minFrame==0 );
    for(iHash=walFramePage(iExternal); 
        iHash>=iMinHash && *piRead==0; 
        iHash-=(1+bWal2)
    ){
      rc = walSearchHash(pWal, iExternal, iHash, pgno, piRead);
      if( rc!=SQLITE_OK ) break;
    }
  }
  return rc;
}

/*
** Search the wal file for page pgno. If found, set *piRead to the frame that
** contains the page. Otherwise, if pgno is not in the wal file, set *piRead
** to zero.
**
** Return SQLITE_OK if successful, or an error code if an error occurs. If an
** error does occur, the final value of *piRead is undefined.
*/
static int walFindFrame(
  Wal *pWal,                      /* WAL handle */
  Pgno pgno,                      /* Database page number to read data for */
  u32 *piRead                     /* OUT: Frame number (or zero) */
){
  int bWal2 = isWalMode2(pWal);
  int iApp = walidxGetFile(&pWal->hdr);
  int rc = SQLITE_OK;
  u32 iRead = 0;                  /* If !=0, WAL frame to return data from */

  /* This routine is only be called from within a read transaction. Or,
  ** sometimes, as part of a rollback that occurs after an error reaquiring
  ** a read-lock in walRestartLog().  */
  assert( pWal->readLock!=WAL_LOCK_NONE || pWal->lockError );

  /* If this is a wal2 system, the client must have a partial-wal lock 
  ** on wal file iApp. Or if it is a wal system, iApp==0 must be true.  */
  assert( bWal2==0 || iApp==1
       || pWal->readLock==WAL_LOCK_PART1 || pWal->readLock==WAL_LOCK_PART1_FULL2
  );
  assert( bWal2==0 || iApp==0
       || pWal->readLock==WAL_LOCK_PART2 || pWal->readLock==WAL_LOCK_PART2_FULL1
  );
  assert( bWal2 || iApp==0 );

  /* Return early if read-lock 0 is held. */
  if( (pWal->readLock==0 && pWal->bShmUnreliable==0) ){
    *piRead = 0;
    return SQLITE_OK;
  }

  /* Search the wal file that the client holds a partial lock on first */
  rc = walSearchWal(pWal, iApp, pgno, &iRead);

  /* If the requested page was not found, no error has occured, and 
  ** the client holds a full-wal lock on the other wal file, search it
  ** too.  */
  if( rc==SQLITE_OK && bWal2 && iRead==0 && (
        pWal->readLock==WAL_LOCK_PART1_FULL2 
     || pWal->readLock==WAL_LOCK_PART2_FULL1
  )){
    rc = walSearchWal(pWal, !iApp, pgno, &iRead);
  }
  if( rc!=SQLITE_OK ) return rc;

#if defined(SQLITE_TEST) && defined(SQLITE_DEBUG)
  if( iRead ){ 
    u32 iFrame;
    int iWal = walExternalDecode(iRead, &iFrame);
    WALTRACE(("WAL%p: page %d @ frame %d wal %d\n",pWal,(int)pgno,iFrame,iWal));
  }else{
    WALTRACE(("WAL%p: page %d not found\n", pWal, (int)pgno));
  }
#endif

#if  defined(SQLITE_ENABLE_EXPENSIVE_ASSERT) && /*TODO*/ 0
  /* If expensive assert() statements are available, do a linear search
  ** of the wal-index file content. Make sure the results agree with the
  ** result obtained using the hash indexes above.  
  **
  ** TODO: This is broken for wal2.
  */
  {
    u32 iRead2 = 0;
    u32 iTest;
    assert( pWal->bShmUnreliable || pWal->minFrame>0 );
    for(iTest=iLast; iTest>=pWal->minFrame && iTest>0; iTest--){
      if( walFramePgno(pWal, iTest)==pgno ){
        iRead2 = iTest;
        break;
      }
    }
    assert( iRead==iRead2 );
  }
#endif

  *piRead = iRead;
  return SQLITE_OK;
}

/*
** Search the wal file for page pgno. If found, set *piRead to the frame that
** contains the page. Otherwise, if pgno is not in the wal file, set *piRead
** to zero.
**
** Return SQLITE_OK if successful, or an error code if an error occurs. If an
** error does occur, the final value of *piRead is undefined.
**
** The difference between this function and walFindFrame() is that this
** function wraps walFindFrame() in an SEH_TRY{...} block.
*/
int sqlite3WalFindFrame(
  Wal *pWal,                      /* WAL handle */
  Pgno pgno,                      /* Database page number to read data for */
  u32 *piRead                     /* OUT: Frame number (or zero) */
){
  int rc;
  SEH_TRY {
    rc = walFindFrame(pWal, pgno, piRead);
  }
  SEH_EXCEPT( rc = SQLITE_IOERR_IN_PAGE; )
  return rc;
}

/*
** Read the contents of frame iRead from the wal file into buffer pOut
** (which is nOut bytes in size). Return SQLITE_OK if successful, or an
** error code otherwise.
*/
int sqlite3WalReadFrame(
  Wal *pWal,                      /* WAL handle */
  u32 iExternal,                  /* Frame to read */
  int nOut,                       /* Size of buffer pOut in bytes */
  u8 *pOut                        /* Buffer to write page data to */
){
  int sz;
  int iWal = 0;
  u32 iRead;
  i64 iOffset;

  /* Figure out the page size */
  sz = pWal->hdr.szPage;
  sz = (sz&0xfe00) + ((sz&0x0001)<<16);
  testcase( sz<=32768 );
  testcase( sz>=65536 );

  if( isWalMode2(pWal) ){
    /* Figure out which of the two wal files, and the frame within, that 
    ** iExternal refers to.  */
    iWal = walExternalDecode(iExternal, &iRead);
  }else{
    iRead = iExternal;
  }

  WALTRACE(("WAL%p: reading frame %d wal %d\n", pWal, iRead, iWal));
  iOffset = walFrameOffset(iRead, sz) + WAL_FRAME_HDRSIZE;
  /* testcase( IS_BIG_INT(iOffset) ); // requires a 4GiB WAL */
  return sqlite3OsRead(pWal->apWalFd[iWal], pOut, (nOut>sz?sz:nOut), iOffset);
}

/*
** Return the size of the database in pages (or zero, if unknown).
*/
Pgno sqlite3WalDbsize(Wal *pWal){
  if( pWal && ALWAYS(pWal->readLock!=WAL_LOCK_NONE) ){
    return pWal->hdr.nPage;
  }
  return 0;
}


/*
** This function starts a write transaction on the WAL.
**
** A read transaction must have already been started by a prior call
** to sqlite3WalBeginReadTransaction().
**
** If another thread or process has written into the database since
** the read transaction was started, then it is not possible for this
** thread to write as doing so would cause a fork.  So this routine
** returns SQLITE_BUSY in that case and no write transaction is started.
**
** There can only be a single writer active at a time.
*/
int sqlite3WalBeginWriteTransaction(Wal *pWal){
  int rc;

#ifdef SQLITE_ENABLE_SETLK_TIMEOUT
  /* If the write-lock is already held, then it was obtained before the
  ** read-transaction was even opened, making this call a no-op.
  ** Return early. */
  if( pWal->writeLock ){
    assert( !memcmp(&pWal->hdr,(void*)pWal->apWiData[0],sizeof(WalIndexHdr)) );
    return SQLITE_OK;
  }
#endif

  /* Cannot start a write transaction without first holding a read
  ** transaction. */
  assert( pWal->readLock!=WAL_LOCK_NONE );
  assert( pWal->writeLock==0 && pWal->iReCksum==0 );

  if( pWal->readOnly ){
    return SQLITE_READONLY;
  }

  /* Only one writer allowed at a time.  Get the write lock.  Return
  ** SQLITE_BUSY if unable.
  */
  rc = walLockExclusive(pWal, WAL_WRITE_LOCK, 1);
  if( rc ){
    return rc;
  }
  pWal->writeLock = 1;

  /* If another connection has written to the database file since the
  ** time the read transaction on this connection was started, then
  ** the write is disallowed.
  */
  SEH_TRY {
    if( memcmp(&pWal->hdr, (void *)walIndexHdr(pWal), sizeof(WalIndexHdr))!=0 ){
      rc = SQLITE_BUSY_SNAPSHOT;
    }
  }
  SEH_EXCEPT( rc = SQLITE_IOERR_IN_PAGE; )

  if( rc!=SQLITE_OK ){
    walUnlockExclusive(pWal, WAL_WRITE_LOCK, 1);
    pWal->writeLock = 0;
  }
  return rc;
}

/*
** End a write transaction.  The commit has already been done.  This
** routine merely releases the lock.
*/
int sqlite3WalEndWriteTransaction(Wal *pWal){
  if( pWal->writeLock ){
    walUnlockExclusive(pWal, WAL_WRITE_LOCK, 1);
    pWal->writeLock = 0;
    pWal->iReCksum = 0;
    pWal->truncateOnCommit = 0;
  }
  return SQLITE_OK;
}

/*
** If any data has been written (but not committed) to the log file, this
** function moves the write-pointer back to the start of the transaction.
**
** Additionally, the callback function is invoked for each frame written
** to the WAL since the start of the transaction. If the callback returns
** other than SQLITE_OK, it is not invoked again and the error code is
** returned to the caller.
**
** Otherwise, if the callback function does not return an error, this
** function returns SQLITE_OK.
*/
int sqlite3WalUndo(Wal *pWal, int (*xUndo)(void *, Pgno), void *pUndoCtx){
  int rc = SQLITE_OK;
  if( ALWAYS(pWal->writeLock) ){
    int iWal = walidxGetFile(&pWal->hdr);
    Pgno iMax = walidxGetMxFrame(&pWal->hdr, iWal);
    Pgno iNew;
    Pgno iFrame;

    assert( isWalMode2(pWal) || iWal==0 );

    SEH_TRY {
      /* Restore the clients cache of the wal-index header to the state it
      ** was in before the client began writing to the database.
      */
      memcpy(&pWal->hdr, (void *)walIndexHdr(pWal), sizeof(WalIndexHdr));
      assert( walidxGetFile(&pWal->hdr)==iWal );
      iNew = walidxGetMxFrame(&pWal->hdr, walidxGetFile(&pWal->hdr));

      for(iFrame=iNew+1; ALWAYS(rc==SQLITE_OK) && iFrame<=iMax; iFrame++){
        /* This call cannot fail. Unless the page for which the page number
        ** is passed as the second argument is (a) in the cache and
        ** (b) has an outstanding reference, then xUndo is either a no-op
        ** (if (a) is false) or simply expels the page from the cache (if (b)
        ** is false).
        **
        ** If the upper layer is doing a rollback, it is guaranteed that there
        ** are no outstanding references to any page other than page 1. And
        ** page 1 is never written to the log until the transaction is
        ** committed. As a result, the call to xUndo may not fail.
        */
        Pgno pgno;
        if( isWalMode2(pWal) ){
          pgno = walFramePgno2(pWal, iWal, iFrame);
        }else{
          pgno = walFramePgno(pWal, iFrame);
        }
        assert( pgno!=1 );
        rc = xUndo(pUndoCtx, pgno);
      }
      if( iMax!=iNew ) walCleanupHash(pWal);
    }
    SEH_EXCEPT( rc = SQLITE_IOERR_IN_PAGE; )
    pWal->iReCksum = 0;
  }
  return rc;
}

/*
** Argument aWalData must point to an array of WAL_SAVEPOINT_NDATA u32
** values. This function populates the array with values required to
** "rollback" the write position of the WAL handle back to the current
** point in the event of a savepoint rollback (via WalSavepointUndo()).
*/
void sqlite3WalSavepoint(Wal *pWal, u32 *aWalData){
  int iWal = walidxGetFile(&pWal->hdr);
  assert( pWal->writeLock );
  assert( isWalMode2(pWal) || iWal==0 );
  aWalData[0] = walidxGetMxFrame(&pWal->hdr, iWal);
  aWalData[1] = pWal->hdr.aFrameCksum[0];
  aWalData[2] = pWal->hdr.aFrameCksum[1];
  aWalData[3] = isWalMode2(pWal) ? (u32)iWal : pWal->nCkpt;
}

/*
** Move the write position of the WAL back to the point identified by
** the values in the aWalData[] array. aWalData must point to an array
** of WAL_SAVEPOINT_NDATA u32 values that has been previously populated
** by a call to WalSavepoint().
*/
int sqlite3WalSavepointUndo(Wal *pWal, u32 *aWalData){
  int rc = SQLITE_OK;
  int iWal = walidxGetFile(&pWal->hdr);
  u32 iCmp = isWalMode2(pWal) ? (u32)iWal : pWal->nCkpt;

  assert( pWal->writeLock );
  assert( isWalMode2(pWal) || iWal==0 );
  assert( aWalData[3]!=iCmp || aWalData[0]<=walidxGetMxFrame(&pWal->hdr,iWal) );

  if( aWalData[3]!=iCmp ){
    /* This savepoint was opened immediately after the write-transaction
    ** was started. Right after that, the writer decided to wrap around
    ** to the start of the log. Update the savepoint values to match.
    */
    aWalData[0] = 0;
    aWalData[3] = iCmp;
  }

  if( aWalData[0]<walidxGetMxFrame(&pWal->hdr, iWal) ){
    walidxSetMxFrame(&pWal->hdr, iWal, aWalData[0]);
    pWal->hdr.aFrameCksum[0] = aWalData[1];
    pWal->hdr.aFrameCksum[1] = aWalData[2];
    SEH_TRY {
      walCleanupHash(pWal);
    }
    SEH_EXCEPT( rc = SQLITE_IOERR_IN_PAGE; )
    if( pWal->iReCksum>pWal->hdr.mxFrame ){
      pWal->iReCksum = 0;
    }
  }

  return rc;
}

/*
** This function is called just before writing a set of frames to the log
** file (see sqlite3WalFrames()). It checks to see if, instead of appending
** to the current log file, it is possible and desirable to switch to the
** other log file and write the new transaction to the start of it.
** If so, the wal-index header is updated accordingly - both in heap memory
** and in the *-shm file.
**
** SQLITE_OK is returned if no error is encountered (regardless of whether
** or not the wal-index header is modified). An SQLite error code is returned
** if an error occurs.
*/
static int walRestartLog(Wal *pWal){
  int rc = SQLITE_OK;

  if( isWalMode2(pWal) ){
    int iApp = walidxGetFile(&pWal->hdr);
    u32 nWalSize = WAL_DEFAULT_WALSIZE;
    if( pWal->mxWalSize>0 ){
      /* mxWalSize is in bytes. Convert this to a number of frames. */
      nWalSize = (pWal->mxWalSize-WAL_HDRSIZE+pWal->szPage+WAL_FRAME_HDRSIZE-1) 
        / (pWal->szPage+WAL_FRAME_HDRSIZE);
      nWalSize = MAX(nWalSize, 1);
    }

    assert( iApp==0 || pWal->readLock==WAL_LOCK_PART2 
                    || pWal->readLock==WAL_LOCK_PART2_FULL1 );
    assert( iApp==1 || pWal->readLock==WAL_LOCK_PART1 
                    || pWal->readLock==WAL_LOCK_PART1_FULL2 );

    /* Switch to wal file !iApp if 
    **
    **   (a) Wal file iApp (the current wal file) contains >= nWalSize frames.
    **   (b) This client is not reading from wal file !iApp.
    **   (c) No other client is reading from wal file !iApp.
    **
    ** Condition (b) guarantees that wal file !iApp is either empty or
    ** completely checkpointed. 
    */
    assert( (0*3)+1==WAL_LOCK_PART1 ); /* iApp==0 -> require WAL_LOCK_PART1 */
    assert( (1*3)+1==WAL_LOCK_PART2 ); /* iApp==1 -> require WAL_LOCK_PART2 */
    if( pWal->readLock==(iApp*3)+1
     && walidxGetMxFrame(&pWal->hdr, iApp)>=nWalSize 
    ){
      rc = wal2RestartOk(pWal, iApp);
      if( rc==SQLITE_OK ){
        volatile WalCkptInfo *pInfo = walCkptInfo(pWal);
        int iNew = !iApp;
        pWal->nCkpt++;
        walidxSetFile(&pWal->hdr, iNew);
        walidxSetMxFrame(&pWal->hdr, iNew, 0);
        sqlite3Put4byte((u8*)&pWal->hdr.aSalt[0], pWal->hdr.aFrameCksum[0]);
        sqlite3Put4byte((u8*)&pWal->hdr.aSalt[1], pWal->hdr.aFrameCksum[1]);
        walIndexWriteHdr(pWal);
        pInfo->nBackfill = 0;
        wal2RestartFinished(pWal, iApp);
        walUnlockShared(pWal, WAL_READ_LOCK(pWal->readLock));
        pWal->readLock = iNew ? WAL_LOCK_PART2_FULL1 : WAL_LOCK_PART1_FULL2;
        rc = walLockShared(pWal, WAL_READ_LOCK(pWal->readLock));
      }else if( rc==SQLITE_BUSY ){
        rc = SQLITE_OK;
      }
    }
  }else if( pWal->readLock==0 ){
    int cnt;
    volatile WalCkptInfo *pInfo = walCkptInfo(pWal);
    assert( pInfo->nBackfill==pWal->hdr.mxFrame );
    if( pInfo->nBackfill>0 ){
      u32 salt1;
      sqlite3_randomness(4, &salt1);
      rc = walLockExclusive(pWal, WAL_READ_LOCK(1), WAL_NREADER-1);
      if( rc==SQLITE_OK ){
        /* If all readers are using WAL_READ_LOCK(0) (in other words if no
        ** readers are currently using the WAL), then the transactions
        ** frames will overwrite the start of the existing log. Update the
        ** wal-index header to reflect this.
        **
        ** In theory it would be Ok to update the cache of the header only
        ** at this point. But updating the actual wal-index header is also
        ** safe and means there is no special case for sqlite3WalUndo()
        ** to handle if this transaction is rolled back.  */
        walRestartHdr(pWal, salt1);
        walUnlockExclusive(pWal, WAL_READ_LOCK(1), WAL_NREADER-1);
      }else if( rc!=SQLITE_BUSY ){
        return rc;
      }
    }
    walUnlockShared(pWal, WAL_READ_LOCK(0));
    pWal->readLock = WAL_LOCK_NONE;
    cnt = 0;
    do{
      int notUsed;
      rc = walTryBeginRead(pWal, &notUsed, 1, &cnt);
    }while( rc==WAL_RETRY );
    assert( (rc&0xff)!=SQLITE_BUSY ); /* BUSY not possible when useWal==1 */
    testcase( (rc&0xff)==SQLITE_IOERR );
    testcase( rc==SQLITE_PROTOCOL );
    testcase( rc==SQLITE_OK );
  }
  return rc;
}

/*
** Information about the current state of the WAL file and where
** the next fsync should occur - passed from sqlite3WalFrames() into
** walWriteToLog().
*/
typedef struct WalWriter {
  Wal *pWal;                   /* The complete WAL information */
  sqlite3_file *pFd;           /* The WAL file to which we write */
  sqlite3_int64 iSyncPoint;    /* Fsync at this offset */
  int syncFlags;               /* Flags for the fsync */
  int szPage;                  /* Size of one page */
} WalWriter;

/*
** Write iAmt bytes of content into the WAL file beginning at iOffset.
** Do a sync when crossing the p->iSyncPoint boundary.
**
** In other words, if iSyncPoint is in between iOffset and iOffset+iAmt,
** first write the part before iSyncPoint, then sync, then write the
** rest.
*/
static int walWriteToLog(
  WalWriter *p,              /* WAL to write to */
  void *pContent,            /* Content to be written */
  int iAmt,                  /* Number of bytes to write */
  sqlite3_int64 iOffset      /* Start writing at this offset */
){
  int rc;
  if( iOffset<p->iSyncPoint && iOffset+iAmt>=p->iSyncPoint ){
    int iFirstAmt = (int)(p->iSyncPoint - iOffset);
    rc = sqlite3OsWrite(p->pFd, pContent, iFirstAmt, iOffset);
    if( rc ) return rc;
    iOffset += iFirstAmt;
    iAmt -= iFirstAmt;
    pContent = (void*)(iFirstAmt + (char*)pContent);
    assert( WAL_SYNC_FLAGS(p->syncFlags)!=0 );
    rc = sqlite3OsSync(p->pFd, WAL_SYNC_FLAGS(p->syncFlags));
    if( iAmt==0 || rc ) return rc;
  }
  rc = sqlite3OsWrite(p->pFd, pContent, iAmt, iOffset);
  return rc;
}

/*
** Write out a single frame of the WAL
*/
static int walWriteOneFrame(
  WalWriter *p,               /* Where to write the frame */
  PgHdr *pPage,               /* The page of the frame to be written */
  int nTruncate,              /* The commit flag.  Usually 0.  >0 for commit */
  sqlite3_int64 iOffset       /* Byte offset at which to write */
){
  int rc;                         /* Result code from subfunctions */
  void *pData;                    /* Data actually written */
  u8 aFrame[WAL_FRAME_HDRSIZE];   /* Buffer to assemble frame-header in */

#if defined(SQLITE_TEST) && defined(SQLITE_DEBUG)
  { 
    int iWal = walidxGetFile(&p->pWal->hdr);
    int iFrame = 1 + (iOffset / (WAL_FRAME_HDRSIZE + p->pWal->szPage));
    assert( p->pWal->apWalFd[iWal]==p->pFd );
    WALTRACE(("WAL%p: page %d written to frame %d of wal %d\n",
          p->pWal, (int)pPage->pgno, iFrame, iWal
    ));
  }
#endif

  pData = pPage->pData;
  walEncodeFrame(p->pWal, pPage->pgno, nTruncate, pData, aFrame);
  rc = walWriteToLog(p, aFrame, sizeof(aFrame), iOffset);
  if( rc ) return rc;
  /* Write the page data */
  rc = walWriteToLog(p, pData, p->szPage, iOffset+sizeof(aFrame));
  return rc;
}

/*
** This function is called as part of committing a transaction within which
** one or more frames have been overwritten. It updates the checksums for
** all frames written to the wal file by the current transaction starting
** with the earliest to have been overwritten.
**
** SQLITE_OK is returned if successful, or an SQLite error code otherwise.
*/
static int walRewriteChecksums(Wal *pWal, u32 iLast){
  int rc = SQLITE_OK;             /* Return code */
  const int szPage = pWal->szPage;/* Database page size */
  u8 *aBuf;                       /* Buffer to load data from wal file into */
  u8 aFrame[WAL_FRAME_HDRSIZE];   /* Buffer to assemble frame-headers in */
  u32 iRead;                      /* Next frame to read from wal file */
  i64 iCksumOff;
  sqlite3_file *pWalFd = pWal->apWalFd[walidxGetFile(&pWal->hdr)];

  aBuf = sqlite3_malloc(szPage + WAL_FRAME_HDRSIZE);
  if( aBuf==0 ) return SQLITE_NOMEM_BKPT;

  /* Find the checksum values to use as input for the recalculating the
  ** first checksum. If the first frame is frame 1 (implying that the current
  ** transaction restarted the wal file), these values must be read from the
  ** wal-file header. Otherwise, read them from the frame header of the
  ** previous frame.  */
  assert( pWal->iReCksum>0 );
  if( pWal->iReCksum==1 ){
    iCksumOff = 24;
  }else{
    iCksumOff = walFrameOffset(pWal->iReCksum-1, szPage) + 16;
  }
  rc = sqlite3OsRead(pWalFd, aBuf, sizeof(u32)*2, iCksumOff);
  pWal->hdr.aFrameCksum[0] = sqlite3Get4byte(aBuf);
  pWal->hdr.aFrameCksum[1] = sqlite3Get4byte(&aBuf[sizeof(u32)]);

  iRead = pWal->iReCksum;
  pWal->iReCksum = 0;
  for(; rc==SQLITE_OK && iRead<=iLast; iRead++){
    i64 iOff = walFrameOffset(iRead, szPage);
    rc = sqlite3OsRead(pWalFd, aBuf, szPage+WAL_FRAME_HDRSIZE, iOff);
    if( rc==SQLITE_OK ){
      u32 iPgno, nDbSize;
      iPgno = sqlite3Get4byte(aBuf);
      nDbSize = sqlite3Get4byte(&aBuf[4]);

      walEncodeFrame(pWal, iPgno, nDbSize, &aBuf[WAL_FRAME_HDRSIZE], aFrame);
      rc = sqlite3OsWrite(pWalFd, aFrame, sizeof(aFrame), iOff);
    }
  }

  sqlite3_free(aBuf);
  return rc;
}

/*
** Write a set of frames to the log. The caller must hold the write-lock
** on the log file (obtained using sqlite3WalBeginWriteTransaction()).
*/
static int walFrames(
  Wal *pWal,                      /* Wal handle to write to */
  int szPage,                     /* Database page-size in bytes */
  PgHdr *pList,                   /* List of dirty pages to write */
  Pgno nTruncate,                 /* Database size after this commit */
  int isCommit,                   /* True if this is a commit */
  int sync_flags                  /* Flags to pass to OsSync() (or 0) */
){
  int rc;                         /* Used to catch return codes */
  u32 iFrame;                     /* Next frame address */
  PgHdr *p;                       /* Iterator to run through pList with. */
  PgHdr *pLast = 0;               /* Last frame in list */
  int nExtra = 0;                 /* Number of extra copies of last page */
  int szFrame;                    /* The size of a single frame */
  i64 iOffset;                    /* Next byte to write in WAL file */
  WalWriter w;                    /* The writer */
  u32 iFirst = 0;                 /* First frame that may be overwritten */
  WalIndexHdr *pLive;             /* Pointer to shared header */
  int iApp;
  int bWal2 = isWalMode2(pWal);

  assert( pList );
  assert( pWal->writeLock );

  /* If this frame set completes a transaction, then nTruncate>0.  If
  ** nTruncate==0 then this frame set does not complete the transaction. */
  assert( (isCommit!=0)==(nTruncate!=0) );

  pLive = (WalIndexHdr*)walIndexHdr(pWal);
  if( memcmp(&pWal->hdr, (void *)pLive, sizeof(WalIndexHdr))!=0 ){
    /* if( isWalMode2(pWal)==0 ) */
    iFirst = walidxGetMxFrame(pLive, walidxGetFile(pLive))+1;
  }

  /* See if it is possible to write these frames into the start of the
  ** log file, instead of appending to it at pWal->hdr.mxFrame.
  */
  else if( SQLITE_OK!=(rc = walRestartLog(pWal)) ){
    return rc;
  }

  /* If this is the first frame written into the log, write the WAL
  ** header to the start of the WAL file. See comments at the top of
  ** this source file for a description of the WAL header format.
  */
  iApp = walidxGetFile(&pWal->hdr);
  iFrame = walidxGetMxFrame(&pWal->hdr, iApp);
  assert( iApp==0 || bWal2 );

#if defined(SQLITE_TEST) && defined(SQLITE_DEBUG)
  { int cnt; for(cnt=0, p=pList; p; p=p->pDirty, cnt++){}
    WALTRACE(("WAL%p: frame write begin. %d frames. iWal=%d. mxFrame=%d. %s\n",
              pWal, cnt, iApp, iFrame, isCommit ? "Commit" : "Spill"));
  }
#endif

  if( iFrame==0 ){
    u32 iCkpt = 0;
    u8 aWalHdr[WAL_HDRSIZE];      /* Buffer to assemble wal-header in */
    u32 aCksum[2];                /* Checksum for wal-header */

    sqlite3Put4byte(&aWalHdr[0], (WAL_MAGIC | SQLITE_BIGENDIAN));
    sqlite3Put4byte(&aWalHdr[4], pWal->hdr.iVersion);
    sqlite3Put4byte(&aWalHdr[8], szPage);
    if( bWal2 ){
      if( walidxGetMxFrame(&pWal->hdr, !iApp)>0 ){
        u8 aPrev[4];
        rc = sqlite3OsRead(pWal->apWalFd[!iApp], aPrev, 4, 12);
        if( rc!=SQLITE_OK ){
          return rc;
        }
        iCkpt = (sqlite3Get4byte(aPrev) + 1) & 0x0F;
      }
    }else{
      iCkpt = pWal->nCkpt;
    }
    sqlite3Put4byte(&aWalHdr[12], iCkpt);
    memcpy(&aWalHdr[16], pWal->hdr.aSalt, 8);
    walChecksumBytes(1, aWalHdr, WAL_HDRSIZE-2*4, 0, aCksum);
    sqlite3Put4byte(&aWalHdr[24], aCksum[0]);
    sqlite3Put4byte(&aWalHdr[28], aCksum[1]);

    pWal->szPage = szPage;
    pWal->hdr.bigEndCksum = SQLITE_BIGENDIAN;
    pWal->hdr.aFrameCksum[0] = aCksum[0];
    pWal->hdr.aFrameCksum[1] = aCksum[1];
    pWal->truncateOnCommit = 1;

    rc = sqlite3OsWrite(pWal->apWalFd[iApp], aWalHdr, sizeof(aWalHdr), 0);
    WALTRACE(("WAL%p: wal-header write %s\n", pWal, rc ? "failed" : "ok"));
    if( rc!=SQLITE_OK ){
      return rc;
    }

    /* Sync the header (unless SQLITE_IOCAP_SEQUENTIAL is true or unless
    ** all syncing is turned off by PRAGMA synchronous=OFF).  Otherwise
    ** an out-of-order write following a WAL restart could result in
    ** database corruption.  See the ticket:
    **
    **     https://sqlite.org/src/info/ff5be73dee
    */
    if( pWal->syncHeader ){
      rc = sqlite3OsSync(pWal->apWalFd[iApp], CKPT_SYNC_FLAGS(sync_flags));
      if( rc ) return rc;
    }
  }
  if( (int)pWal->szPage!=szPage ){
    return SQLITE_CORRUPT_BKPT;  /* TH3 test case: cov1/corrupt155.test */
  }

  /* Setup information needed to write frames into the WAL */
  w.pWal = pWal;
  w.pFd = pWal->apWalFd[iApp];
  w.iSyncPoint = 0;
  w.syncFlags = sync_flags;
  w.szPage = szPage;
  iOffset = walFrameOffset(iFrame+1, szPage);
  szFrame = szPage + WAL_FRAME_HDRSIZE;

  /* Write all frames into the log file exactly once */
  for(p=pList; p; p=p->pDirty){
    int nDbSize;   /* 0 normally.  Positive == commit flag */

    /* Check if this page has already been written into the wal file by
    ** the current transaction. If so, overwrite the existing frame and
    ** set Wal.writeLock to WAL_WRITELOCK_RECKSUM - indicating that
    ** checksums must be recomputed when the transaction is committed.  */
    if( iFirst && (p->pDirty || isCommit==0) ){
      u32 iWrite = 0;
      VVA_ONLY(rc =) walSearchWal(pWal, iApp, p->pgno, &iWrite);
      assert( rc==SQLITE_OK || iWrite==0 );
      if( iWrite && bWal2 ){
        walExternalDecode(iWrite, &iWrite);
      }
      if( iWrite>=iFirst ){
        i64 iOff = walFrameOffset(iWrite, szPage) + WAL_FRAME_HDRSIZE;
        void *pData;
        if( pWal->iReCksum==0 || iWrite<pWal->iReCksum ){
          pWal->iReCksum = iWrite;
        }
        pData = p->pData;
        rc = sqlite3OsWrite(pWal->apWalFd[iApp], pData, szPage, iOff);
        if( rc ) return rc;
        p->flags &= ~PGHDR_WAL_APPEND;
        continue;
      }
    }

    iFrame++;
    assert( iOffset==walFrameOffset(iFrame, szPage) );
    nDbSize = (isCommit && p->pDirty==0) ? nTruncate : 0;
    rc = walWriteOneFrame(&w, p, nDbSize, iOffset);
    if( rc ) return rc;
    pLast = p;
    iOffset += szFrame;
    p->flags |= PGHDR_WAL_APPEND;
  }

  /* Recalculate checksums within the wal file if required. */
  if( isCommit && pWal->iReCksum ){
    rc = walRewriteChecksums(pWal, iFrame);
    if( rc ) return rc;
  }

  /* If this is the end of a transaction, then we might need to pad
  ** the transaction and/or sync the WAL file.
  **
  ** Padding and syncing only occur if this set of frames complete a
  ** transaction and if PRAGMA synchronous=FULL.  If synchronous==NORMAL
  ** or synchronous==OFF, then no padding or syncing are needed.
  **
  ** If SQLITE_IOCAP_POWERSAFE_OVERWRITE is defined, then padding is not
  ** needed and only the sync is done.  If padding is needed, then the
  ** final frame is repeated (with its commit mark) until the next sector
  ** boundary is crossed.  Only the part of the WAL prior to the last
  ** sector boundary is synced; the part of the last frame that extends
  ** past the sector boundary is written after the sync.
  */
  if( isCommit && WAL_SYNC_FLAGS(sync_flags)!=0 ){
    int bSync = 1;
    if( pWal->padToSectorBoundary ){
      int sectorSize = sqlite3SectorSize(w.pFd);
      w.iSyncPoint = ((iOffset+sectorSize-1)/sectorSize)*sectorSize;
      bSync = (w.iSyncPoint==iOffset);
      testcase( bSync );
      while( iOffset<w.iSyncPoint ){
        rc = walWriteOneFrame(&w, pLast, nTruncate, iOffset);
        if( rc ) return rc;
        iOffset += szFrame;
        nExtra++;
        assert( pLast!=0 );
      }
    }
    if( bSync ){
      assert( rc==SQLITE_OK );
      rc = sqlite3OsSync(w.pFd, WAL_SYNC_FLAGS(sync_flags));
    }
  }

  /* If this frame set completes the first transaction in the WAL and
  ** if PRAGMA journal_size_limit is set, then truncate the WAL to the
  ** journal size limit, if possible.
  */
  if( isCommit && pWal->truncateOnCommit && pWal->mxWalSize>=0 ){
    i64 sz = pWal->mxWalSize;
    if( walFrameOffset(iFrame+nExtra+1, szPage)>pWal->mxWalSize ){
      sz = walFrameOffset(iFrame+nExtra+1, szPage);
    }
    walLimitSize(pWal, sz);
    pWal->truncateOnCommit = 0;
  }

  /* Append data to the wal-index. It is not necessary to lock the
  ** wal-index to do this as the SQLITE_SHM_WRITE lock held on the wal-index
  ** guarantees that there are no other writers, and no data that may
  ** be in use by existing readers is being overwritten.
  */
  iFrame = walidxGetMxFrame(&pWal->hdr, iApp);
  for(p=pList; p && rc==SQLITE_OK; p=p->pDirty){
    if( (p->flags & PGHDR_WAL_APPEND)==0 ) continue;
    iFrame++;
    rc = walIndexAppend(pWal, iApp, iFrame, p->pgno);
  }
  assert( pLast!=0 || nExtra==0 );
  while( rc==SQLITE_OK && nExtra>0 ){
    iFrame++;
    nExtra--;
    rc = walIndexAppend(pWal, iApp, iFrame, pLast->pgno);
  }

  if( rc==SQLITE_OK ){
    /* Update the private copy of the header. */
    pWal->hdr.szPage = (u16)((szPage&0xff00) | (szPage>>16));
    testcase( szPage<=32768 );
    testcase( szPage>=65536 );
    walidxSetMxFrame(&pWal->hdr, iApp, iFrame);
    if( isCommit ){
      pWal->hdr.iChange++;
      pWal->hdr.nPage = nTruncate;
    }
    /* If this is a commit, update the wal-index header too. */
    if( isCommit ){
      walIndexWriteHdr(pWal);
      if( bWal2 ){
        int iOther = !walidxGetFile(&pWal->hdr);
        if( walidxGetMxFrame(&pWal->hdr, iOther) 
            && !walCkptInfo(pWal)->nBackfill 
        ){
          pWal->iCallback = walidxGetMxFrame(&pWal->hdr, 0);
          pWal->iCallback += walidxGetMxFrame(&pWal->hdr, 1);
        }
      }else{
        pWal->iCallback = iFrame;
      }
    }
  }

  WALTRACE(("WAL%p: frame write %s\n", pWal, rc ? "failed" : "ok"));
  return rc;
}

/* 
** Write a set of frames to the log. The caller must hold the write-lock
** on the log file (obtained using sqlite3WalBeginWriteTransaction()).
**
** The difference between this function and walFrames() is that this
** function wraps walFrames() in an SEH_TRY{...} block.
*/
int sqlite3WalFrames(
  Wal *pWal,                      /* Wal handle to write to */
  int szPage,                     /* Database page-size in bytes */
  PgHdr *pList,                   /* List of dirty pages to write */
  Pgno nTruncate,                 /* Database size after this commit */
  int isCommit,                   /* True if this is a commit */
  int sync_flags                  /* Flags to pass to OsSync() (or 0) */
){
  int rc;
  SEH_TRY {
    rc = walFrames(pWal, szPage, pList, nTruncate, isCommit, sync_flags);
  }
  SEH_EXCEPT( rc = walHandleException(pWal); )
  return rc;
}

/*
** This routine is called to implement sqlite3_wal_checkpoint() and
** related interfaces.
**
** Obtain a CHECKPOINT lock and then backfill as much information as
** we can from WAL into the database.
**
** If parameter xBusy is not NULL, it is a pointer to a busy-handler
** callback. In this case this function runs a blocking checkpoint.
*/
int sqlite3WalCheckpoint(
  Wal *pWal,                      /* Wal connection */
  sqlite3 *db,                    /* Check this handle's interrupt flag */
  int eMode,                      /* PASSIVE, FULL, RESTART, or TRUNCATE */
  int (*xBusy)(void*),            /* Function to call when busy */
  void *pBusyArg,                 /* Context argument for xBusyHandler */
  int sync_flags,                 /* Flags to sync db file with (or 0) */
  int nBuf,                       /* Size of temporary buffer */
  u8 *zBuf,                       /* Temporary buffer to use */
  int *pnLog,                     /* OUT: Number of frames in WAL */
  int *pnCkpt                     /* OUT: Number of backfilled frames in WAL */
){
  int rc;                         /* Return code */
  int isChanged = 0;              /* True if a new wal-index header is loaded */
  int eMode2 = eMode;             /* Mode to pass to walCheckpoint() */
  int (*xBusy2)(void*) = xBusy;   /* Busy handler for eMode2 */

  assert( pWal->ckptLock==0 );
  assert( pWal->writeLock==0 );

  /* EVIDENCE-OF: R-62920-47450 The busy-handler callback is never invoked
  ** in the SQLITE_CHECKPOINT_PASSIVE mode. */
  assert( SQLITE_CHECKPOINT_NOOP<SQLITE_CHECKPOINT_PASSIVE );
  assert( eMode>SQLITE_CHECKPOINT_PASSIVE || xBusy==0 );

  if( pWal->readOnly ) return SQLITE_READONLY;
  WALTRACE(("WAL%p: checkpoint begins\n", pWal));

  /* Enable blocking locks, if possible. */
  sqlite3WalDb(pWal, db);
  if( xBusy2 ) (void)walEnableBlocking(pWal);

  /* IMPLEMENTATION-OF: R-62028-47212 All calls obtain an exclusive
  ** "checkpoint" lock on the database file.
  ** EVIDENCE-OF: R-10421-19736 If any other process is running a
  ** checkpoint operation at the same time, the lock cannot be obtained and
  ** SQLITE_BUSY is returned.
  ** EVIDENCE-OF: R-53820-33897 Even if there is a busy-handler configured,
  ** it will not be invoked in this case.
  */
  if( eMode!=SQLITE_CHECKPOINT_NOOP ){
    rc = walLockExclusive(pWal, WAL_CKPT_LOCK, 1);
    testcase( rc==SQLITE_BUSY );
    testcase( rc!=SQLITE_OK && xBusy2!=0 );
    if( rc==SQLITE_OK ){
      pWal->ckptLock = 1;

      /* IMPLEMENTATION-OF: R-59782-36818 The SQLITE_CHECKPOINT_FULL, RESTART 
      ** and TRUNCATE modes also obtain the exclusive "writer" lock on the 
      ** database file.
      **
      ** EVIDENCE-OF: R-60642-04082 If the writer lock cannot be obtained
      ** immediately, and a busy-handler is configured, it is invoked and the
      ** writer lock retried until either the busy-handler returns 0 or the
      ** lock is successfully obtained.
      */
      if( eMode!=SQLITE_CHECKPOINT_PASSIVE && isWalMode2(pWal)==0 ){
        rc = walBusyLock(pWal, xBusy2, pBusyArg, WAL_WRITE_LOCK, 1);
        if( rc==SQLITE_OK ){
          pWal->writeLock = 1;
        }else if( rc==SQLITE_BUSY ){
          eMode2 = SQLITE_CHECKPOINT_PASSIVE;
          xBusy2 = 0;
          rc = SQLITE_OK;
        }
      }
    }
  }else{
    rc = SQLITE_OK;
  }


  /* Read the wal-index header. */
  SEH_TRY {
    if( rc==SQLITE_OK ){
      /* For a passive checkpoint, do not re-enable blocking locks after
      ** reading the wal-index header. A passive checkpoint should not block 
      ** or invoke the busy handler. The only lock such a checkpoint may 
      ** attempt to obtain is a lock on a read-slot, and it should give up
      ** immediately and do a partial checkpoint if it cannot obtain it. */
      walDisableBlocking(pWal);
      rc = walIndexReadHdr(pWal, &isChanged);
      if( eMode2>SQLITE_CHECKPOINT_PASSIVE ) (void)walEnableBlocking(pWal);
      if( isChanged && pWal->pDbFd->pMethods->iVersion>=3 ){
        sqlite3OsUnfetch(pWal->pDbFd, 0, 0);
      }
    }
  
    /* Copy data from the log to the database file. */
    if( rc==SQLITE_OK ){
      if( (walPagesize(pWal)!=nBuf) 
       && ((pWal->hdr.mxFrame2 & 0x7FFFFFFF) || pWal->hdr.mxFrame)
      ){
        rc = SQLITE_CORRUPT_BKPT;
      }else if( eMode2!=SQLITE_CHECKPOINT_NOOP ){
        rc = walCheckpoint(pWal, db, eMode2, xBusy2, pBusyArg, sync_flags,zBuf);
      }

      /* If no error occurred, set the output variables. */
      if( rc==SQLITE_OK || rc==SQLITE_BUSY ){
        if( pnLog ){
          WalIndexHdr *pHdr = &pWal->hdr;
          *pnLog = walidxGetMxFrame(pHdr, 0) + walidxGetMxFrame(pHdr, 1);
        }
        SEH_INJECT_FAULT;
        if( pnCkpt ){
          if( isWalMode2(pWal) ){
            if( (int)(walCkptInfo(pWal)->nBackfill) ){
              *pnCkpt = walidxGetMxFrame(&pWal->hdr,!walidxGetFile(&pWal->hdr));
            }else{
              *pnCkpt = 0;
            }
          }else{
            *pnCkpt = walCkptInfo(pWal)->nBackfill;
          }
        }
      }
    }
  }
  SEH_EXCEPT( rc = walHandleException(pWal); )

  if( isChanged && pWal->bClosing==0 ){
    /* If a new wal-index header was loaded before the checkpoint was
    ** performed, then the pager-cache associated with pWal is now
    ** out of date. So zero the cached wal-index header to ensure that
    ** next time the pager opens a snapshot on this database it knows that
    ** the cache needs to be reset.
    **
    ** Except, do not do this if the wal is being closed. In this case
    ** the caller needs the wal-index header to check if the database is
    ** in wal2 mode and the "other" wal file also needs to be checkpointed.
    ** Besides, the pager cache will not be used again in this case. */
    memset(&pWal->hdr, 0, sizeof(WalIndexHdr));
  }

  walDisableBlocking(pWal);
  sqlite3WalDb(pWal, 0);

  /* Release the locks. */
  (void)sqlite3WalEndWriteTransaction(pWal);
  if( pWal->ckptLock ){
    walUnlockExclusive(pWal, WAL_CKPT_LOCK, 1);
    pWal->ckptLock = 0;
  }
  WALTRACE(("WAL%p: checkpoint %s\n", pWal, rc ? "failed" : "ok"));
#ifdef SQLITE_ENABLE_SETLK_TIMEOUT
  if( rc==SQLITE_BUSY_TIMEOUT ) rc = SQLITE_BUSY;
#endif
  return (rc==SQLITE_OK && eMode!=eMode2 ? SQLITE_BUSY : rc);
}

/* Return the value to pass to a sqlite3_wal_hook callback, the
** number of frames in the WAL at the point of the last commit since
** sqlite3WalCallback() was called.  If no commits have occurred since
** the last call, then return 0.
*/
int sqlite3WalCallback(Wal *pWal){
  u32 ret = 0;
  if( pWal ){
    ret = pWal->iCallback;
    pWal->iCallback = 0;
  }
  return (int)ret;
}

/*
** This function is called to change the WAL subsystem into or out
** of locking_mode=EXCLUSIVE.
**
** If op is zero, then attempt to change from locking_mode=EXCLUSIVE
** into locking_mode=NORMAL.  This means that we must acquire a lock
** on the pWal->readLock byte.  If the WAL is already in locking_mode=NORMAL
** or if the acquisition of the lock fails, then return 0.  If the
** transition out of exclusive-mode is successful, return 1.  This
** operation must occur while the pager is still holding the exclusive
** lock on the main database file.
**
** If op is one, then change from locking_mode=NORMAL into
** locking_mode=EXCLUSIVE.  This means that the pWal->readLock must
** be released.  Return 1 if the transition is made and 0 if the
** WAL is already in exclusive-locking mode - meaning that this
** routine is a no-op.  The pager must already hold the exclusive lock
** on the main database file before invoking this operation.
**
** If op is negative, then do a dry-run of the op==1 case but do
** not actually change anything. The pager uses this to see if it
** should acquire the database exclusive lock prior to invoking
** the op==1 case.
*/
int sqlite3WalExclusiveMode(Wal *pWal, int op){
  int rc;
  assert( pWal->writeLock==0 );
  assert( pWal->exclusiveMode!=WAL_HEAPMEMORY_MODE || op==-1 );

  /* pWal->readLock is usually set, but might be -1 if there was a
  ** prior error while attempting to acquire are read-lock. This cannot
  ** happen if the connection is actually in exclusive mode (as no xShmLock
  ** locks are taken in this case). Nor should the pager attempt to
  ** upgrade to exclusive-mode following such an error.
  */
#ifndef SQLITE_USE_SEH
  assert( pWal->readLock!=WAL_LOCK_NONE || pWal->lockError );
#endif
  assert( pWal->readLock!=WAL_LOCK_NONE || (op<=0 && pWal->exclusiveMode==0) );

  if( op==0 ){
    if( pWal->exclusiveMode ){
      pWal->exclusiveMode = WAL_NORMAL_MODE;
      rc = walLockShared(pWal, WAL_READ_LOCK(pWal->readLock));
      if( rc!=SQLITE_OK ){
        pWal->exclusiveMode = WAL_EXCLUSIVE_MODE;
      }
      rc = pWal->exclusiveMode==WAL_NORMAL_MODE;
    }else{
      /* Already in locking_mode=NORMAL */
      rc = 0;
    }
  }else if( op>0 ){
    assert( pWal->exclusiveMode==WAL_NORMAL_MODE );
    assert( pWal->readLock>=0 );
    walUnlockShared(pWal, WAL_READ_LOCK(pWal->readLock));
    pWal->exclusiveMode = WAL_EXCLUSIVE_MODE;
    rc = 1;
  }else{
    rc = pWal->exclusiveMode==WAL_NORMAL_MODE;
  }
  return rc;
}

/*
** Return true if the argument is non-NULL and the WAL module is using
** heap-memory for the wal-index. Otherwise, if the argument is NULL or the
** WAL module is using shared-memory, return false.
*/
int sqlite3WalHeapMemory(Wal *pWal){
  return (pWal && pWal->exclusiveMode==WAL_HEAPMEMORY_MODE );
}

#ifdef SQLITE_ENABLE_SNAPSHOT
/* Create a snapshot object.  The content of a snapshot is opaque to
** every other subsystem, so the WAL module can put whatever it needs
** in the object.
*/
int sqlite3WalSnapshotGet(Wal *pWal, sqlite3_snapshot **ppSnapshot){
  int rc = SQLITE_OK;
  WalIndexHdr *pRet;
  static const u32 aZero[4] = { 0, 0, 0, 0 };

  /* Snapshots may not be used with wal2 mode databases. */
  if( isWalMode2(pWal) ) return SQLITE_ERROR;

  assert( pWal->readLock>=0 && pWal->writeLock==0 );

  if( memcmp(&pWal->hdr.aFrameCksum[0],aZero,16)==0 ){
    *ppSnapshot = 0;
    return SQLITE_ERROR;
  }
  pRet = (WalIndexHdr*)sqlite3_malloc(sizeof(WalIndexHdr));
  if( pRet==0 ){
    rc = SQLITE_NOMEM_BKPT;
  }else{
    memcpy(pRet, &pWal->hdr, sizeof(WalIndexHdr));
    *ppSnapshot = (sqlite3_snapshot*)pRet;
  }

  return rc;
}

/* Try to open on pSnapshot when the next read-transaction starts
*/
void sqlite3WalSnapshotOpen(
  Wal *pWal,
  sqlite3_snapshot *pSnapshot
){
  if( pSnapshot && ((WalIndexHdr*)pSnapshot)->iVersion==0 ){
    /* iVersion==0 means that this is a call to sqlite3_snapshot_get().  In
    ** this case set the bGetSnapshot flag so that if the call to
    ** sqlite3_snapshot_get() is about to read transaction on this wal 
    ** file, it does not take read-lock 0 if the wal file has been completely
    ** checkpointed. Taking read-lock 0 would work, but then it would be
    ** possible for a subsequent writer to destroy the snapshot even while 
    ** this connection is holding its read-transaction open. This is contrary
    ** to user expectations, so we avoid it by not taking read-lock 0. */
    pWal->bGetSnapshot = 1;
  }else{
    pWal->pSnapshot = (WalIndexHdr*)pSnapshot;
    pWal->bGetSnapshot = 0;
  }
}

/*
** Return a +ve value if snapshot p1 is newer than p2. A -ve value if
** p1 is older than p2 and zero if p1 and p2 are the same snapshot.
*/
int sqlite3_snapshot_cmp(sqlite3_snapshot *p1, sqlite3_snapshot *p2){
  WalIndexHdr *pHdr1 = (WalIndexHdr*)p1;
  WalIndexHdr *pHdr2 = (WalIndexHdr*)p2;

  /* aSalt[0] is a copy of the value stored in the wal file header. It
  ** is incremented each time the wal file is restarted.  */
  if( pHdr1->aSalt[0]<pHdr2->aSalt[0] ) return -1;
  if( pHdr1->aSalt[0]>pHdr2->aSalt[0] ) return +1;
  if( pHdr1->mxFrame<pHdr2->mxFrame ) return -1;
  if( pHdr1->mxFrame>pHdr2->mxFrame ) return +1;
  return 0;
}

/*
** The caller currently has a read transaction open on the database.
** This function takes a SHARED lock on the CHECKPOINTER slot and then
** checks if the snapshot passed as the second argument is still
** available. If so, SQLITE_OK is returned.
**
** If the snapshot is not available, SQLITE_ERROR is returned. Or, if
** the CHECKPOINTER lock cannot be obtained, SQLITE_BUSY. If any error
** occurs (any value other than SQLITE_OK is returned), the CHECKPOINTER
** lock is released before returning.
*/
int sqlite3WalSnapshotCheck(Wal *pWal, sqlite3_snapshot *pSnapshot){
  int rc;

  /* Snapshots may not be used with wal2 mode databases. */
  if( isWalMode2(pWal) ) return SQLITE_ERROR;

  SEH_TRY {
    rc = walLockShared(pWal, WAL_CKPT_LOCK);
    if( rc==SQLITE_OK ){
      WalIndexHdr *pNew = (WalIndexHdr*)pSnapshot;
      if( memcmp(pNew->aSalt, pWal->hdr.aSalt, sizeof(pWal->hdr.aSalt))
       || pNew->mxFrame<walCkptInfo(pWal)->nBackfillAttempted
      ){
        rc = SQLITE_ERROR_SNAPSHOT;
        walUnlockShared(pWal, WAL_CKPT_LOCK);
      }
    }
  }
  SEH_EXCEPT( rc = walHandleException(pWal); )
  return rc;
}

/*
** Release a lock obtained by an earlier successful call to
** sqlite3WalSnapshotCheck().
*/
void sqlite3WalSnapshotUnlock(Wal *pWal){
  assert( pWal );
  walUnlockShared(pWal, WAL_CKPT_LOCK);
}


#endif /* SQLITE_ENABLE_SNAPSHOT */

#ifdef SQLITE_ENABLE_ZIPVFS
/*
** If the argument is not NULL, it points to a Wal object that holds a
** read-lock. This function returns the database page-size if it is known,
** or zero if it is not (or if pWal is NULL).
*/
int sqlite3WalFramesize(Wal *pWal){
  assert( pWal==0 || pWal->readLock>=0 );
  return (pWal ? pWal->szPage : 0);
}
#endif

/* Return the sqlite3_file object for the WAL file
*/
sqlite3_file *sqlite3WalFile(Wal *pWal){
  return pWal->apWalFd[0];
}

/* 
** Return the journal mode used by this Wal object.
*/
int sqlite3WalJournalMode(Wal *pWal){
  assert( pWal );
  return (isWalMode2(pWal) ? PAGER_JOURNALMODE_WAL2 : PAGER_JOURNALMODE_WAL);
}

#endif /* #ifndef SQLITE_OMIT_WAL */<|MERGE_RESOLUTION|>--- conflicted
+++ resolved
@@ -4150,13 +4150,8 @@
 #ifndef SQLITE_ENABLE_SETLK_TIMEOUT
   assert( pWal->writeLock==0 || pWal->readLock<0 );
 #endif
-<<<<<<< HEAD
   if( pWal->readLock!=WAL_LOCK_NONE ){
-    sqlite3WalEndWriteTransaction(pWal);
-=======
-  if( pWal->readLock>=0 ){
     (void)sqlite3WalEndWriteTransaction(pWal);
->>>>>>> 22017704
     walUnlockShared(pWal, WAL_READ_LOCK(pWal->readLock));
     pWal->readLock = WAL_LOCK_NONE;
   }
