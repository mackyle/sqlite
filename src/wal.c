--- conflicted
+++ resolved
@@ -3744,7 +3744,7 @@
   cnt = 0;
   do{
     int notUsed;
-    rc = walTryBeginRead(pWal, &notUsed, 1, ++cnt);
+    rc = walTryBeginRead(pWal, &notUsed, 1, &cnt);
   }while( rc==WAL_RETRY );
   assert( (rc&0xff)!=SQLITE_BUSY ); /* BUSY not possible when useWal==1 */
   testcase( (rc&0xff)==SQLITE_IOERR );
@@ -4099,7 +4099,6 @@
         return rc;
       }
     }
-<<<<<<< HEAD
 
     /* Regardless of whether or not the wal file was restarted, change the
     ** read-lock held by this client to a slot other than aReadmark[0]. 
@@ -4110,19 +4109,6 @@
     ** the database file - ignoring the new pages just appended
     ** to the wal file. */
     rc = walUpgradeReadlock(pWal);
-=======
-    walUnlockShared(pWal, WAL_READ_LOCK(0));
-    pWal->readLock = -1;
-    cnt = 0;
-    do{
-      int notUsed;
-      rc = walTryBeginRead(pWal, &notUsed, 1, &cnt);
-    }while( rc==WAL_RETRY );
-    assert( (rc&0xff)!=SQLITE_BUSY ); /* BUSY not possible when useWal==1 */
-    testcase( (rc&0xff)==SQLITE_IOERR );
-    testcase( rc==SQLITE_PROTOCOL );
-    testcase( rc==SQLITE_OK );
->>>>>>> 1df960f2
   }
   return rc;
 }
