/*
** 2010 February 1
**
** The author disclaims copyright to this source code.  In place of
** a legal notice, here is a blessing:
**
**    May you do good and not evil.
**    May you find forgiveness for yourself and forgive others.
**    May you share freely, never taking more than you give.
**
*************************************************************************
** This header file defines the interface to the write-ahead logging 
** system. Refer to the comments below and the header comment attached to 
** the implementation of each function in log.c for further details.
*/

#ifndef SQLITE_WAL_H
#define SQLITE_WAL_H

#include "sqliteInt.h"

/* Macros for extracting appropriate sync flags for either transaction
** commits (WAL_SYNC_FLAGS(X)) or for checkpoint ops (CKPT_SYNC_FLAGS(X)):
*/
#define WAL_SYNC_FLAGS(X)   ((X)&0x03)
#define CKPT_SYNC_FLAGS(X)  (((X)>>2)&0x03)

#ifdef SQLITE_OMIT_WAL
# define sqlite3WalOpen(w,x,y,z)                 0
# define sqlite3WalLimit(x,y)
# define sqlite3WalClose(v,w,x,y,z)              0
# define sqlite3WalBeginReadTransaction(y,z)     0
# define sqlite3WalEndReadTransaction(z)
# define sqlite3WalDbsize(y)                     0
# define sqlite3WalBeginWriteTransaction(y)      0
# define sqlite3WalEndWriteTransaction(x)        0
# define sqlite3WalUndo(w,x,y,z)                 0
# define sqlite3WalSavepoint(y,z)
# define sqlite3WalSavepointUndo(y,z)            0
# define sqlite3WalFrames(u,v,w,x,y,z)           0
# define sqlite3WalCheckpoint(q,r,s,t,u,v,w,x,y,z) 0
# define sqlite3WalCallback(z)                   0
# define sqlite3WalExclusiveMode(y,z)            0
# define sqlite3WalHeapMemory(z)                 0
# define sqlite3WalFramesize(z)                  0
# define sqlite3WalFindFrame(x,y,z)              0
# define sqlite3WalFile(x)                       0
# define sqlite3WalJournalMode(x)                0
#else

#define WAL_SAVEPOINT_NDATA 4

/* Connection to a write-ahead log (WAL) file. 
** There is one object of this type for each pager. 
*/
typedef struct Wal Wal;

/* Open and close a connection to a write-ahead log. */
int sqlite3WalOpen(sqlite3_vfs*, sqlite3_file*, const char *,int,i64,int,Wal**);
int sqlite3WalClose(Wal *pWal, sqlite3*, int sync_flags, int, u8 *);

/* Set the limiting size of a WAL file. */
void sqlite3WalLimit(Wal*, i64);

/* Used by readers to open (lock) and close (unlock) a snapshot.  A 
** snapshot is like a read-transaction.  It is the state of the database
** at an instant in time.  sqlite3WalOpenSnapshot gets a read lock and
** preserves the current state even if the other threads or processes
** write to or checkpoint the WAL.  sqlite3WalCloseSnapshot() closes the
** transaction and releases the lock.
*/
int sqlite3WalBeginReadTransaction(Wal *pWal, int *);
void sqlite3WalEndReadTransaction(Wal *pWal);

/* Read a page from the write-ahead log, if it is present. */
int sqlite3WalFindFrame(Wal *, Pgno, u32 *);
int sqlite3WalReadFrame(Wal *, u32, int, u8 *);

/* If the WAL is not empty, return the size of the database. */
Pgno sqlite3WalDbsize(Wal *pWal);

/* Obtain or release the WRITER lock. */
int sqlite3WalBeginWriteTransaction(Wal *pWal);
int sqlite3WalEndWriteTransaction(Wal *pWal);

/* Undo any frames written (but not committed) to the log */
int sqlite3WalUndo(Wal *pWal, int (*xUndo)(void *, Pgno), void *pUndoCtx, int);

/* Return an integer that records the current (uncommitted) write
** position in the WAL */
void sqlite3WalSavepoint(Wal *pWal, u32 *aWalData);

/* Move the write position of the WAL back to iFrame.  Called in
** response to a ROLLBACK TO command. */
int sqlite3WalSavepointUndo(Wal *pWal, u32 *aWalData);

/* Write a frame or frames to the log. */
int sqlite3WalFrames(Wal *pWal, int, PgHdr *, Pgno, int, int);

/* Copy pages from the log to the database file */ 
int sqlite3WalCheckpoint(
  Wal *pWal,                      /* Write-ahead log connection */
  sqlite3 *db,                    /* Check this handle's interrupt flag */
  int eMode,                      /* One of PASSIVE, FULL and RESTART */
  int (*xBusy)(void*),            /* Function to call when busy */
  void *pBusyArg,                 /* Context argument for xBusyHandler */
  int sync_flags,                 /* Flags to sync db file with (or 0) */
  int nBuf,                       /* Size of buffer nBuf */
  u8 *zBuf,                       /* Temporary buffer to use */
  int *pnLog,                     /* OUT: Number of frames in WAL */
  int *pnCkpt                     /* OUT: Number of backfilled frames in WAL */
);

/* Return the value to pass to a sqlite3_wal_hook callback, the
** number of frames in the WAL at the point of the last commit since
** sqlite3WalCallback() was called.  If no commits have occurred since
** the last call, then return 0.
*/
int sqlite3WalCallback(Wal *pWal);

/* Tell the wal layer that an EXCLUSIVE lock has been obtained (or released)
** by the pager layer on the database file.
*/
int sqlite3WalExclusiveMode(Wal *pWal, int op);

/* Return true if the argument is non-NULL and the WAL module is using
** heap-memory for the wal-index. Otherwise, if the argument is NULL or the
** WAL module is using shared-memory, return false. 
*/
int sqlite3WalHeapMemory(Wal *pWal);

#ifdef SQLITE_ENABLE_SNAPSHOT
int sqlite3WalSnapshotGet(Wal *pWal, sqlite3_snapshot **ppSnapshot);
void sqlite3WalSnapshotOpen(Wal *pWal, sqlite3_snapshot *pSnapshot);
int sqlite3WalSnapshotRecover(Wal *pWal);
int sqlite3WalSnapshotCheck(Wal *pWal, sqlite3_snapshot *pSnapshot);
void sqlite3WalSnapshotUnlock(Wal *pWal);
#endif

#ifndef SQLITE_OMIT_CONCURRENT
/* Tell the wal layer that we want to commit a concurrent transaction */
int sqlite3WalLockForCommit(Wal *pWal, PgHdr *pPg, Bitvec *pRead, u32*);

/* Upgrade the state of the client to take into account changes written
** by other connections */
int sqlite3WalUpgradeSnapshot(Wal *pWal);
#endif /* SQLITE_OMIT_CONCURRENT */

#ifdef SQLITE_ENABLE_ZIPVFS
/* If the WAL file is not empty, return the number of bytes of content
** stored in each frame (i.e. the db page-size when the WAL was created).
*/
int sqlite3WalFramesize(Wal *pWal);
#endif

/* Return the sqlite3_file object for the WAL file */
sqlite3_file *sqlite3WalFile(Wal *pWal);

/* Return the journal mode (WAL or WAL2) used by this Wal object. */
int sqlite3WalJournalMode(Wal *pWal);

#ifdef SQLITE_ENABLE_SETLK_TIMEOUT
int sqlite3WalWriteLock(Wal *pWal, int bLock);
void sqlite3WalDb(Wal *pWal, sqlite3 *db);
#endif

<<<<<<< HEAD
/* sqlite3_wal_info() data */
int sqlite3WalInfo(Wal *pWal, u32 *pnPrior, u32 *pnFrame);

/* sqlite3_wal_info() data */
int sqlite3WalInfo(Wal *pWal, u32 *pnPrior, u32 *pnFrame);
=======
#ifdef SQLITE_USE_SEH
int sqlite3WalSystemErrno(Wal*);
#endif
>>>>>>> 28b5906f

#endif /* ifndef SQLITE_OMIT_WAL */
#endif /* SQLITE_WAL_H */<|MERGE_RESOLUTION|>--- conflicted
+++ resolved
@@ -164,17 +164,15 @@
 void sqlite3WalDb(Wal *pWal, sqlite3 *db);
 #endif
 
-<<<<<<< HEAD
+#ifdef SQLITE_USE_SEH
+int sqlite3WalSystemErrno(Wal*);
+#endif
+
 /* sqlite3_wal_info() data */
 int sqlite3WalInfo(Wal *pWal, u32 *pnPrior, u32 *pnFrame);
 
 /* sqlite3_wal_info() data */
 int sqlite3WalInfo(Wal *pWal, u32 *pnPrior, u32 *pnFrame);
-=======
-#ifdef SQLITE_USE_SEH
-int sqlite3WalSystemErrno(Wal*);
-#endif
->>>>>>> 28b5906f
 
 #endif /* ifndef SQLITE_OMIT_WAL */
 #endif /* SQLITE_WAL_H */