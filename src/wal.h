--- conflicted
+++ resolved
@@ -45,11 +45,8 @@
 # define sqlite3WalFramesize(z)                  0
 # define sqlite3WalFindFrame(x,y,z)              0
 # define sqlite3WalFile(x)                       0
-<<<<<<< HEAD
 # define sqlite3WalJournalMode(x)                0
-=======
 # undef SQLITE_USE_SEH
->>>>>>> 05b070b8
 #else
 
 #define WAL_SAVEPOINT_NDATA 4
