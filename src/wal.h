--- conflicted
+++ resolved
@@ -159,18 +159,16 @@
 /* Return the journal mode (WAL or WAL2) used by this Wal object. */
 int sqlite3WalJournalMode(Wal *pWal);
 
-<<<<<<< HEAD
+#ifdef SQLITE_ENABLE_SETLK_TIMEOUT
+int sqlite3WalWriteLock(Wal *pWal, int bLock);
+void sqlite3WalDb(Wal *pWal, sqlite3 *db);
+#endif
+
 /* sqlite3_wal_info() data */
 int sqlite3WalInfo(Wal *pWal, u32 *pnPrior, u32 *pnFrame);
 
 /* sqlite3_wal_info() data */
 int sqlite3WalInfo(Wal *pWal, u32 *pnPrior, u32 *pnFrame);
-=======
-#ifdef SQLITE_ENABLE_SETLK_TIMEOUT
-int sqlite3WalWriteLock(Wal *pWal, int bLock);
-void sqlite3WalDb(Wal *pWal, sqlite3 *db);
-#endif
->>>>>>> 2afef832
 
 #endif /* ifndef SQLITE_OMIT_WAL */
 #endif /* SQLITE_WAL_H */