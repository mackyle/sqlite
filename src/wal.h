--- conflicted
+++ resolved
@@ -160,14 +160,12 @@
 void sqlite3WalDb(Wal *pWal, sqlite3 *db);
 #endif
 
-<<<<<<< HEAD
-/* sqlite3_wal_info() data */
-int sqlite3WalInfo(Wal *pWal, u32 *pnPrior, u32 *pnFrame);
-=======
 #ifdef SQLITE_USE_SEH
 int sqlite3WalSystemErrno(Wal*);
 #endif
->>>>>>> 3dd42c7d
+
+/* sqlite3_wal_info() data */
+int sqlite3WalInfo(Wal *pWal, u32 *pnPrior, u32 *pnFrame);
 
 #endif /* ifndef SQLITE_OMIT_WAL */
 #endif /* SQLITE_WAL_H */