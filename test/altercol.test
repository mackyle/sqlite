# 2009 February 2
#
# The author disclaims copyright to this source code.  In place of
# a legal notice, here is a blessing:
#
#    May you do good and not evil.
#    May you find forgiveness for yourself and forgive others.
#    May you share freely, never taking more than you give.
#
#*************************************************************************
# This file implements regression tests for SQLite library.  The
# focus of this script is testing that SQLite can handle a subtle 
# file format change that may be used in the future to implement
# "ALTER TABLE ... RENAME COLUMN ... TO".
#
# $Id: alter4.test,v 1.1 2009/02/02 18:03:22 drh Exp $
#

set testdir [file dirname $argv0]
source $testdir/tester.tcl
set testprefix altercol

# If SQLITE_OMIT_ALTERTABLE is defined, omit this file.
ifcapable !altertable {
  finish_test
  return
}

foreach {tn before after} {
  1 {CREATE TABLE t1(a INTEGER, b TEXT, c BLOB)}
    {CREATE TABLE t1(a INTEGER, d TEXT, c BLOB)}

  2 {CREATE TABLE t1(a INTEGER, x TEXT, "b" BLOB)}
    {CREATE TABLE t1(a INTEGER, x TEXT, "d" BLOB)}

  3 {CREATE TABLE t1(a INTEGER, b TEXT, c BLOB, CHECK(b!=''))}
    {CREATE TABLE t1(a INTEGER, d TEXT, c BLOB, CHECK(d!=''))}

  4 {CREATE TABLE t1(a INTEGER, b TEXT, c BLOB, CHECK(t1.b!=''))}
    {CREATE TABLE t1(a INTEGER, d TEXT, c BLOB, CHECK(t1.d!=''))}

  5 {CREATE TABLE t1(a INTEGER, b TEXT, c BLOB, CHECK( coalesce(b,c) ))}
    {CREATE TABLE t1(a INTEGER, d TEXT, c BLOB, CHECK( coalesce(d,c) ))}

  6 {CREATE TABLE t1(a INTEGER, "b"TEXT, c BLOB, CHECK( coalesce(b,c) ))}
    {CREATE TABLE t1(a INTEGER, "d"TEXT, c BLOB, CHECK( coalesce(d,c) ))}

  7 {CREATE TABLE t1(a INTEGER, b TEXT, c BLOB, PRIMARY KEY(b, c))}
    {CREATE TABLE t1(a INTEGER, d TEXT, c BLOB, PRIMARY KEY(d, c))}

  8 {CREATE TABLE t1(a INTEGER, b TEXT PRIMARY KEY, c BLOB)}
    {CREATE TABLE t1(a INTEGER, d TEXT PRIMARY KEY, c BLOB)}

  9 {CREATE TABLE t1(a, b TEXT, c, PRIMARY KEY(a, b), UNIQUE("B"))}
    {CREATE TABLE t1(a, d TEXT, c, PRIMARY KEY(a, d), UNIQUE("d"))}

 10 {CREATE TABLE t1(a, b, c);   CREATE INDEX t1i ON t1(a, c)}
    {{CREATE TABLE t1(a, d, c)} {CREATE INDEX t1i ON t1(a, c)}}

 11 {CREATE TABLE t1(a, b, c);   CREATE INDEX t1i ON t1(b, c)}
    {{CREATE TABLE t1(a, d, c)} {CREATE INDEX t1i ON t1(d, c)}}

 12 {CREATE TABLE t1(a, b, c);   CREATE INDEX t1i ON t1(b+b+b+b, c) WHERE b>0}
    {{CREATE TABLE t1(a, d, c)} {CREATE INDEX t1i ON t1(d+d+d+d, c) WHERE d>0}}

 13 {CREATE TABLE t1(a, b, c, FOREIGN KEY (b) REFERENCES t2)}
    {CREATE TABLE t1(a, d, c, FOREIGN KEY (d) REFERENCES t2)}

 15 {CREATE TABLE t1(a INTEGER, b INTEGER, c BLOB, PRIMARY KEY(b))}
    {CREATE TABLE t1(a INTEGER, d INTEGER, c BLOB, PRIMARY KEY(d))}

 16 {CREATE TABLE t1(a INTEGER, b INTEGER PRIMARY KEY, c BLOB)}
    {CREATE TABLE t1(a INTEGER, d INTEGER PRIMARY KEY, c BLOB)}

<<<<<<< HEAD
 14 {CREATE TABLE t1(a INTEGER, b TEXT, c BLOB, PRIMARY KEY(b))}
    {CREATE TABLE t1(a INTEGER, d TEXT, c BLOB, PRIMARY KEY(d))}

 15 {CREATE TABLE t1(a INTEGER, b INTEGER, c BLOB, PRIMARY KEY(b))}
    {CREATE TABLE t1(a INTEGER, d INTEGER, c BLOB, PRIMARY KEY(d))}

 16 {CREATE TABLE t1(a INTEGER, b INTEGER PRIMARY KEY, c BLOB)}
    {CREATE TABLE t1(a INTEGER, d INTEGER PRIMARY KEY, c BLOB)}

=======
>>>>>>> ba35b33d
} {
  reset_db
  do_execsql_test 1.$tn.0 $before

  do_execsql_test 1.$tn.1 {
    INSERT INTO t1 VALUES(1, 2, 3);
  }

  do_execsql_test 1.$tn.2 {
    ALTER TABLE t1 RENAME COLUMN b TO d;
  }

  do_execsql_test 1.$tn.3 {
    SELECT * FROM t1;
  } {1 2 3}

  if {[string first INDEX $before]>0} {
    set res $after
  } else {
    set res [list $after]
  }
  do_execsql_test 1.$tn.4 {
    SELECT sql FROM sqlite_master WHERE tbl_name='t1' AND sql!=''
  } $res
}

#-------------------------------------------------------------------------
#
do_execsql_test 2.0 {
  CREATE TABLE t3(a, b, c, d, e, f, g, h, i, j, k, l, m, FOREIGN KEY (b, c, d, e, f, g, h, i, j, k, l, m) REFERENCES t4);
}

sqlite3 db2 test.db
do_execsql_test -db db2 2.1 { SELECT b FROM t3 }

do_execsql_test 2.2 {
  ALTER TABLE t3 RENAME b TO biglongname;
  SELECT sql FROM sqlite_master WHERE name='t3';
} {{CREATE TABLE t3(a, biglongname, c, d, e, f, g, h, i, j, k, l, m, FOREIGN KEY (biglongname, c, d, e, f, g, h, i, j, k, l, m) REFERENCES t4)}}

do_execsql_test -db db2 2.3 { SELECT biglongname FROM t3 }

#-------------------------------------------------------------------------
#
do_execsql_test 3.0 {
  CREATE TABLE t4(x, y, z);
  CREATE TRIGGER ttt AFTER INSERT ON t4 WHEN new.y<0 BEGIN
    SELECT 1, 2, 3, 4;
  END;
  INSERT INTO t4 VALUES(3, 2, 1);
}

do_execsql_test 3.1 {
  ALTER TABLE t4 RENAME y TO abc;
  SELECT sql FROM sqlite_master WHERE name='t4';
} {{CREATE TABLE t4(x, abc, z)}}

db close
sqlite3 db test.db

do_execsql_test 3.2 {
  SELECT * FROM t4;
} {3 2 1}

do_execsql_test 3.3 { INSERT INTO t4 VALUES(6, 5, 4); } {}

#-------------------------------------------------------------------------
#
do_execsql_test 4.0 {
  CREATE TABLE c1(a, b, FOREIGN KEY (a, b) REFERENCES p1(c, d));
  CREATE TABLE p1(c, d, PRIMARY KEY(c, d));
  PRAGMA foreign_keys = 1;
  INSERT INTO p1 VALUES(1, 2);
  INSERT INTO p1 VALUES(3, 4);
}

do_execsql_test 4.1 {
  ALTER TABLE p1 RENAME d TO "silly name";
  SELECT sql FROM sqlite_master WHERE name IN ('c1', 'p1');
} {
  {CREATE TABLE c1(a, b, FOREIGN KEY (a, b) REFERENCES p1(c, "silly name"))}
  {CREATE TABLE p1(c, "silly name", PRIMARY KEY(c, "silly name"))}
}

do_execsql_test 4.2 { INSERT INTO c1 VALUES(1, 2); }

do_execsql_test 4.3 {
  CREATE TABLE c2(a, b, FOREIGN KEY (a, b) REFERENCES p1);
}

do_execsql_test 4.4 {
  ALTER TABLE p1 RENAME "silly name" TO reasonable;
  SELECT sql FROM sqlite_master WHERE name IN ('c1', 'c2', 'p1');
} {
  {CREATE TABLE c1(a, b, FOREIGN KEY (a, b) REFERENCES p1(c, "reasonable"))}
  {CREATE TABLE p1(c, "reasonable", PRIMARY KEY(c, "reasonable"))}
  {CREATE TABLE c2(a, b, FOREIGN KEY (a, b) REFERENCES p1)}
}

#-------------------------------------------------------------------------

do_execsql_test 5.0 {
  CREATE TABLE t5(a, b, c);
  CREATE INDEX t5a ON t5(a);
  INSERT INTO t5 VALUES(1, 2, 3), (4, 5, 6);
  ANALYZE;
}

do_execsql_test 5.1 {
  ALTER TABLE t5 RENAME b TO big;
  SELECT big FROM t5;
} {2 5}

do_catchsql_test 6.1 {
  ALTER TABLE sqlite_stat1 RENAME tbl TO thetable;
} {1 {table sqlite_stat1 may not be altered}}

#-------------------------------------------------------------------------
#
do_execsql_test 6.0 {
  CREATE TABLE blob(
    rid INTEGER PRIMARY KEY,
    rcvid INTEGER,
    size INTEGER,
    uuid TEXT UNIQUE NOT NULL,
    content BLOB,
    CHECK( length(uuid)>=40 AND rid>0 )
  );
}

do_execsql_test 6.1 {
  ALTER TABLE "blob" RENAME COLUMN "rid" TO "a1";
}

do_catchsql_test 6.2 {
  ALTER TABLE "blob" RENAME COLUMN "a1" TO [where];
} {0 {}}

do_execsql_test 6.3 {
  SELECT "where" FROM blob;
} {}

#-------------------------------------------------------------------------
# Triggers.
#
reset_db
do_execsql_test 7.0 {
  CREATE TABLE c(x);
  INSERT INTO c VALUES(0);
  CREATE TABLE t6("col a", "col b", "col c");
  CREATE TRIGGER zzz AFTER UPDATE OF "col a", "col c" ON t6 BEGIN
    UPDATE c SET x=x+1;
  END;
}

do_execsql_test 7.1 {
  INSERT INTO t6 VALUES(0, 0, 0);
  UPDATE t6 SET "col c" = 1;
  SELECT * FROM c;
} {1}

do_execsql_test 7.2 {
  ALTER TABLE t6 RENAME "col c" TO "col 3";
}

do_execsql_test 7.3 {
  UPDATE t6 SET "col 3" = 0;
  SELECT * FROM c;
} {2}

#-------------------------------------------------------------------------
# Views.
#
reset_db
do_execsql_test 8.0 {
  CREATE TABLE a1(x INTEGER, y TEXT, z BLOB, PRIMARY KEY(x));
  CREATE TABLE a2(a, b, c);
  CREATE VIEW v1 AS SELECT x, y, z FROM a1;
}

do_execsql_test 8.1 {
  ALTER TABLE a1 RENAME y TO yyy;
  SELECT sql FROM sqlite_master WHERE type='view';
} {{CREATE VIEW v1 AS SELECT x, yyy, z FROM a1}}

do_execsql_test 8.2.1 {
  DROP VIEW v1;
  CREATE VIEW v2 AS SELECT x, x+x, a, a+a FROM a1, a2;
} {}
do_execsql_test 8.2.2 {
  ALTER TABLE a1 RENAME x TO xxx;
}
do_execsql_test 8.2.3 {
  SELECT sql FROM sqlite_master WHERE type='view';
} {{CREATE VIEW v2 AS SELECT xxx, xxx+xxx, a, a+a FROM a1, a2}}

do_execsql_test 8.3.1 {
  DROP TABLE a2;
  DROP VIEW v2;
  CREATE TABLE a2(a INTEGER PRIMARY KEY, b, c);
  CREATE VIEW v2 AS SELECT xxx, xxx+xxx, a, a+a FROM a1, a2;
} {}
do_execsql_test 8.3.2 {
  ALTER TABLE a1 RENAME xxx TO x;
}
do_execsql_test 8.3.3 {
  SELECT sql FROM sqlite_master WHERE type='view';
} {{CREATE VIEW v2 AS SELECT x, x+x, a, a+a FROM a1, a2}}

do_execsql_test 8.4.0 {
  CREATE TABLE b1(a, b, c);
  CREATE TABLE b2(x, y, z);
}

do_execsql_test 8.4.1 {
  CREATE VIEW vvv AS SELECT c+c || coalesce(c, c) FROM b1, b2 WHERE x=c GROUP BY c HAVING c>0;
  ALTER TABLE b1 RENAME c TO "a;b";
  SELECT sql FROM sqlite_master WHERE name='vvv';
} {{CREATE VIEW vvv AS SELECT "a;b"+"a;b" || coalesce("a;b", "a;b") FROM b1, b2 WHERE x="a;b" GROUP BY "a;b" HAVING "a;b">0}}

do_execsql_test 8.4.2 {
  CREATE VIEW www AS SELECT b FROM b1 UNION ALL SELECT y FROM b2;
  ALTER TABLE b1 RENAME b TO bbb;
  SELECT sql FROM sqlite_master WHERE name='www';
} {{CREATE VIEW www AS SELECT bbb FROM b1 UNION ALL SELECT y FROM b2}}

db collate nocase {string compare}

do_execsql_test 8.4.3 {
  CREATE VIEW xxx AS SELECT a FROM b1 UNION SELECT x FROM b2 ORDER BY 1 COLLATE nocase;
}

do_execsql_test 8.4.4 {
  ALTER TABLE b2 RENAME x TO hello;
  SELECT sql FROM sqlite_master WHERE name='xxx';
} {{CREATE VIEW xxx AS SELECT a FROM b1 UNION SELECT hello FROM b2 ORDER BY 1 COLLATE nocase}}

do_execsql_test 8.4.5 {
  CREATE VIEW zzz AS SELECT george, ringo FROM b1;
  ALTER TABLE b1 RENAME a TO aaa;
  SELECT sql FROM sqlite_master WHERE name = 'zzz'
} {{CREATE VIEW zzz AS SELECT george, ringo FROM b1}}


finish_test<|MERGE_RESOLUTION|>--- conflicted
+++ resolved
@@ -66,24 +66,15 @@
  13 {CREATE TABLE t1(a, b, c, FOREIGN KEY (b) REFERENCES t2)}
     {CREATE TABLE t1(a, d, c, FOREIGN KEY (d) REFERENCES t2)}
 
+ 14 {CREATE TABLE t1(a INTEGER, b TEXT, c BLOB, PRIMARY KEY(b))}
+    {CREATE TABLE t1(a INTEGER, d TEXT, c BLOB, PRIMARY KEY(d))}
+
  15 {CREATE TABLE t1(a INTEGER, b INTEGER, c BLOB, PRIMARY KEY(b))}
     {CREATE TABLE t1(a INTEGER, d INTEGER, c BLOB, PRIMARY KEY(d))}
 
  16 {CREATE TABLE t1(a INTEGER, b INTEGER PRIMARY KEY, c BLOB)}
     {CREATE TABLE t1(a INTEGER, d INTEGER PRIMARY KEY, c BLOB)}
 
-<<<<<<< HEAD
- 14 {CREATE TABLE t1(a INTEGER, b TEXT, c BLOB, PRIMARY KEY(b))}
-    {CREATE TABLE t1(a INTEGER, d TEXT, c BLOB, PRIMARY KEY(d))}
-
- 15 {CREATE TABLE t1(a INTEGER, b INTEGER, c BLOB, PRIMARY KEY(b))}
-    {CREATE TABLE t1(a INTEGER, d INTEGER, c BLOB, PRIMARY KEY(d))}
-
- 16 {CREATE TABLE t1(a INTEGER, b INTEGER PRIMARY KEY, c BLOB)}
-    {CREATE TABLE t1(a INTEGER, d INTEGER PRIMARY KEY, c BLOB)}
-
-=======
->>>>>>> ba35b33d
 } {
   reset_db
   do_execsql_test 1.$tn.0 $before
