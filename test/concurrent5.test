--- conflicted
+++ resolved
@@ -139,10 +139,7 @@
 do_test 1.5.1 {
   set ::log [list]
 
-<<<<<<< HEAD
 breakpoint
-=======
->>>>>>> 235d4c9c
   execsql {
     BEGIN CONCURRENT;
       INSERT INTO t1 VALUES(100000, '');
@@ -157,7 +154,6 @@
   conflict at page 507 (read/write page; part of db index t1.i1; content=0A00000003025000...)
 }
 
-<<<<<<< HEAD
 
 #-------------------------------------------------------------------------
 reset_db
@@ -273,10 +269,37 @@
   conflict at page 22 (read-only page; part of db table t1; content=0000000061626162...)
 }
 
-=======
-sqlite3 db2 test.db
-
->>>>>>> 235d4c9c
+db2 close
+reset_db
+do_execsql_test 1.5.0 {
+  PRAGMA auto_vacuum = 0;
+  PRAGMA journal_mode = wal;
+  CREATE TABLE t1(a, b);
+  CREATE INDEX i1 ON t1(a, b);
+  WITH s(i) AS (
+    SELECT 1 UNION ALL SELECT i+1 FROM s WHERE i<1000
+  ) 
+  INSERT INTO t1 SELECT i, randomblob(200) FROM s;
+} {wal}
+do_test 1.5.1 {
+  set ::log [list]
+
+  execsql {
+    BEGIN CONCURRENT;
+      INSERT INTO t1 VALUES(100000, '');
+  } db
+
+  sqlite3 db2 test.db
+  execsql { INSERT INTO t1(rowid, a, b) VALUES(-1, 100001, '') } db2
+  catchsql COMMIT db
+} {1 {database is locked}}
+
+do_test_conflict_msg 1.5.2 {
+  conflict at page 507 (read/write page; part of db index t1.i1; content=0A00000003025000...)
+}
+
+sqlite3 db2 test.db
+
 db close
 db2 close
 sqlite3_shutdown
