# 2010 June 15
#
# The author disclaims copyright to this source code.  In place of
# a legal notice, here is a blessing:
#
#    May you do good and not evil.
#    May you find forgiveness for yourself and forgive others.
#    May you share freely, never taking more than you give.
#
#***********************************************************************
#

set testdir [file dirname $argv0]
source $testdir/tester.tcl
source $testdir/lock_common.tcl
source $testdir/malloc_common.tcl

if {[permutation] == "inmemory_journal"} {
  finish_test
  return
}

set a_string_counter 1
proc a_string {n} {
  global a_string_counter
  incr a_string_counter
  string range [string repeat "${a_string_counter}." $n] 1 $n
}
db func a_string a_string

#-------------------------------------------------------------------------
# Test fault-injection while rolling back a hot-journal file.
#
do_test pagerfault-1-pre1 {
  execsql {
    PRAGMA journal_mode = DELETE;
    PRAGMA cache_size = 10;
    CREATE TABLE t1(a UNIQUE, b UNIQUE);
    INSERT INTO t1 VALUES(a_string(200), a_string(300));
    INSERT INTO t1 SELECT a_string(200), a_string(300) FROM t1;
    INSERT INTO t1 SELECT a_string(200), a_string(300) FROM t1;
    BEGIN;
      INSERT INTO t1 SELECT a_string(201), a_string(301) FROM t1;
      INSERT INTO t1 SELECT a_string(202), a_string(302) FROM t1;
      INSERT INTO t1 SELECT a_string(203), a_string(303) FROM t1;
      INSERT INTO t1 SELECT a_string(204), a_string(304) FROM t1;
  }
  faultsim_save_and_close
} {}
do_faultsim_test pagerfault-1 -prep {
  faultsim_restore_and_reopen
} -body {
  execsql { SELECT count(*) FROM t1 }
} -test {
  faultsim_test_result {0 4} 
  faultsim_integrity_check
  if {[db one { SELECT count(*) FROM t1 }] != 4} {
    error "Database content appears incorrect"
  }
}

#-------------------------------------------------------------------------
# Test fault-injection while rolling back a hot-journal file with a 
# page-size different from the current value stored on page 1 of the
# database file.
#
do_test pagerfault-2-pre1 {
  testvfs tv -default 1
  tv filter xSync
  tv script xSyncCb
  proc xSyncCb {filename args} {
    if {[string match *journal filename]==0} faultsim_save
  }
  faultsim_delete_and_reopen
  execsql {
    PRAGMA page_size = 4096;
    BEGIN;
      CREATE TABLE abc(a, b, c);
      INSERT INTO abc VALUES('o', 't', 't'); 
      INSERT INTO abc VALUES('f', 'f', 's'); 
      INSERT INTO abc SELECT * FROM abc; -- 4
      INSERT INTO abc SELECT * FROM abc; -- 8
      INSERT INTO abc SELECT * FROM abc; -- 16
      INSERT INTO abc SELECT * FROM abc; -- 32
      INSERT INTO abc SELECT * FROM abc; -- 64
      INSERT INTO abc SELECT * FROM abc; -- 128
      INSERT INTO abc SELECT * FROM abc; -- 256
    COMMIT;
    PRAGMA page_size = 1024;
    VACUUM;
  }
  db close
  tv delete
} {}
do_faultsim_test pagerfault-2 -prep {
  faultsim_restore_and_reopen
} -body {
  execsql { SELECT * FROM abc }
} -test {
  set answer [split [string repeat "ottffs" 128] ""]
  faultsim_test_result [list 0 $answer]
  faultsim_integrity_check
  set res [db eval { SELECT * FROM abc }]
  if {$res != $answer} { error "Database content appears incorrect ($res)" }
} 

#-------------------------------------------------------------------------
# Test fault-injection while rolling back hot-journals that were created
# as part of a multi-file transaction.
#
do_test pagerfault-3-pre1 {
  testvfs tstvfs -default 1
  tstvfs filter xDelete
  tstvfs script xDeleteCallback

  proc xDeleteCallback {method file args} {
    set file [file tail $file]
    if { [string match *mj* $file] } { faultsim_save }
  }

  faultsim_delete_and_reopen
  db func a_string a_string

  execsql {
    ATTACH 'test.db2' AS aux;
    PRAGMA journal_mode = DELETE;
    PRAGMA main.cache_size = 10;
    PRAGMA aux.cache_size = 10;

    CREATE TABLE t1(a UNIQUE, b UNIQUE);
    CREATE TABLE aux.t2(a UNIQUE, b UNIQUE);
    INSERT INTO t1 VALUES(a_string(200), a_string(300));
    INSERT INTO t1 SELECT a_string(200), a_string(300) FROM t1;
    INSERT INTO t1 SELECT a_string(200), a_string(300) FROM t1;
    INSERT INTO t2 SELECT * FROM t1;

    BEGIN;
      INSERT INTO t1 SELECT a_string(201), a_string(301) FROM t1;
      INSERT INTO t1 SELECT a_string(202), a_string(302) FROM t1;
      INSERT INTO t1 SELECT a_string(203), a_string(303) FROM t1;
      INSERT INTO t1 SELECT a_string(204), a_string(304) FROM t1;
      REPLACE INTO t2 SELECT * FROM t1;
    COMMIT;
  }

  db close
  tstvfs delete
} {}
do_faultsim_test pagerfault-3 -prep {
  faultsim_restore_and_reopen
} -body {
  execsql { 
    ATTACH 'test.db2' AS aux;
    SELECT count(*) FROM t2;
    SELECT count(*) FROM t1;
  }
} -test {
  faultsim_test_result {0 {4 4}} {1 {unable to open database: test.db2}}
  faultsim_integrity_check
  catchsql { ATTACH 'test.db2' AS aux }
  if {[db one { SELECT count(*) FROM t1 }] != 4
   || [db one { SELECT count(*) FROM t2 }] != 4
  } {
    error "Database content appears incorrect"
  }
}

#-------------------------------------------------------------------------
# Test fault-injection as part of a vanilla, no-transaction, INSERT
# statement.
#
do_faultsim_test pagerfault-4 -prep {
  faultsim_delete_and_reopen
} -body {
  execsql { 
    CREATE TABLE x(y);
    INSERT INTO x VALUES('z');
    SELECT * FROM x;
  }
} -test {
  faultsim_test_result {0 z}
  faultsim_integrity_check
}

#-------------------------------------------------------------------------
# Test fault-injection as part of a commit when using journal_mode=PERSIST.
# Three different cases:
#
#    pagerfault-5.1: With no journal_size_limit configured.
#    pagerfault-5.2: With a journal_size_limit configured.
#    pagerfault-5.4: Multi-file transaction. One connection has a 
#                    journal_size_limit of 0, the other has no limit.
#
do_test pagerfault-5-pre1 {
  faultsim_delete_and_reopen
  db func a_string a_string
  execsql {
    CREATE TABLE t1(a UNIQUE, b UNIQUE);
    INSERT INTO t1 VALUES(a_string(200), a_string(300));
    INSERT INTO t1 SELECT a_string(200), a_string(300) FROM t1;
    INSERT INTO t1 SELECT a_string(200), a_string(300) FROM t1;
  }
  faultsim_save_and_close
} {}
do_faultsim_test pagerfault-5.1 -prep {
  faultsim_restore_and_reopen
  db func a_string a_string
  execsql { PRAGMA journal_mode = PERSIST }
} -body {
  execsql { INSERT INTO t1 SELECT a_string(200), a_string(300) FROM t1 }
} -test {
  faultsim_test_result {0 {}}
  faultsim_integrity_check
}
do_faultsim_test pagerfault-5.2 -prep {
  faultsim_restore_and_reopen
  db func a_string a_string
  execsql { 
    PRAGMA journal_mode = PERSIST;
    PRAGMA journal_size_limit = 2048;
  }
} -body {
  execsql { INSERT INTO t1 SELECT a_string(200), a_string(300) FROM t1 }
} -test {
  faultsim_test_result {0 {}}
  faultsim_integrity_check
}
do_faultsim_test pagerfault-5.3 -faults oom-transient -prep {
  faultsim_restore_and_reopen
  db func a_string a_string
  file delete -force test2.db test2.db-journal test2.db-wal
  execsql { 
    PRAGMA journal_mode = PERSIST;
    ATTACH 'test2.db' AS aux;
    PRAGMA aux.journal_mode = PERSIST;
    PRAGMA aux.journal_size_limit = 0;
  }
} -body {
  execsql {
    BEGIN;
      INSERT INTO t1 SELECT a_string(200), a_string(300) FROM t1;
      CREATE TABLE aux.t2 AS SELECT * FROM t1;
    COMMIT;
  }
} -test {
  faultsim_test_result {0 {}}

  catchsql { COMMIT }
  catchsql { ROLLBACK }

  faultsim_integrity_check
  set res ""
  set rc [catch { set res [db one { PRAGMA aux.integrity_check }] }]
  if {$rc!=0 || $res != "ok"} {error "integrity-check problem:$rc $res"}
}

#-------------------------------------------------------------------------
# Test fault-injection as part of a commit when using 
# journal_mode=TRUNCATE.
#
do_test pagerfault-6-pre1 {
  faultsim_delete_and_reopen
  db func a_string a_string
  execsql {
    CREATE TABLE t1(a UNIQUE, b UNIQUE);
    INSERT INTO t1 VALUES(a_string(200), a_string(300));
  }
  faultsim_save_and_close
} {}

do_faultsim_test pagerfault-6.1 -prep {
  faultsim_restore_and_reopen
  db func a_string a_string
  execsql { PRAGMA journal_mode = TRUNCATE }
} -body {
  execsql { INSERT INTO t1 SELECT a_string(200), a_string(300) FROM t1 }
  execsql { INSERT INTO t1 SELECT a_string(200), a_string(300) FROM t1 }
} -test {
  faultsim_test_result {0 {}}
  faultsim_integrity_check
}

# The unix vfs xAccess() method considers a file zero bytes in size to
# "not exist". This proc overrides that behaviour so that a zero length
# file is considered to exist.
#
proc xAccess {method filename op args} {
  if {$op != "SQLITE_ACCESS_EXISTS"} { return "" }
  return [file exists $filename]
}
do_faultsim_test pagerfault-6.2 -faults cantopen-* -prep {
  shmfault filter xAccess
  shmfault script xAccess

  faultsim_restore_and_reopen
  db func a_string a_string
  execsql { PRAGMA journal_mode = TRUNCATE }
} -body {
  execsql { INSERT INTO t1 SELECT a_string(200), a_string(300) FROM t1 }
  execsql { INSERT INTO t1 SELECT a_string(200), a_string(300) FROM t1 }
} -test {
  faultsim_test_result {0 {}}
  faultsim_integrity_check
}

# The following was an attempt to get a bitvec malloc to fail. Didn't work.
#
# do_test pagerfault-6-pre1 {
#   faultsim_delete_and_reopen
#   execsql {
#     CREATE TABLE t1(x, y, UNIQUE(x, y));
#     INSERT INTO t1 VALUES(1, randomblob(1501));
#     INSERT INTO t1 VALUES(2, randomblob(1502));
#     INSERT INTO t1 VALUES(3, randomblob(1503));
#     INSERT INTO t1 VALUES(4, randomblob(1504));
#     INSERT INTO t1 
#       SELECT x, randomblob(1500+oid+(SELECT max(oid) FROM t1)) FROM t1;
#     INSERT INTO t1 
#       SELECT x, randomblob(1500+oid+(SELECT max(oid) FROM t1)) FROM t1;
#     INSERT INTO t1 
#       SELECT x, randomblob(1500+oid+(SELECT max(oid) FROM t1)) FROM t1;
#     INSERT INTO t1 
#       SELECT x, randomblob(1500+oid+(SELECT max(oid) FROM t1)) FROM t1;
#   }
#   faultsim_save_and_close
# } {}
# do_faultsim_test pagerfault-6 -prep {
#   faultsim_restore_and_reopen
# } -body {
#   execsql { 
#     BEGIN;
#       UPDATE t1 SET x=x+4 WHERE x=1;
#       SAVEPOINT one;
#         UPDATE t1 SET x=x+4 WHERE x=2;
#         SAVEPOINT three;
#           UPDATE t1 SET x=x+4 WHERE x=3;
#           SAVEPOINT four;
#             UPDATE t1 SET x=x+4 WHERE x=4;
#         RELEASE three;
#     COMMIT;
#     SELECT DISTINCT x FROM t1;
#   }
# } -test {
#   faultsim_test_result {0 {5 6 7 8}}
#   faultsim_integrity_check
# }
#

# This is designed to provoke a special case in the pager code:
#
# If an error (specifically, a FULL or IOERR error) occurs while writing a
# dirty page to the file-system in order to free up memory, the pager enters
# the "error state". An IO error causes SQLite to roll back the current
# transaction (exiting the error state). A FULL error, however, may only
# rollback the current statement.
#
# This block tests that nothing goes wrong if a FULL error occurs while
# writing a dirty page out to free memory from within a statement that has
# opened a statement transaction.
#
do_test pagerfault-7-pre1 {
  faultsim_delete_and_reopen
  execsql {
    CREATE TABLE t2(a INTEGER PRIMARY KEY, b);
    BEGIN;
      INSERT INTO t2 VALUES(NULL, randomblob(1500));
      INSERT INTO t2 VALUES(NULL, randomblob(1500));
      INSERT INTO t2 SELECT NULL, randomblob(1500) FROM t2;    --  4
      INSERT INTO t2 SELECT NULL, randomblob(1500) FROM t2;    --  8
      INSERT INTO t2 SELECT NULL, randomblob(1500) FROM t2;    -- 16
      INSERT INTO t2 SELECT NULL, randomblob(1500) FROM t2;    -- 32
      INSERT INTO t2 SELECT NULL, randomblob(1500) FROM t2;    -- 64
    COMMIT;
    CREATE TABLE t1(a PRIMARY KEY, b);
    INSERT INTO t1 SELECT * FROM t2;
    DROP TABLE t2;
  }
  faultsim_save_and_close
} {}
do_faultsim_test pagerfault-7 -prep {
  faultsim_restore_and_reopen
  execsql { 
    PRAGMA cache_size = 10;
    BEGIN;
      UPDATE t1 SET b = randomblob(1500);
  }
} -body {
  execsql { UPDATE t1 SET a = 65, b = randomblob(1500) WHERE (a+1)>200 }
  execsql COMMIT
} -test {
  faultsim_test_result {0 {}}
  faultsim_integrity_check
}

do_test pagerfault-8-pre1 {
  faultsim_delete_and_reopen
  execsql {
    PRAGMA auto_vacuum = 1;
    CREATE TABLE t1(a INTEGER PRIMARY KEY, b);
    BEGIN;
      INSERT INTO t1 VALUES(NULL, randomblob(1500));
      INSERT INTO t1 VALUES(NULL, randomblob(1500));
      INSERT INTO t1 SELECT NULL, randomblob(1500) FROM t1;    --  4
      INSERT INTO t1 SELECT NULL, randomblob(1500) FROM t1;    --  8
      INSERT INTO t1 SELECT NULL, randomblob(1500) FROM t1;    -- 16
      INSERT INTO t1 SELECT NULL, randomblob(1500) FROM t1;    -- 32
      INSERT INTO t1 SELECT NULL, randomblob(1500) FROM t1;    -- 64
    COMMIT;
  }
  faultsim_save_and_close
  set filesize [file size test.db]
  set {} {}
} {}
do_test pagerfault-8-pre2 {
  faultsim_restore_and_reopen
  execsql { DELETE FROM t1 WHERE a>32 }
  expr {[file size test.db] < $filesize}
} {1}
do_faultsim_test pagerfault-8 -prep {
  faultsim_restore_and_reopen
  execsql { 
    BEGIN;
    DELETE FROM t1 WHERE a>32;
  }
} -body {
  execsql COMMIT
} -test {
  faultsim_test_result {0 {}}
  faultsim_integrity_check
}

#-------------------------------------------------------------------------
# This test case is specially designed so that during a savepoint 
# rollback, a new cache entry must be allocated (see comments surrounding
# the call to sqlite3PagerAcquire() from within pager_playback_one_page()
# for details). Test the effects of injecting an OOM at this point.
#
do_test pagerfault-9-pre1 {
  faultsim_delete_and_reopen
  execsql {
    PRAGMA auto_vacuum = incremental;
    CREATE TABLE t1(x);
    CREATE TABLE t2(y);
    CREATE TABLE t3(z);

    INSERT INTO t1 VALUES(randomblob(900));
    INSERT INTO t1 VALUES(randomblob(900));
    DELETE FROM t1;
  }
  faultsim_save_and_close
} {}
do_faultsim_test pagerfault-9.1 -prep {
  faultsim_restore_and_reopen
  execsql { 
    BEGIN;
      INSERT INTO t1 VALUES(randomblob(900));
      INSERT INTO t1 VALUES(randomblob(900));
      DROP TABLE t3;
      DROP TABLE t2;
      SAVEPOINT abc;
        PRAGMA incremental_vacuum;
  }
} -body {
  execsql {
    ROLLBACK TO abc;
    COMMIT;
    PRAGMA freelist_count
  }
} -test {
  faultsim_test_result {0 2}
  faultsim_integrity_check

  set sl [db one { SELECT COALESCE(sum(length(x)), 'null') FROM t1 }]
  if {$sl!="null" && $sl!=1800} { 
    error "Content looks no good... ($sl)" 
  }
}

#-------------------------------------------------------------------------
# Test fault injection with a temporary database file.
#
foreach v {a b} {
  do_faultsim_test pagerfault-10$v -prep {
    sqlite3 db ""
    db func a_string a_string;
    execsql {
      PRAGMA cache_size = 10;
      BEGIN;
        CREATE TABLE xx(a, b, UNIQUE(a, b));
        INSERT INTO xx VALUES(a_string(200), a_string(200));
        INSERT INTO xx SELECT a_string(200), a_string(200) FROM xx;
        INSERT INTO xx SELECT a_string(200), a_string(200) FROM xx;
        INSERT INTO xx SELECT a_string(200), a_string(200) FROM xx;
        INSERT INTO xx SELECT a_string(200), a_string(200) FROM xx;
      COMMIT;
    }
  } -body {
    execsql { UPDATE xx SET a = a_string(300) }
  } -test {
    faultsim_test_result {0 {}}
    if {$::v == "b"} { execsql { PRAGMA journal_mode = TRUNCATE } }
    faultsim_integrity_check
    faultsim_integrity_check
  }
}

#-------------------------------------------------------------------------
# Test fault injection with transaction savepoints (savepoints created
# when a SAVEPOINT command is executed outside of any other savepoint
# or transaction context).
#
do_test pagerfault-9-pre1 {
  faultsim_delete_and_reopen
  db func a_string a_string;
  execsql {
    PRAGMA auto_vacuum = on;
    CREATE TABLE t1(x UNIQUE);
    CREATE TABLE t2(y UNIQUE);
    CREATE TABLE t3(z UNIQUE);
    BEGIN;
      INSERT INTO t1 VALUES(a_string(202));
      INSERT INTO t2 VALUES(a_string(203));
      INSERT INTO t3 VALUES(a_string(204));
      INSERT INTO t1 SELECT a_string(202) FROM t1;
      INSERT INTO t1 SELECT a_string(203) FROM t1;
      INSERT INTO t1 SELECT a_string(204) FROM t1;
      INSERT INTO t1 SELECT a_string(205) FROM t1;
      INSERT INTO t2 SELECT a_string(length(x)) FROM t1;
      INSERT INTO t3 SELECT a_string(length(x)) FROM t1;
    COMMIT;
  }
  faultsim_save_and_close
} {}
do_faultsim_test pagerfault-11 -prep {
  faultsim_restore_and_reopen
  execsql { PRAGMA cache_size = 10 }
} -body {
  execsql {
    SAVEPOINT trans;
      UPDATE t2 SET y = y||'2';
      INSERT INTO t3 SELECT * FROM t2;
      DELETE FROM t1;
    ROLLBACK TO trans;
    UPDATE t1 SET x = x||'3';
    INSERT INTO t2 SELECT * FROM t1;
    DELETE FROM t3;
    RELEASE trans;
  }
} -test {
  faultsim_test_result {0 {}}
  faultsim_integrity_check
}


#-------------------------------------------------------------------------
# Test fault injection when writing to a database file that resides on
# a file-system with a sector-size larger than the database page-size.
#
do_test pagerfault-12-pre1 {
  testvfs ss_layer -default 1
  ss_layer sectorsize 4096
  faultsim_delete_and_reopen
  db func a_string a_string;

  execsql {
    PRAGMA page_size = 1024;
    PRAGMA journal_mode = PERSIST;
    PRAGMA cache_size = 10;
    BEGIN;
      CREATE TABLE t1(x, y UNIQUE);
      INSERT INTO t1 VALUES(a_string(333), a_string(444));
      INSERT INTO t1 SELECT a_string(333+rowid), a_string(444+rowid) FROM t1;
      INSERT INTO t1 SELECT a_string(333+rowid), a_string(444+rowid) FROM t1;
      INSERT INTO t1 SELECT a_string(333+rowid), a_string(444+rowid) FROM t1;
      INSERT INTO t1 SELECT a_string(333+rowid), a_string(444+rowid) FROM t1;
      INSERT INTO t1 SELECT a_string(44), a_string(55) FROM t1 LIMIT 13;
    COMMIT;
  }
  faultsim_save_and_close
} {}

do_faultsim_test pagerfault-12a -prep {
  faultsim_restore_and_reopen
  execsql { PRAGMA cache_size = 10 }
  db func a_string a_string;
} -body {
  execsql {
    UPDATE t1 SET x = a_string(length(x)), y = a_string(length(y));
  }
} -test {
  faultsim_test_result {0 {}}
  faultsim_integrity_check
}

do_test pagerfault-12-pre2 {
  faultsim_restore_and_reopen
  execsql {
    CREATE TABLE t2 AS SELECT * FROM t1 LIMIT 10;
  }
  faultsim_save_and_close
} {}
do_faultsim_test pagerfault-12b -prep {
  faultsim_restore_and_reopen
  db func a_string a_string;
  execsql { SELECT * FROM t1 }
} -body {
  set sql(1) { UPDATE t2 SET x = a_string(280) }
  set sql(2) { UPDATE t1 SET x = a_string(280) WHERE rowid = 5 }

  db eval { SELECT rowid FROM t1 LIMIT 2 } { db eval $sql($rowid) }

} -test {
  faultsim_test_result {0 {}}
  faultsim_integrity_check
}

catch { db close }
ss_layer delete


#-------------------------------------------------------------------------
# Test fault injection when SQLite opens a database where the size of the
# database file is zero bytes but the accompanying journal file is larger
# than that. In this scenario SQLite should delete the journal file 
# without rolling it back, even if it is in all other respects a valid
# hot-journal file.
#
do_test pagerfault-13-pre1 {
  faultsim_delete_and_reopen
  db func a_string a_string;
  execsql {
    PRAGMA journal_mode = PERSIST;
    BEGIN;
      CREATE TABLE t1(x, y UNIQUE);
      INSERT INTO t1 VALUES(a_string(333), a_string(444));
    COMMIT;
  }
  db close
  file delete -force test.db
  faultsim_save
} {}
do_faultsim_test pagerfault-13 -prep {
  faultsim_restore_and_reopen
} -body {
  execsql { CREATE TABLE xx(a, b) }
} -test {
  faultsim_test_result {0 {}}
}

#---------------------------------------------------------------------------
# Test fault injection into a small backup operation.
#
do_test pagerfault-14-pre1 {
  faultsim_delete_and_reopen
  db func a_string a_string;
  execsql {
    PRAGMA journal_mode = PERSIST;
    ATTACH 'test.db2' AS two;
    BEGIN;
      CREATE TABLE t1(x, y UNIQUE);
      CREATE TABLE two.t2(x, y UNIQUE);
      INSERT INTO t1 VALUES(a_string(333), a_string(444));
      INSERT INTO t2 VALUES(a_string(333), a_string(444));
    COMMIT;
  }
  faultsim_save_and_close
} {}

do_faultsim_test pagerfault-14a -prep {
  faultsim_restore_and_reopen
} -body {
  if {[catch {db backup test.db2} msg]} { error [regsub {.*: } $msg {}] }
} -test {
  faultsim_test_result {0 {}} {1 {}} {1 {SQL logic error or missing database}}
}
do_faultsim_test pagerfault-14b -prep {
  catch { db2 close }
  faultsim_restore_and_reopen
  sqlite3 db2 ""
  db2 eval { PRAGMA page_size = 4096; CREATE TABLE xx(a) }
} -body {
  sqlite3_backup B db2 main db main
  B step 200
  set rc [B finish]
  if {[string match SQLITE_IOERR_* $rc]} {set rc SQLITE_IOERR}
  if {$rc != "SQLITE_OK"} { error [sqlite3_test_errstr $rc] }
  set {} {}
} -test {
  faultsim_test_result {0 {}}
}
do_faultsim_test pagerfault-14c -prep {
  catch { db2 close }
  faultsim_restore_and_reopen
  sqlite3 db2 test.db2
  db2 eval { 
    PRAGMA synchronous = off; 
    PRAGMA page_size = 4096; 
    CREATE TABLE xx(a);
  }
} -body {
  sqlite3_backup B db2 main db main
  B step 200
  set rc [B finish]
  if {[string match SQLITE_IOERR_* $rc]} {set rc SQLITE_IOERR}
  if {$rc != "SQLITE_OK"} { error [sqlite3_test_errstr $rc] }
  set {} {}
} -test {
  faultsim_test_result {0 {}}
}

do_test pagerfault-15-pre1 {
  faultsim_delete_and_reopen
  db func a_string a_string;
  execsql {
    BEGIN;
      CREATE TABLE t1(x, y UNIQUE);
      INSERT INTO t1 VALUES(a_string(11), a_string(22));
      INSERT INTO t1 VALUES(a_string(11), a_string(22));
    COMMIT;
  }
  faultsim_save_and_close
} {}
do_faultsim_test pagerfault-15 -prep {
  faultsim_restore_and_reopen
  db func a_string a_string;
} -body {
  db eval { SELECT * FROM t1 LIMIT 1 } {
    execsql {
      BEGIN; INSERT INTO t1 VALUES(a_string(333), a_string(555)); COMMIT;
      BEGIN; INSERT INTO t1 VALUES(a_string(333), a_string(555)); COMMIT;
    }
  }
} -test {
  faultsim_test_result {0 {}}
  faultsim_integrity_check
}


do_test pagerfault-16-pre1 {
  faultsim_delete_and_reopen
  execsql { CREATE TABLE t1(x, y UNIQUE) }
  faultsim_save_and_close
} {}
do_faultsim_test pagerfault-16 -prep {
  faultsim_restore_and_reopen
} -body {
  execsql {
    PRAGMA locking_mode = exclusive;
    PRAGMA journal_mode = wal;
    INSERT INTO t1 VALUES(1, 2);
    INSERT INTO t1 VALUES(3, 4);
    PRAGMA journal_mode = delete;
    INSERT INTO t1 VALUES(4, 5);
    PRAGMA journal_mode = wal;
    INSERT INTO t1 VALUES(6, 7);
    PRAGMA journal_mode = persist;
    INSERT INTO t1 VALUES(8, 9);
  }
} -test {
  faultsim_test_result {0 {exclusive wal delete wal persist}}
  faultsim_integrity_check
}


#-------------------------------------------------------------------------
# Test fault injection while changing into and out of WAL mode.
#
do_test pagerfault-17-pre1 {
  faultsim_delete_and_reopen
  execsql {
    CREATE TABLE t1(a PRIMARY KEY, b);
    INSERT INTO t1 VALUES(1862, 'Botha');
    INSERT INTO t1 VALUES(1870, 'Smuts');
    INSERT INTO t1 VALUES(1866, 'Hertzog');
  }
  faultsim_save_and_close
} {}
do_faultsim_test pagerfault-17a -prep {
  faultsim_restore_and_reopen
} -body {
  execsql {
    PRAGMA journal_mode = wal;
    PRAGMA journal_mode = delete;
  }
} -test {
  faultsim_test_result {0 {wal delete}}
  faultsim_integrity_check
}
do_faultsim_test pagerfault-17b -prep {
  faultsim_restore_and_reopen
  execsql { PRAGMA synchronous = OFF }
} -body {
  execsql {
    PRAGMA journal_mode = wal;
    INSERT INTO t1 VALUES(22, 'Clarke');
    PRAGMA journal_mode = delete;
  }
} -test {
  faultsim_test_result {0 {wal delete}}
  faultsim_integrity_check
}
do_faultsim_test pagerfault-17c -prep {
  faultsim_restore_and_reopen
  execsql { 
    PRAGMA locking_mode = exclusive;
    PRAGMA journal_mode = wal;
  }
} -body {
  execsql { PRAGMA journal_mode = delete }
} -test {
  faultsim_test_result {0 delete}
  faultsim_integrity_check
}
do_faultsim_test pagerfault-17d -prep {
  catch { db2 close }
  faultsim_restore_and_reopen
  sqlite3 db2 test.db
  execsql { PRAGMA journal_mode = delete }
  execsql { PRAGMA journal_mode = wal }
  execsql { INSERT INTO t1 VALUES(99, 'Bradman') } db2
} -body {
  execsql { PRAGMA journal_mode = delete }
} -test {
  faultsim_test_result {1 {database is locked}}
  faultsim_integrity_check
}
do_faultsim_test pagerfault-17e -prep {
  catch { db2 close }
  faultsim_restore_and_reopen
  sqlite3 db2 test.db
  execsql { PRAGMA journal_mode = delete }
  execsql { PRAGMA journal_mode = wal }
  set ::chan [launch_testfixture]
  testfixture $::chan {
    sqlite3 db test.db
    db eval { INSERT INTO t1 VALUES(101, 'Latham') }
  }
  catch { testfixture $::chan sqlite_abort }
  catch { close $::chan }
} -body {
  execsql { PRAGMA journal_mode = delete }
} -test {
  faultsim_test_result {0 delete}
  faultsim_integrity_check
}

#-------------------------------------------------------------------------
# Test fault-injection when changing from journal_mode=persist to 
# journal_mode=delete (this involves deleting the journal file).
#
do_test pagerfault-18-pre1 {
  faultsim_delete_and_reopen
  execsql {
    CREATE TABLE qq(x);
    INSERT INTO qq VALUES('Herbert');
    INSERT INTO qq VALUES('Macalister');
    INSERT INTO qq VALUES('Mackenzie');
    INSERT INTO qq VALUES('Lilley');
    INSERT INTO qq VALUES('Palmer');
  }
  faultsim_save_and_close
} {}
do_faultsim_test pagerfault-18 -prep {
  faultsim_restore_and_reopen
  execsql {
    PRAGMA journal_mode = PERSIST;
    INSERT INTO qq VALUES('Beatty');
  }
} -body {
  execsql { PRAGMA journal_mode = delete }
} -test {
  faultsim_test_result {0 delete}
  faultsim_integrity_check
}

do_faultsim_test pagerfault-19a -prep {
  sqlite3 db :memory:
  db func a_string a_string
  execsql {
    PRAGMA auto_vacuum = FULL;
    BEGIN;
      CREATE TABLE t1(a, b);
      INSERT INTO t1 VALUES(a_string(5000), a_string(6000));
    COMMIT;
  }
} -body {
  execsql { 
    CREATE TABLE t2(a, b);
    INSERT INTO t2 SELECT * FROM t1; 
    DELETE FROM t1;
  }
} -test {
  faultsim_test_result {0 {}}
}

do_test pagerfault-19-pre1 {
  faultsim_delete_and_reopen
  execsql {
    PRAGMA auto_vacuum = FULL;
    CREATE TABLE t1(x); INSERT INTO t1 VALUES(1);
    CREATE TABLE t2(x); INSERT INTO t2 VALUES(2);
    CREATE TABLE t3(x); INSERT INTO t3 VALUES(3);
    CREATE TABLE t4(x); INSERT INTO t4 VALUES(4);
    CREATE TABLE t5(x); INSERT INTO t5 VALUES(5);
    CREATE TABLE t6(x); INSERT INTO t6 VALUES(6);
  }
  faultsim_save_and_close
} {}
do_faultsim_test pagerfault-19b -prep {
  faultsim_restore_and_reopen
} -body {
  execsql { 
    BEGIN;
      UPDATE t4 SET x = x+1;
      UPDATE t6 SET x = x+1;
      SAVEPOINT one;
        UPDATE t3 SET x = x+1;
        SAVEPOINT two;
          DROP TABLE t2;
      ROLLBACK TO one;
    COMMIT;
    SELECT * FROM t3;
    SELECT * FROM t4;
    SELECT * FROM t6;
  }
} -test {
  faultsim_test_result {0 {3 5 7}}
}

#-------------------------------------------------------------------------
# This tests fault-injection in a special case in the auto-vacuum code.
#
do_test pagerfault-20-pre1 {
  faultsim_delete_and_reopen
  execsql {
    PRAGMA cache_size = 10;
    PRAGMA auto_vacuum = FULL;
    CREATE TABLE t0(a, b);
  }
  faultsim_save_and_close
} {}
do_faultsim_test pagerfault-20 -prep {
  faultsim_restore_and_reopen
} -body {
  execsql { 
    BEGIN;
      CREATE TABLE t1(a, b);
      CREATE TABLE t2(a, b);
      DROP TABLE t1;
    COMMIT;
  }
} -test {
  faultsim_test_result {0 {}}
}

do_test pagerfault-21-pre1 {
  faultsim_delete_and_reopen
  execsql {
    PRAGMA cache_size = 10;
    CREATE TABLE t0(a PRIMARY KEY, b);
    INSERT INTO t0 VALUES(1, 2);
  }
  faultsim_save_and_close
} {}
do_faultsim_test pagerfault-21 -prep {
  faultsim_restore_and_reopen
} -body {
  db eval { SELECT * FROM t0 LIMIT 1 } {
    db eval { INSERT INTO t0 SELECT a+1, b FROM t0 }
    db eval { INSERT INTO t0 SELECT a+2, b FROM t0 }
  }
} -test {
  faultsim_test_result {0 {}}
}


#-------------------------------------------------------------------------
# Test fault-injection and rollback when the nReserve header value 
# is non-zero.
#
do_test pagerfault-21-pre1 {
  faultsim_delete_and_reopen
  execsql {
    PRAGMA page_size = 1024;
    PRAGMA journal_mode = WAL;
    PRAGMA journal_mode = DELETE;
  }
  db close
  hexio_write test.db 20    10
  hexio_write test.db 105 03F0
  sqlite3 db test.db
  db func a_string a_string
  execsql {
    CREATE TABLE t0(a PRIMARY KEY, b UNIQUE);
    INSERT INTO t0 VALUES(a_string(222), a_string(333));
    INSERT INTO t0 VALUES(a_string(223), a_string(334));
    INSERT INTO t0 VALUES(a_string(224), a_string(335));
    INSERT INTO t0 VALUES(a_string(225), a_string(336));
  }
  faultsim_save_and_close
} {}

do_faultsim_test pagerfault-21 -prep {
  faultsim_restore_and_reopen
} -body {
  execsql { INSERT INTO t0 SELECT a||'x', b||'x' FROM t0 }
} -test {
  faultsim_test_result {0 {}}
  faultsim_integrity_check
}
ifcapable crashtest {
  faultsim_delete_and_reopen
  execsql {
    PRAGMA page_size = 1024;
    PRAGMA journal_mode = WAL;
    PRAGMA journal_mode = DELETE;
  }
  db close
  hexio_write test.db 20    10
  hexio_write test.db 105 03F0

  sqlite3 db test.db
  db func a_string a_string
  execsql {
    CREATE TABLE t0(a PRIMARY KEY, b UNIQUE);
    INSERT INTO t0 VALUES(a_string(222), a_string(333));
    INSERT INTO t0 VALUES(a_string(223), a_string(334));
  }
  faultsim_save_and_close

  for {set iTest 1} {$iTest<50} {incr iTest} {
    do_test pagerfault-21.crash.$iTest.1 {
      crashsql -delay 1 -file test.db -seed $iTest {
        BEGIN;
          CREATE TABLE t1(a PRIMARY KEY, b UNIQUE);
          INSERT INTO t1 SELECT a, b FROM t0;
        COMMIT;
      }
    } {1 {child process exited abnormally}}
    do_test pagerfault-22.$iTest.2 {
      sqlite3 db test.db
      execsql { PRAGMA integrity_check }
    } {ok}
    db close
  }
}


#-------------------------------------------------------------------------
# When a 3.7.0 client opens a write-transaction on a database file that
# has been appended to or truncated by a pre-370 client, it updates
# the db-size in the file header immediately. This test case provokes
# errors during that operation.
#
do_test pagerfault-22-pre1 {
  faultsim_delete_and_reopen
  db func a_string a_string
  execsql {
    PRAGMA page_size = 1024;
    PRAGMA auto_vacuum = 0;
    CREATE TABLE t1(a);
    CREATE INDEX i1 ON t1(a);
    INSERT INTO t1 VALUES(a_string(3000));
    CREATE TABLE t2(a);
    INSERT INTO t2 VALUES(1);
  }
  db close
  sql36231 { INSERT INTO t1 VALUES(a_string(3000)) }
  faultsim_save_and_close
} {}
do_faultsim_test pagerfault-22 -prep {
  faultsim_restore_and_reopen
} -body {
  execsql { INSERT INTO t2 VALUES(2) }
  execsql { SELECT * FROM t2 }
} -test {
  faultsim_test_result {0 {1 2}}
  faultsim_integrity_check
}

<<<<<<< HEAD
=======
#-------------------------------------------------------------------------
# Provoke an OOM error during a commit of multi-file transaction. One of
# the databases written during the transaction is an in-memory database.
# This test causes rollback of the in-memory database after CommitPhaseOne()
# has successfully returned. i.e. the series of calls for the aborted commit 
# is:
#
#   PagerCommitPhaseOne(<in-memory-db>)   ->   SQLITE_OK
#   PagerCommitPhaseOne(<file-db>)        ->   SQLITE_IOERR
#   PagerRollback(<in-memory-db>)
#   PagerRollback(<file-db>)
#
do_faultsim_test pagerfault-23 -prep {
  foreach f [glob -nocomplain test.db*] { file delete -force $f }
  sqlite3 db :memory:
  db eval { 
    ATTACH 'test.db2' AS aux;
    CREATE TABLE t1(a, b);
    CREATE TABLE aux.t2(a, b);
  }
} -body {
  execsql { 
    BEGIN;
      INSERT INTO t1 VALUES(1,2);
      INSERT INTO t2 VALUES(3,4); 
    COMMIT;
  }
} -test {
  faultsim_test_result {0 {}}
  faultsim_integrity_check
}

do_faultsim_test pagerfault-24 -prep {
  faultsim_delete_and_reopen
  db eval { PRAGMA temp_store = file }
  execsql { CREATE TABLE x(a, b) }
} -body {
  execsql { CREATE TEMP TABLE t1(a, b) }
} -test {
  faultsim_test_result {0 {}} \
    {1 {unable to open a temporary database file for storing temporary tables}}
  set ic [db eval { PRAGMA temp.integrity_check }]
  if {$ic != "ok"} { error "Integrity check: $ic" }
}

proc lockrows {n} {
  if {$n==0} { return "" }
  db eval { SELECT * FROM t1 WHERE oid = $n } { 
    return [lockrows [expr {$n-1}]]
  }
}


do_test pagerfault-25-pre1 {
  faultsim_delete_and_reopen
  db func a_string a_string
  execsql {
    PRAGMA page_size = 1024;
    PRAGMA auto_vacuum = 0;
    CREATE TABLE t1(a);
    INSERT INTO t1 VALUES(a_string(500));
    INSERT INTO t1 SELECT a_string(500) FROM t1;
    INSERT INTO t1 SELECT a_string(500) FROM t1;
    INSERT INTO t1 SELECT a_string(500) FROM t1;
    INSERT INTO t1 SELECT a_string(500) FROM t1;
    INSERT INTO t1 SELECT a_string(500) FROM t1;
  }
  faultsim_save_and_close
} {}
do_faultsim_test pagerfault-25 -prep {
  faultsim_restore_and_reopen
  db func a_string a_string
  set ::channel [db incrblob -readonly t1 a 1]
  execsql { 
    PRAGMA cache_size = 10;
    BEGIN;
      INSERT INTO t1 VALUES(a_string(3000));
      INSERT INTO t1 VALUES(a_string(3000));
  }
} -body {
  lockrows 30
} -test {
  catch { lockrows 30 }
  catch { db eval COMMIT }
  close $::channel
  faultsim_test_result {0 {}} 
}

do_faultsim_test pagerfault-26 -prep {
  faultsim_delete_and_reopen
  execsql {
    PRAGMA page_size = 1024;
    PRAGMA journal_mode = truncate;
    PRAGMA auto_vacuum = full;
    PRAGMA locking_mode=exclusive;
    CREATE TABLE t1(a, b);
    INSERT INTO t1 VALUES(1, 2);
    PRAGMA page_size = 4096;
  }
} -body {
  execsql {
    VACUUM;
  }
} -test {
  faultsim_test_result {0 {}}

  set contents [db eval {SELECT * FROM t1}]
  if {$contents != "1 2"} { error "Bad database contents ($contents)" }

  set sz [file size test.db]
  if {$testrc!=0 && $sz!=1024*3 && $sz!=4096*3} { 
    error "Expected file size to be 3072 or 12288 bytes - actual size $sz bytes"
  }
  if {$testrc==0 && $sz!=4096*3} { 
    error "Expected file size to be 12288 bytes - actual size $sz bytes"
  }
} 


>>>>>>> 5ebedc55
finish_test<|MERGE_RESOLUTION|>--- conflicted
+++ resolved
@@ -52,7 +52,7 @@
 } -body {
   execsql { SELECT count(*) FROM t1 }
 } -test {
-  faultsim_test_result {0 4} 
+  faultsim_test_result {0 4}
   faultsim_integrity_check
   if {[db one { SELECT count(*) FROM t1 }] != 4} {
     error "Database content appears incorrect"
@@ -1078,8 +1078,39 @@
   faultsim_integrity_check
 }
 
-<<<<<<< HEAD
-=======
+
+#-------------------------------------------------------------------------
+# When a 3.7.0 client opens a write-transaction on a database file that
+# has been appended to or truncated by a pre-370 client, it updates
+# the db-size in the file header immediately. This test case provokes
+# errors during that operation.
+#
+do_test pagerfault-22-pre1 {
+  faultsim_delete_and_reopen
+  db func a_string a_string
+  execsql {
+    PRAGMA page_size = 1024;
+    PRAGMA auto_vacuum = 0;
+    CREATE TABLE t1(a);
+    CREATE INDEX i1 ON t1(a);
+    INSERT INTO t1 VALUES(a_string(3000));
+    CREATE TABLE t2(a);
+    INSERT INTO t2 VALUES(1);
+  }
+  db close
+  sql36231 { INSERT INTO t1 VALUES(a_string(3000)) }
+  faultsim_save_and_close
+} {}
+do_faultsim_test pagerfault-22 -prep {
+  faultsim_restore_and_reopen
+} -body {
+  execsql { INSERT INTO t2 VALUES(2) }
+  execsql { SELECT * FROM t2 }
+} -test {
+  faultsim_test_result {0 {1 2}}
+  faultsim_integrity_check
+}
+
 #-------------------------------------------------------------------------
 # Provoke an OOM error during a commit of multi-file transaction. One of
 # the databases written during the transaction is an in-memory database.
@@ -1199,5 +1230,4 @@
 } 
 
 
->>>>>>> 5ebedc55
 finish_test