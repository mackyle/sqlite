# 2012 February 28
#
# The author disclaims copyright to this source code.  In place of
# a legal notice, here is a blessing:
#
#    May you do good and not evil.
#    May you find forgiveness for yourself and forgive others.
#    May you share freely, never taking more than you give.
#
#***********************************************************************
# This file implements regression tests for SQLite library.  The
# focus of this file is testing the operation of the library in
# "PRAGMA journal_mode=WAL" mode.
#
# Specifically, it tests the case where a connection opens an empty
# file. Then, another connection opens the same file and initializes
# the connection as a WAL database. Following this, the first connection
# executes a "PRAGMA page_size = XXX" command to set its expected page
# size, and then queries the database.
#
# This is an unusual case, as normally SQLite is able to glean the page
# size from the database file as soon as it is opened (even before the
# first read transaction is executed), and the "PRAGMA page_size = XXX"
# is a no-op.
#
set testdir [file dirname $argv0]
source $testdir/tester.tcl
set ::testprefix wal8

ifcapable !wal {finish_test ; return }
<<<<<<< HEAD
if ![wal_is_ok] { finish_test; return }
=======
do_not_use_codec
>>>>>>> d3b23a83

db close
forcedelete test.db test.db-wal

sqlite3 db test.db
sqlite3 db2 test.db

do_test 1.0 {
  execsql {
    PRAGMA journal_mode = wal;
    CREATE TABLE t1(a, b);
    INSERT INTO t1 VALUES(1, 2);
  } db2
} {wal}

do_catchsql_test 1.1 {
  PRAGMA page_size = 4096;
  VACUUM;
} {0 {}}

db close
db2 close
forcedelete test.db test.db-wal

sqlite3 db test.db
sqlite3 db2 test.db

do_test 2.0 {
  execsql {
    CREATE TABLE t1(a, b);
    INSERT INTO t1 VALUES(1, 2);
    PRAGMA journal_mode = wal;
  } db2
} {wal}

do_catchsql_test 2.1 {
  PRAGMA page_size = 4096;
  VACUUM;
} {0 {}}

db close
db2 close
forcedelete test.db test.db-wal

sqlite3 db test.db
sqlite3 db2 test.db

do_test 3.0 {
  execsql {
    PRAGMA journal_mode = wal;
    CREATE TABLE t1(a, b);
    INSERT INTO t1 VALUES(1, 2);
  } db2
} {wal}

do_execsql_test 3.1 {
  PRAGMA page_size = 4096;
  SELECT name FROM sqlite_master;
} {t1}

finish_test<|MERGE_RESOLUTION|>--- conflicted
+++ resolved
@@ -28,11 +28,8 @@
 set ::testprefix wal8
 
 ifcapable !wal {finish_test ; return }
-<<<<<<< HEAD
 if ![wal_is_ok] { finish_test; return }
-=======
 do_not_use_codec
->>>>>>> d3b23a83
 
 db close
 forcedelete test.db test.db-wal
